{
 "cells": [
  {
   "cell_type": "markdown",
   "id": "4d8631e6",
   "metadata": {},
   "source": [
    "[← Previous: Dataset Comparison Analysis](05_dataset_comparison_analysis.ipynb)\n",
    "\n",
    "# **Text Classification by DistilBERT**\n",
    "\n",
    "**Purpose**: Explore using DistilBERT, a pretrained transformer model from Hugging Face, to classify the anxiety level (0-5 scale) for Reddit posts."
   ]
  },
  {
   "cell_type": "markdown",
   "id": "f672edad",
   "metadata": {},
   "source": [
    "## Table of Contents\n",
    "\n",
    "1. [Import Packages and Datasets](#1-import-packages-and-datasets)\n",
    "2. [Helper Functions](#2-helper-functions)\n",
    "3. [Text Examination](#3-text-examination)\n",
    "4. [Dataset Comparison](#4-dataset-comparison)\n",
    "5. [Ablation Testing on Stop Words](#5-ablation-testing-on-stop-words)\n",
    "6. [Hyperparameter Tuning](#6-hyperparameter-tuning)\n",
    "7. [Training Data Comparison](#7-training-data-comparison)\n",
    "8. [Conclusion, Limitation and Future Work](#8-conclusion-limitation-and-future-work)\n",
    "\n",
    "[Next: Random Forest Classification →](07_text_classification_random_forest.ipynb)\n"
   ]
  },
  {
   "cell_type": "markdown",
   "id": "dec36894",
   "metadata": {},
   "source": [
    "---"
   ]
  },
  {
   "cell_type": "code",
   "execution_count": 1,
   "id": "5330da7d",
   "metadata": {},
   "outputs": [
    {
     "name": "stdout",
     "output_type": "stream",
     "text": [
      "Note: you may need to restart the kernel to use updated packages.\n"
     ]
    }
   ],
   "source": [
    "%pip install -q -r ../requirements.txt"
   ]
  },
  {
   "cell_type": "markdown",
   "id": "374a55a1",
   "metadata": {},
   "source": [
    "## **1. Import Packages and Datasets**\n",
    "\n",
    "**Purpose**: Import packages and load dataset.\n"
   ]
  },
  {
   "cell_type": "code",
<<<<<<< HEAD
<<<<<<< HEAD
   "execution_count": 2,
=======
   "execution_count": 1,
>>>>>>> origin/main
=======
   "execution_count": 2,
>>>>>>> 9bed06d6
   "id": "87c28f9d",
   "metadata": {},
   "outputs": [],
   "source": [
    "import numpy as np\n",
    "import pandas as pd\n",
    "import torch\n",
    "from transformers import (AutoTokenizer,DistilBertForSequenceClassification,\n",
    "                          TrainingArguments, Trainer, DataCollatorWithPadding)                         \n",
    "from sklearn.model_selection import train_test_split\n",
    "from datasets import Dataset\n",
    "\n",
    "import sys\n",
    "sys.path.append('../src')\n",
    "import text_processing_functions as tp\n",
    "\n",
    "import time\n",
    "\n",
    "from sklearn.metrics import accuracy_score, precision_recall_fscore_support\n",
    "from transformers import set_seed\n",
    "import random\n",
    "\n",
    "seed = 42\n",
    "set_seed(seed)\n",
    "random.seed(seed)\n",
    "torch.manual_seed(seed)\n",
    "if torch.cuda.is_available():\n",
    "    torch.cuda.manual_seed_all(seed)\n",
    "\n",
    "import warnings\n",
    "from sklearn.exceptions import UndefinedMetricWarning\n",
    "\n",
    "warnings.filterwarnings(\"ignore\", category=UndefinedMetricWarning)\n",
    "\n",
    "from datasets import Dataset, DatasetDict\n",
    "from functools import partial\n",
    "import accelerate\n",
    "import os\n",
    "import time\n",
    "from copy import deepcopy\n",
    "from functools import partial\n",
    "\n",
    "import matplotlib.pyplot as plt\n",
    "import seaborn as sns\n",
    "from sklearn.metrics import roc_auc_score, average_precision_score\n"
   ]
  },
  {
   "cell_type": "code",
   "execution_count": 3,
   "id": "e8bed83e",
   "metadata": {},
   "outputs": [
    {
     "name": "stdout",
     "output_type": "stream",
     "text": [
      "<class 'pandas.core.frame.DataFrame'>\n",
      "RangeIndex: 599 entries, 0 to 598\n",
      "Data columns (total 3 columns):\n",
      " #   Column         Non-Null Count  Dtype \n",
      "---  ------         --------------  ----- \n",
      " 0   subreddit      599 non-null    object\n",
      " 1   text_all       599 non-null    object\n",
      " 2   anxiety_level  599 non-null    int64 \n",
      "dtypes: int64(1), object(2)\n",
      "memory usage: 14.2+ KB\n"
     ]
    },
    {
     "data": {
      "text/plain": [
       "None"
      ]
     },
     "metadata": {},
     "output_type": "display_data"
    },
    {
     "data": {
      "text/plain": [
       "subreddit\n",
       "unpopularopinion    81\n",
       "Anxiety             81\n",
       "TrueOffMyChest      79\n",
       "economy             78\n",
       "mentalhealth        75\n",
       "OpenAI              74\n",
       "GetMotivated        72\n",
       "HealthAnxiety       59\n",
       "Name: count, dtype: int64"
      ]
     },
     "metadata": {},
     "output_type": "display_data"
    },
    {
     "data": {
      "text/html": [
       "<div>\n",
       "<style scoped>\n",
       "    .dataframe tbody tr th:only-of-type {\n",
       "        vertical-align: middle;\n",
       "    }\n",
       "\n",
       "    .dataframe tbody tr th {\n",
       "        vertical-align: top;\n",
       "    }\n",
       "\n",
       "    .dataframe thead th {\n",
       "        text-align: right;\n",
       "    }\n",
       "</style>\n",
       "<table border=\"1\" class=\"dataframe\">\n",
       "  <thead>\n",
       "    <tr style=\"text-align: right;\">\n",
       "      <th></th>\n",
       "      <th>subreddit</th>\n",
       "      <th>text_all</th>\n",
       "      <th>anxiety_level</th>\n",
       "    </tr>\n",
       "  </thead>\n",
       "  <tbody>\n",
       "    <tr>\n",
       "      <th>0</th>\n",
       "      <td>HealthAnxiety</td>\n",
       "      <td>how do you stop thinking\\n\\nis today the day? ...</td>\n",
       "      <td>1</td>\n",
       "    </tr>\n",
       "    <tr>\n",
       "      <th>1</th>\n",
       "      <td>HealthAnxiety</td>\n",
       "      <td>mammogram\\n\\ni’m 42 and have suffered with hea...</td>\n",
       "      <td>1</td>\n",
       "    </tr>\n",
       "  </tbody>\n",
       "</table>\n",
       "</div>"
      ],
      "text/plain": [
       "       subreddit                                           text_all  \\\n",
       "0  HealthAnxiety  how do you stop thinking\\n\\nis today the day? ...   \n",
       "1  HealthAnxiety  mammogram\\n\\ni’m 42 and have suffered with hea...   \n",
       "\n",
       "   anxiety_level  \n",
       "0              1  \n",
       "1              1  "
      ]
     },
     "execution_count": 3,
     "metadata": {},
     "output_type": "execute_result"
    }
   ],
   "source": [
    "human_label = pd.read_csv('../data/processed/sample_human_labels.csv')\n",
    "human_label = human_label[['subreddit','text_all', 'anxiety_level']] #subreddit, column need to be tokenized and target\n",
    "display(human_label.info())\n",
    "display(human_label['subreddit'].value_counts())\n",
    "human_label.head(2)"
   ]
  },
  {
   "cell_type": "code",
   "execution_count": 4,
   "id": "092b4be8",
   "metadata": {},
   "outputs": [
    {
     "name": "stdout",
     "output_type": "stream",
     "text": [
      "<class 'pandas.core.frame.DataFrame'>\n",
      "RangeIndex: 1000 entries, 0 to 999\n",
      "Data columns (total 3 columns):\n",
      " #   Column         Non-Null Count  Dtype \n",
      "---  ------         --------------  ----- \n",
      " 0   subreddit      1000 non-null   object\n",
      " 1   text_all       1000 non-null   object\n",
      " 2   anxiety_level  1000 non-null   int64 \n",
      "dtypes: int64(1), object(2)\n",
      "memory usage: 23.6+ KB\n"
     ]
    },
    {
     "data": {
      "text/plain": [
       "None"
      ]
     },
     "metadata": {},
     "output_type": "display_data"
    },
    {
     "data": {
      "text/plain": [
       "subreddit\n",
       "unpopularopinion    157\n",
       "Anxiety             151\n",
       "TrueOffMyChest      143\n",
       "economy             140\n",
       "mentalhealth        125\n",
       "OpenAI              122\n",
       "GetMotivated        109\n",
       "HealthAnxiety        53\n",
       "Name: count, dtype: int64"
      ]
     },
     "metadata": {},
     "output_type": "display_data"
    },
    {
     "data": {
      "text/html": [
       "<div>\n",
       "<style scoped>\n",
       "    .dataframe tbody tr th:only-of-type {\n",
       "        vertical-align: middle;\n",
       "    }\n",
       "\n",
       "    .dataframe tbody tr th {\n",
       "        vertical-align: top;\n",
       "    }\n",
       "\n",
       "    .dataframe thead th {\n",
       "        text-align: right;\n",
       "    }\n",
       "</style>\n",
       "<table border=\"1\" class=\"dataframe\">\n",
       "  <thead>\n",
       "    <tr style=\"text-align: right;\">\n",
       "      <th></th>\n",
       "      <th>subreddit</th>\n",
       "      <th>text_all</th>\n",
       "      <th>anxiety_level</th>\n",
       "    </tr>\n",
       "  </thead>\n",
       "  <tbody>\n",
       "    <tr>\n",
       "      <th>0</th>\n",
       "      <td>economy</td>\n",
       "      <td>cre: the other real estate debacle developing</td>\n",
       "      <td>0</td>\n",
       "    </tr>\n",
       "    <tr>\n",
       "      <th>1</th>\n",
       "      <td>Anxiety</td>\n",
       "      <td>scared i have dementia or early onset or somet...</td>\n",
       "      <td>1</td>\n",
       "    </tr>\n",
       "  </tbody>\n",
       "</table>\n",
       "</div>"
      ],
      "text/plain": [
       "  subreddit                                           text_all  anxiety_level\n",
       "0   economy      cre: the other real estate debacle developing              0\n",
       "1   Anxiety  scared i have dementia or early onset or somet...              1"
      ]
     },
     "execution_count": 4,
     "metadata": {},
     "output_type": "execute_result"
    }
   ],
   "source": [
    "ai_label = pd.read_csv('../data/processed/simple_ai_labels.csv')\n",
    "ai_label['anxiety_level'] = np.where(ai_label['ai_severity']>=3, 1,0)\n",
    "\n",
    "raw_data = pd.read_parquet('../data/processed/reddit_anxiety_v1.parquet')\n",
    "ai_label = ai_label.merge(raw_data[['post_id', 'text_all']], on='post_id', how='left')\n",
    "ai_label = ai_label[['subreddit','text_all', 'anxiety_level']] # subreddit, column need to be tokenized and target\n",
    "display(ai_label.info())\n",
    "display(ai_label['subreddit'].value_counts())\n",
    "ai_label.head(2)"
   ]
  },
  {
   "cell_type": "markdown",
   "id": "53c80963",
   "metadata": {},
   "source": [
    "## **2. Helper Functions**\n",
    "\n",
    "**Purpose**: Provide utilities that support both text exploration and model training.\n"
   ]
  },
  {
   "cell_type": "code",
   "execution_count": 5,
   "id": "88051b08",
   "metadata": {},
   "outputs": [],
   "source": [
    "def examine_text(df, text_col, human_label=True):\n",
    "    df['text_length'] = df[text_col].apply(lambda x: len(x.split()))\n",
    "    df.sort_values('subreddit', ascending=False, inplace=True)\n",
    "    plt.figure(figsize=(12, 4))\n",
    "    sns.boxplot(data=df, x='subreddit', y='text_length')\n",
    "    if human_label:\n",
    "        plt.title('Distribution of Text Lengths (Human Labeled Data)')\n",
    "    else:\n",
    "        plt.title('Distribution of Text Lengths (AI Labeled Data)')\n",
    "    plt.xticks(rotation=90, fontsize=8)\n",
    "    plt.xlabel('Subreddit')\n",
    "    plt.ylabel('Number of Words')\n",
    "    plt.show()\n",
    "    df.drop(columns=['text_length'], inplace=True)\n",
    "\n",
    "def plot_anxiety_distribution_by_subreddit(df, subreddit_col=\"subreddit\", anxiety_col=\"anxiety_level\"):\n",
    "    \"\"\"\n",
    "    Plot the distribution of anxiety levels across subreddits.\n",
    "    \"\"\"\n",
    "    data = df.copy()\n",
    "\n",
    "    plt.figure(figsize=(12, 4))\n",
    "    sns.countplot(\n",
    "        data=data,\n",
    "        x=subreddit_col,\n",
    "        hue=anxiety_col,\n",
    "        order=data[subreddit_col].value_counts().index,\n",
    "        palette=\"viridis\"\n",
    "    )\n",
    "    plt.title(\"Anxiety Level Distribution by Subreddit\")\n",
    "    plt.xlabel(\"Subreddit\")\n",
    "    plt.ylabel(\"Number of Posts\")\n",
    "    plt.legend(title=\"Anxiety Level\")\n",
    "    plt.xticks(rotation=45, ha=\"right\")\n",
    "    plt.tight_layout()\n",
    "    plt.show()\n",
    "\n",
    "def plot_subreddit_ratios(df_left, df_right, label_left=\"Dataset A\", label_right=\"Dataset B\",\n",
    "                          subreddit_col=\"subreddit\", top_n=None):\n",
    "    \"\"\"\n",
    "    Compare subreddit representation (share of total rows) between two datasets.\n",
    "    \"\"\"\n",
    "    # Compute ratios\n",
    "    ratio_left = df_left[subreddit_col].value_counts(normalize=True)\n",
    "    ratio_right = df_right[subreddit_col].value_counts(normalize=True)\n",
    "\n",
    "    # Union of subreddits, optionally limited to most frequent overall\n",
    "    combined_counts = (df_left[subreddit_col].value_counts() +\n",
    "                       df_right[subreddit_col].value_counts()).sort_values(ascending=False)\n",
    "\n",
    "    if top_n is not None:\n",
    "        subreddits = combined_counts.head(top_n).index\n",
    "    else:\n",
    "        subreddits = combined_counts.index\n",
    "\n",
    "    # Build DataFrame for plotting\n",
    "    comparison = pd.DataFrame({\n",
    "        label_left: ratio_left.reindex(subreddits, fill_value=0),\n",
    "        label_right: ratio_right.reindex(subreddits, fill_value=0)\n",
    "    })\n",
    "\n",
    "    ax = comparison.plot(kind=\"bar\", figsize=(12, 4))\n",
    "    ax.set_title(\"Subreddit Share Comparison\")\n",
    "    ax.set_xlabel(\"Subreddit\")\n",
    "    ax.set_ylabel(\"Share of Dataset\")\n",
    "    ax.set_xticklabels(ax.get_xticklabels(), rotation=45, ha=\"right\")\n",
    "    plt.legend(title=\"Dataset\")\n",
    "    plt.tight_layout()\n",
    "    plt.show()\n",
    "\n",
    "def split_data(indf, target_col = 'anxiety_level', test_size=0.2, val_size=0.1, random_state=42):\n",
    "    \"\"\"\n",
    "    Split the dataframe into training, testing and validation sets.\n",
    "    \"\"\"\n",
    "    train_df, test_df = train_test_split(indf, test_size=test_size, random_state=random_state, stratify=indf[target_col])\n",
    "    train_val_df, val_df = train_test_split(train_df, test_size=val_size, random_state=random_state, stratify=train_df[target_col])\n",
    "\n",
    "    dataset = DatasetDict({\n",
    "        \"train\": Dataset.from_pandas(train_val_df.reset_index(drop=True)),\n",
    "        \"validation\": Dataset.from_pandas(val_df.reset_index(drop=True)),\n",
    "        \"test\": Dataset.from_pandas(test_df.reset_index(drop=True)),\n",
    "    })\n",
    "    return dataset\n",
    "\n",
    "# Tokenize the dataset\n",
    "def tokenize(batch, text_col):\n",
    "    return tokenizer(batch[text_col], truncation=True, padding=True)\n",
    "\n",
    "def compute_metrics(eval_pred):\n",
    "    logits, labels = eval_pred\n",
    "    logits = np.array(logits)\n",
    "    labels = np.array(labels)\n",
    "\n",
    "    if logits.ndim == 1:\n",
    "        logits = np.expand_dims(logits, -1)\n",
    "\n",
    "    preds = np.argmax(logits, axis=-1)\n",
    "\n",
    "    precision, recall, f1, _ = precision_recall_fscore_support(\n",
    "        labels,\n",
    "        preds,\n",
    "        average=\"weighted\",\n",
    "        zero_division=0,\n",
    "    )\n",
    "    accuracy = accuracy_score(labels, preds)\n",
    "\n",
    "    metrics = {\n",
    "        \"accuracy\": accuracy,\n",
    "        \"f1_weighted\": f1,\n",
    "        \"precision_weighted\": precision,\n",
    "        \"recall_weighted\": recall,\n",
    "    }\n",
    "    # Compute ROC AUC and Average Precision for binary classification\n",
    "    exp_logits = np.exp(logits - np.max(logits, axis=-1, keepdims=True))\n",
    "    probs = exp_logits / exp_logits.sum(axis=-1, keepdims=True)\n",
    "\n",
    "    prob_pos = probs[:, 1]\n",
    "    metrics[\"roc_auc\"] = roc_auc_score(labels, prob_pos)\n",
    "    metrics[\"average_precision\"] = average_precision_score(labels, prob_pos)\n",
    "\n",
    "    return metrics\n"
   ]
  },
  {
   "cell_type": "markdown",
   "id": "51e5a5e7",
   "metadata": {},
   "source": [
    "## **3. Dataset Examination**\n",
    "\n",
    "**Purpose**: Explore and understand the datasets."
   ]
  },
  {
   "cell_type": "code",
   "execution_count": 6,
   "id": "48f7b131",
   "metadata": {},
   "outputs": [
    {
     "data": {
      "image/png": "iVBORw0KGgoAAAANSUhEUgAAA/YAAAHdCAYAAAC37OKIAAAAOnRFWHRTb2Z0d2FyZQBNYXRwbG90bGliIHZlcnNpb24zLjEwLjYsIGh0dHBzOi8vbWF0cGxvdGxpYi5vcmcvq6yFwwAAAAlwSFlzAAAPYQAAD2EBqD+naQAAeNJJREFUeJzt3Qm8TPX/x/GPfV9DKPxIJHu0UIkULVq0klCoLJWUVltEoaTNUlEqpFVFQlGpaKFkjUTUz1pZys69/8f72//Mb+Yu3Hvde8+cmdfz8Rhjzpx77/fO3Jk5n/P9fD+fHImJiYkGAAAAAAACKaffAwAAAAAAABlHYA8AAAAAQIAR2AMAAAAAEGAE9gAAAAAABBiBPQAAAAAAAUZgDwAAAABAgBHYAwAAAAAQYAT2AAAAAAAEGIE9AAAAAAABRmAPAJns4Ycfthw5cmTLz2ratKm7eD777DP3s99+++1s+fk33XST/ec//7Fo9s8//1iXLl2sbNmy7rG56667/B5SXMnOv8lLLrnEbrnlliz/OfFMr/dWrVpl6vfU34feNzP7b07XQXbWWWfZfffd5/cwAAQEgT0AHMGECRPcAaJ3yZ8/v5UvX95atmxpzzzzjP3999+Z8nM2btzoDmwXL15s0Saax5YWjz76qHseu3XrZq+99pq1b98+1ZMxR7uEn0Q5VpMnT7annnrK14AqM6X398lsX331lc2ePdvuv//+NJ9U0ImpwoULWyz79ddf3WPwxBNP+D2UuHp/nz9/vntf2bFjR4a/h/6WR40aZZs3b87w9wAQP3L7PQAACIJBgwZZ5cqV7eDBg+4gSwGDZn6ffPJJ++CDD6xOnTqhffv27WsPPPBAuoPngQMHuuCtXr16af46BTJZ7Uhje/HFFy0hIcGi2dy5c93M14ABA1Ld56qrrrKqVatGzPLrREDr1q3dfZ7jjz8+UwPhZcuWxUwGgd+/z+OPP27NmzePeB6BzH5/T09gr/dNnTwqXrx4hsZ1xRVXWNGiRW306NFujABwJAT2AJAGF198sTVs2DB0+8EHH3QBo2ZQL7/8clu5cqUVKFDA3Zc7d253yUp79uyxggULWt68ec1PefLksWi3detWO/XUU4+4jw7cww/e//jjDxfYa9uNN96YDaPEsT7HH374oY0dO9bvoSDG39+zU86cOe2aa66xV1991Z0kyK4lXgCCiVR8AMig888/3/r162fr16+3iRMnHnGN/ccff2znnHOOm7lR6m/16tXtoYcecvdpduj00093/7/55ptDaaFKExWlf9eqVcsWLVpkTZo0cQG997VJ19h7Dh8+7PbRuvJChQq5g9PffvstYh/NwGs2Kanw73m0saW0xn737t12zz33WIUKFSxfvnzud1UacGJiYsR++j633367vffee+730741a9a0mTNnpjmY69y5s5tFVwpt3bp17ZVXXkmWhr1u3ToX9HljV2pyRv3000/uQLtkyZLuZyoY0Ixe+JhKly7tHr/w33fNmjXuebj++uvdbd2vMelvxxtXZtUq0N9igwYNXCCicbZp0ybZc+/9Ta1YscKaNWvm/qZOOOEEGz58eLLvpzHq70fjL1OmjPXq1ctmzZoVsYY5Lb+PMjuGDBliJ554onvsNLuuxyXczz//bFdffbX7u9U+2lfj37lz5xF/Z/3sQ4cO2QUXXGBZtd476evFS+P+8ssv7c4773TPu17ft912mx04cMClYHfo0MFKlCjhLlornfQ1oNdF48aN7bjjjnPPl563lJYNHOtrJS1efvll956m51jfXyfDxowZc8RsIWXw6HnSvu+++26yffQYaObbey9QNsWwYcPSlOXz3//+1zp16uRe397v+9JLLyXb7/fff7crr7wy4u9z//79llXv70uWLHF/B1WqVHG/u/5WNc4///wztI/+fu699173f2UCJH3vSc9jfeGFF7oxBHUpFIDsw4w9ABwDrddWAK2D3NSKdi1fvtzN/Gj2V+mUOpBTQKM1wVKjRg23vX///nbrrbfaueee67brgN+jg0bNKinI0Qzy0VLCFUDpQFJrNBVsau2zgh4dHKZn5iktYwunwEVB4KeffuqCbh34KwjUQa4O1EeOHBmxv4IiBQTdu3e3IkWKuHWtCuw2bNjggp3U7N271wWTehwV8Ojg+a233nIH3Aomevbs6cauNfU60FeAqJMNogAsI/Q8nn322S4A1lILBRJvvvmmCyreeecdl7avA3UdoF977bX27LPPuoBPQYzGpd9PKbXSp08fF6wqKPEek8xY663nXcHIdddd5woGbtu2zY1DJ4R++OGHiJTg7du320UXXeSWGmh/BZT6e6ldu7b7W/NO0igA2bRpk3tMFcQo5V7Pb7i0/D5Dhw51M5C9e/d2++okQrt27eybb75x9ysY1tpmBWV33HGH+1n6m5k+fbp7TosVK3bEtGf9vVSqVCnF+7VWWlkYSWVGAOiNVTOqX3/9tb3wwgvucdaYKlas6Go8zJgxwy0VUFCuYN/z9NNPu9eLHgf9/lOmTHF/O/qdL7300kx5raSV/m4VPGs8yjiaNm2a+1n6++3Ro0eyEzA6SdW1a1fr2LGjC1Q1bp1oUCDqZRWdd9557jnUyQ49FnpMNBuuv6cj1WPYsmWLWz7jndDQa/ajjz5y7ym7du0KLffQ+4BOEOkx0GtN6+P1mtdse1a9v+sk7dq1a92JTj3vel/Qc65rPf8as15Tq1evttdff929HkqVKhXx3pOex1one0SfF/Xr18+U3wtAjEoEAKTq5Zdf1hRb4nfffZfqPsWKFUusX79+6PaAAQPc13hGjhzpbm/bti3V76Hvr33085I677zz3H1jx45N8T5dPJ9++qnb94QTTkjctWtXaPubb77ptj/99NOhbZUqVUrs2LHjUb/nkcamr9f38bz33ntu38GDB0fsd8011yTmyJEjcc2aNaFt2i9v3rwR23788Ue3/dlnn008kqeeesrtN3HixNC2AwcOJDZq1CixcOHCEb+7xnfppZcmpoeeK31/PZee5s2bJ9auXTtx3759oW0JCQmJjRs3Tjz55JMjvr5t27aJBQsWTFy9enXi448/7r6XHptwGlP4Y3c0R/s9fv3118RcuXIlDhkyJGL70qVLE3Pnzh2x3fubevXVV0Pb9u/fn1i2bNnEq6++OrRtxIgRyca+d+/exFNOOcVt19/b0X4f72+yRo0a7md49Leo7Rqf/PDDD+72W2+9lZhe55xzTmKDBg1S/dlHuhQqVCjia5I+76m9Xrz3hpYtW7q/A4/+BvW33rVr19C2Q4cOJZ544okRryvZs2dPxG39DdeqVSvx/PPPTzamjL5W1q1b5/bT3+GRJB2L6HerUqVKssdB3++dd94Jbdu5c2diuXLlIt4HH3nkEffY6jUQ7oEHHnB/pxs2bEj1Me/cubP7fn/88UfE17Zp08a933pj9d4H9P7m2b17d2LVqlWT/X1m1vt7So/T66+/7r7PvHnzQtu8170e/4w+1h499926dTvi7wIApOIDwDHSzOSRqid7s6Tvv/9+hgvNaZZfM0RppVlBzep5lD5erlw5N3OYlfT9c+XK5WbPwmm2XMfvmnULpyyCk046KXRbWQ0qFqUZsaP9HM2WtW3bNmK9v36uCt99/vnnlpn++usvNwuomW1v9lcXZVJollkzmJqZ9Dz33HNuhlmPu2bQNfOnQlhZSbO5+vvSGL3x6aLH6eSTT042y66/2/D6AarXcMYZZ0Q89pqBVYaCZhY9Sj/OSEs5/f2G14Twsj+8n+fNyCvDQ7O96aHnQenuqVHGiWZak15atGhhx0qzyOFLb84880z3t67tHr0mtGwj6d91ePaMMiiUyaDH5fvvv0/2czL6Wkmr8LFoHPrb0Yy7vn/SpRCaGVeGikfj0HuOskK8Cu7KoNHvoucl/O9Rv4eWCs2bNy/FceixUwbMZZdd5v4f/rV6rWks3uOj9wG9r+l15tGyEmUXZdX7e/jjtG/fPjcuZRdISs/bsT7W4j2GAHAkpOIDwDFSIKkU7NQoZXXcuHEuNVop3EodVaqmDkaVmpwWCq7SUyhPgVw4BR5a33os68vTQmtBddAfflJBlBbv3R9O6bkpHcQqyDnaz9HvmPTxS+3nHCul/CvIUJCuS0q05EHPk2htu1KllZ6sZRP6f1bTyQWNMelzn1qhQy1PSFoLQo+91hB79DgqmEy6X0Yqzyd9rr1A3HuutZzi7rvvdpXIJ02a5IJCnVDQyYcjpeF7kq5fD6flBSmtvw9fO51RSX8vb6xaV550e9K/a6XcDx482C2RCV8WkFKRtIy+VtJKqd7qHLFgwYJkJ1YUbIY/B3r+k46xWrVq7lrvMTqZpL9H/S2ltvRFr5eUaPmIll4ovV2XI32t/j5TGovqemTV+7tO8mnZhZZNJP0djlYLIiOPtfe3TeE8AEdDYA8Ax0BrinUgdqRAR7Mzmp3SjKmKfGkW9I033nBrl7V2U7N5R5MVFZlTO1DUbFpaxpQZUvs5RwrS/OBlWmh9uGYNU5L0b0Azz6LAS38nGW15lZ4x6jlVVkRKj2vSNe/Z/din5eeNGDHC1SNQdoteG8rAeOyxx9zaZZ2ISI3WmGdWgJsavS7S83ultD38d/3iiy/ciQvVP1DtBc086+SL1qurjkFaf05mPF+//PKLO+F4yimnuBMrOimhE4maEdca8YxkGulrtN5eRQNT4p0ISOnrRCd0tH4/JRlpP5dZ7+/KiFGtANUNUQ0Rva40ZtWrSMvjlJHHWic6vHX6AJAaAnsAOAYq1CSpBXsezSzrYE4XHcypoJYKjinY10xiZs/GaLYs6cG/Zp3DD4g126cDxqQ0C6aKz570jE3Fyz755BOXuho+a69q8t79mUHfR7OBOggOn7XP7J/j8R4PBV5pqbyukzfK0lBQo9lnBSgqEhfeBjGzn3PNrOt51sx3akFTeulxVOX8pDOGSavZZ+bvo9l1Xfr27esCKBUsVBs7zWynRkGS0rczQ0qvCxW2U8G3zKTxalmDTgBpqY1HgX12U/E2ZQyow0N4ZkDS5RtJM1jCn3MVixOvG4L+HjXbnd5OBZrh13uHTqQc7Wv197ls2bJkY1m1apVlxfu7Th7NmTPHzdhreUdq77dHej2k97HWEh/9/XnZSACQGtbYA0AGac31I4884gIpVbVOjVI3k9JMj3jpt6qwLikF2hmhvsfh60JV8VyBiVft3Dvw1kyoDhrDU4OTtkZLz9guueQSd0CuNebhNBOlA93wn38s9HO0lleZDx61O1MFeM2gab1qZlIqrqrwP//88ykGeEof9uhx0rILrVfXCRwF+Fp7q/8nfVzTmrqbFlreoVldBR1JZ3F1O7wdV1opoFFgEd7ST+uKX3zxxWT7Huvvo2rneg7DKcDXiZujVa9v1KiRC7oyY725XhdJ138rJTy1GfuM0nOl10T491Uau1raZTcvGyD870bPZWonGTZu3GhTp06NeO70nqP3NaXhezPbSjX3MlfC6TWS9LkOH4uq/evEh4L2I73W9D6gsYS3CFRqe2op/Mf6/p7S4yQpVfhP7X0zvY+12pweqRMJAHiYsQeANFB6s2aDdTCqVkw66FPxLc0YKejRzFtq1C5OgYLaV2l/rctU6q1Si9Xb3gsmlKqtmUnNVumgUEW4dFCZEVrjre+tgmUarw48lU4aXvRMwacOiJVCqoNwpYhqzXF4ga70jk0Fr9QXXdkIClLUW14p1UqtVouqpN87o1QcS0G20rZ14KtZQv0uWruq3zXpGv/MMGrUKPeYKtjU46hZfD22Cl6Usvvjjz+6/dQWTkG0Mhd0EK/HV4+1ZpxVQE+PidfGSicmtK789NNPdyck9PgdiWZKU5q5Vhss/X3pPrUT02OvNnx6HNatW+eCMD1mWkqQHmpTppM0KlKo30vp4spA8P7ew2clM/L7hNNrSq3NVJdAGQd6rWnG1Av0jkS/u7Ih9Jgfa+E0PVdq46afqVRyPa8KTjM7FVpjVvaO/j5uuOEG976gvzG9TsPrHGQWzTTrpExS+jtREUGlg+v50nOumXadvNEJrZROZOn5UXHA7777ztWQUH95vRbCg1Olquu9Ua0+9TrV34faJy5dutS9VvU3mtpjqtaImsHW+4xea+rzrhOkOkGm59g7War79Pepwn16H9Dfp/5mVEAvK97fVSRQSyfUqvHgwYOupobe3/QaS8prU6f3QrUpVbaPHt/0PtYah2b2aXUH4Kj8LssPANHMa4fkXdR2SC3BLrzwQteuK7ytWmrt7ubMmZN4xRVXJJYvX959va7VDi1pG6j3338/8dRTT3WtycLby6lFVs2aNVMcX2rt7tR+6cEHH0wsU6ZMYoECBVwrsvXr1yf7erUzU2u8fPnyJZ599tmJCxcuTPY9jzS2pO3u5O+//07s1auX+z3z5MnjWsGp9VN4SzDR9+nRo0eyMaXWhi+pLVu2JN58882JpUqVco+rWtGl1JIvs9rdyS+//JLYoUMH9zeg302PXatWrRLffvvt0OOkr9PjGk5/JxpH3bp1XUsz+eeffxJvuOGGxOLFi7uvOVrrO6/NWEoXtQfzqA2Z2r+p1Zguak2nx3nVqlWhfVL7m0rp+Vy7dq17/PR3VLp06cR77rnH/Qz93K+//jq0X2q/j/c3mbSNndeGzXvO9HM6deqUeNJJJyXmz58/sWTJkonNmjVL/OSTTxLT4vLLL3ctCcOl9rPDf9+k7e4OHz6ceP/997u/K7UsVBsytZlLrd1d0lZp3us/aXvLlH7W+PHj3etDrz89T/qeSd8/jvW14j3OqV1ee+01t98HH3yQWKdOHffY/+c//0kcNmxY4ksvvZSsZZv3epo1a5bb3xt7So+x3gv0PqT2c3qN6jFVe8gnnngi9Drwfr+krzW9vvU7V6hQwb3W9JrT8/vCCy9E7Kf3NT33eq70/Xv27Jk4c+bMdLW7S8/7+++//57YunVr93euVnjXXntt4saNG1P8HdTyT+8ROXPmjHgc0/pY629Rbf/69u17xN8DACSH/jl6+A8AAPAvZUX06tXLZSp4nQD8pmJ0Wi6hmdfUOgMAQaJlGcrmUDaVshEA4EgI7AEAQKr27t2brHe30oK1NtwrmBYtVMNBS1xSqgEABI1qR6jto1L/AeBoCOwBAMARg2Wt8VVhNBX5Uh2G5cuXu7X2mk0EAAD+o3geAAA4YmV8VfZXIK9ZehUymzJlil1//fV+Dw0AAPw/ZuwBAAAAAAgw+tgDAAAAABBgBPYAAAAAAAQYa+zTICEhwTZu3GhFihSxHDly+D0cAAAAAECMS0xMtL///tvKly9vOXMeeU6ewD4NFNRXqFDB72EAAAAAAOLMb7/95tq5HgmBfRpopt57QIsWLer3cAAAAAAAMW7Xrl1ugtmLR4+EwD4NvPR7BfUE9gAAAACA7JKW5eAUzwMAAAAAIMAI7AEAAAAACDACewAAAAAAAozAHgAAAACAACOwBwAAAAAgwAjsAQAAAAAIMNrdAQAAAIhZhw8ftiVLlthff/1lJUuWtDp16liuXLn8HhaQqQjsAQAAAMSkefPm2ejRo23z5s2hbWXLlrXu3btbkyZNfB0bkJlIxQcAAAAQk0H9gAEDrEqVKjZq1CibMWOGu9Ztbdf9QKzIkZiYmOj3IKLdrl27rFixYrZz504rWrSo38MBAAAAcJT0+3bt2rkgfvDgwZYz5//mMxMSEqxv3762bt06mzhxImn5iIk4lBl7AAAAADFFa+qVfq/gPjyoF93W9k2bNrn9gFhAYA8AAAAgpqhQnlSuXDnF+73t3n5A0BHYAwAAAIgpqn4vSrdPibfd2w8IOgJ7AAAAADFFLe1U/X7SpEluTX043db2cuXKuf2AWEBgDwAAACCmqCCeWtotWLDAFcpbvny57dmzx13rtrZ369aNwnmIGVTFTwOq4gMAAACx0cdeM/UK6uljj1iKQwns04DAHgAAAAhu6ztVv1ehPK2pV/o9M/WItTg0d7aNCgAAAACymYL4+vXr+z0MIEuxxh4AAAAAgAAjsAcAAAAAIMAI7AEAAAAACDACewAAAAAAAozAHgAAAACAACOwBwAAAAAgwAjsAQAAAAAIMAJ7AAAAAAACjMAeAAAAAIAAI7AHAAAAACDACOwBAAAAAAgwAnsAAAAAAAKMwB4AAAAAgAAjsAcAAAAAIMAI7AEAAAAACDACewAAAAAAAozAHgAAAACAACOwBwAAAAAgwAjsAQAAAAAIMF8D+8cee8xOP/10K1KkiJUpU8auvPJKW7VqVcQ+TZs2tRw5ckRcunbtGrHPhg0b7NJLL7WCBQu673PvvffaoUOHIvb57LPP7LTTTrN8+fJZ1apVbcKECdnyOwIAAAAAELOB/eeff249evSwr7/+2j7++GM7ePCgtWjRwnbv3h2x3y233GKbNm0KXYYPHx667/Dhwy6oP3DggM2fP99eeeUVF7T3798/tM+6devcPs2aNbPFixfbXXfdZV26dLFZs2Zl6+8LAAAAAEBmy5GYmJhoUWLbtm1uxl0Bf5MmTUIz9vXq1bOnnnoqxa/56KOPrFWrVrZx40Y7/vjj3baxY8fa/fff775f3rx53f8//PBDW7ZsWejr2rRpYzt27LCZM2cedVy7du2yYsWK2c6dO61o0aKZ9vsCAAAAAHCscWhUrbHXgKVkyZIR2ydNmmSlSpWyWrVq2YMPPmh79uwJ3bdgwQKrXbt2KKiXli1bugdh+fLloX0uuOCCiO+pfbQ9Jfv373dfH34BAAAAACAa5bYokZCQ4FLkzz77bBfAe2644QarVKmSlS9f3pYsWeJm37UO/91333X3b968OSKoF++27jvSPgrY9+7dawUKFEi29n/gwIFZ9rsCAAAAABBzgb3W2itV/ssvv4zYfuutt4b+r5n5cuXKWfPmze2XX36xk046KUvGoqyAu+++O3RbJwAqVKiQJT8LAAAAAIBjERWp+LfffrtNnz7dPv30UzvxxBOPuO+ZZ57prtesWeOuy5Yta1u2bInYx7ut+460j9YpJJ2tF1XO133hFwAAAAAAopGvgb3q9imonzp1qs2dO9cqV6581K9RVXvRzL00atTIli5dalu3bg3towr7CsZPPfXU0D5z5syJ+D7aR9sBAAAAAAiynH6n30+cONEmT57setlrLbwuWvcuSrd/5JFHbNGiRfbrr7/aBx98YB06dHAV8+vUqeP2UXs8BfDt27e3H3/80bWw69u3r/vemnkX9b1fu3at3XffffbTTz/Z6NGj7c0337RevXr5+esDAAAAABDsdnc5cuRIcfvLL79sN910k/3222924403urX36m2vde6tW7d2gXt4evz69eutW7du9tlnn1mhQoWsY8eONnToUMud+38lBHSfAvkVK1a4dP9+/fq5n5EWtLsDAAAAAGSn9MShUdXHPloR2AMAAAAAslNg+9gDAAAAAID0IbAHAAAAACDACOwBAAAAAAgwAnsAAAAAAAKMwB4AAAAAgAAjsAcAAAAAIMAI7AEAAAAACDACewAAAAAAAozAHgAAAACAACOwBwAAAAAgwAjsAQAAAAAIMAJ7AAAAAAACjMAeAAAAAIAAI7AHAAAAACDACOwBAAAAAAgwAnsAAAAAAAKMwB4AAAAAgAAjsAcAAAAAIMAI7AEAAAAACDACewAAAAAAAozAHgAAAACAACOwBwAAAAAgwAjsAQAAAAAIMAJ7AAAAAAACjMAeAAAAAIAAI7AHAAAAACDACOwBAAAAAAgwAnsAAAAAAAKMwB4AAAAAgAAjsAcAAAAAIMAI7AEAAAAACDACewAAAAAAAozAHgAAAACAACOwBwAAAAAgwAjsAQAAAAAIsNx+DwAAgHhz+PBhW7Jkif31119WsmRJq1OnjuXKlcvvYQEAgIAisAcAIBvNmzfPRo8ebZs3bw5tK1u2rHXv3t2aNGni69gAAEAwkYoPAEA2BvUDBgywKlWq2KhRo2zGjBnuWre1XfcDAACkV47ExMTEdH9VnNm1a5cVK1bMdu7caUWLFvV7OACAgKbft2vXzgXxgwcPtpw5/3duPSEhwfr27Wvr1q2ziRMnkpYPAAAsPXGorzP2jz32mJ1++ulWpEgRK1OmjF155ZW2atWqiH327dtnPXr0sOOOO84KFy5sV199tW3ZsiVinw0bNtill15qBQsWdN/n3nvvtUOHDkXs89lnn9lpp51m+fLls6pVq9qECROy5XcEAEC0pl7p9wruw4N60W1t37Rpk9sPAAAgPXwN7D///HMXtH/99df28ccf28GDB61Fixa2e/fu0D69evWyadOm2VtvveX237hxo1111VURMyAK6g8cOGDz58+3V155xQXt/fv3D+2jGRDt06xZM1u8eLHddddd1qVLF5s1a1a2/84AgPikQnlSuXLlFO/3tnv7AQAABKJ43syZMyNuKyDXjPuiRYtcASGlHIwfP94mT55s559/vtvn5Zdftho1ariTAWeddZbNnj3bVqxYYZ988okdf/zxVq9ePXvkkUfs/vvvt4cfftjy5s1rY8eOdQdMI0aMcN9DX//ll1/ayJEjrWXLlr787gCA+KLq997J5po1aya7X9vD9wMAAAhk8TwF8uEHNQrwNYt/wQUXhPY55ZRTrGLFirZgwQJ3W9e1a9d2Qb1HwbrWIyxfvjy0T/j38PbxvkdS+/fvd18ffgEA4FiopZ2q30+aNMmtqQ+n29perlw5tx8AAEAgA3sd1ChF/uyzz7ZatWq5bVqLqBn34sWLR+yrIN5rE6Tr8KDeu9+770j7KGDfu3dvimv/VaTAu1SoUCGTf1sAQLxRQTy1tNNJZRXK08nnPXv2uGvd1vZu3bpROA8AAGR/Kr6C47lz51r16tVdintGaa39smXLXIq83x588EG7++67I35HgnsAwLHSMrOBAwe6Pvb63PNopl7b6WMPAACyJbC/7rrr3IHH7bff7ma7GzZsaL/++qupa96UKVNc1fr00veaPn2669974oknhrYrZVFF8Xbs2BExa6+q+LrP2+fbb7+N+H5e1fzwfZJW0tdttQwoUKBAsvGocr4uAABkNn2GKjtN1e9VKE/Lz5R+z0w9AADItlR8Bd/nnnuu+//UqVNdQK/A+5lnnnF9edNDX6ugXt9Hs/5JKwU3aNDA8uTJY3PmzAltUzs8tbdr1KiRu63rpUuX2tatW0P7qMK+gvZTTz01tE/49/D28b4HAADZSUF8/fr1rXnz5u6aoB4AAGRrYK8Cd15xO1W11wy9+serndzPP/+cru+lNMSJEye6qvfqZa+18Lp46961vr1z584uLf7TTz91xfRuvvlmF5CrIr6oPZ4C+Pbt29uPP/7oWthpraK+tzfr3rVrV1u7dq3dd9999tNPP7kUyDfffNO10gMAAAAAIK4Ce601V4Ef9ZpXYK/AWrZv32758+dP1/caM2aMO1HQtGlTt77Qu7zxxhuhfdSSrlWrVu4EgtIXlVb/7rvvhu7XLIfS+HWtgP/GG2+0Dh062KBBg0L7KBPgww8/dLP0devWdW3vxo0bR6s7AAAAAEDg5UhUPnw6aLa7Z8+eVrhwYatUqZJ9//33ljNnTnv22WddwK2Z9Vij4nnKHtBJCKX4AwAAAAAQLXFouovnqVXPGWecYb/99ptdeOGFLqiXKlWqpHuNPQAAAAAAyOYZ+3jEjD0AAAAAINAz9uE93Y/mySefTPO+AAAAAADg2KQpsP/hhx8ibmtd/aFDh6x69eru9urVq13xOrWnAwAAAAAAURbYhxfE04y8WtO98sorVqJEiVBFfLWh8/rbAwAAAACAKF1jf8IJJ9js2bOtZs2aEduXLVvmWt9t3LjRYg1r7AEAAAAA0RqH5szIN9+2bVuy7dr2999/p/fbAQAAAACAY5DuwL5169Yu7V4963///Xd3eeedd6xz58521VVXHctYAAAAAABAOqW7j/3YsWOtd+/edsMNN9jBgwf//Sa5c7vA/vHHH0/vtwMAAAAAANm1xv7w4cP21VdfWe3atS1v3rz2yy+/uO0nnXSSFSpUyGIVa+wBAAAAAIHuY+9RSzsVyFu5cqVVrlzZ6tSpc6xjBQAAAAAA2bnGvlatWrZ27dpj+ZkAAAAAAMCvwH7w4MFujf306dNt06ZNLj0g/AIAAAAAAKK4j33OnP87F5AjR47Q//VtdFvr8GMNa+wBAAAAADGxxl4+/fTTYxkbAAAAAADIROkO7M8777zM/PkAAAAAACA7A3vZsWOHjR8/3lXHl5o1a1qnTp1cmgAAAAAAAIji4nkLFy50fetHjhxpf/31l7s8+eSTbtv333+fNaMEAACIYqox9MMPP9icOXPcdSzWHAIAxFDxvHPPPdeqVq1qL774ouXO/e+E/6FDh6xLly6uDd68efMs1lA8DwAApEbHPqNHj7bNmzeHtpUtW9a6d+9uTZo08XVsAID4iEPTHdgXKFDAnYk+5ZRTIravWLHCGjZsaHv27LFYQ2APAABSC+oHDBhgjRo1snbt2lnlypVt3bp1NmnSJFuwYIENHDiQ4B4AkOVxaLpT8fUNN2zYkGz7b7/9ZkWKFEnvtwMAAAgkpdtrpl5B/eDBg13NoYIFC7pr3db2MWPGkJYPAMhy6Q7sr7/+euvcubO98cYbLpjXZcqUKS4Vv23btlkzSgAAgCizZMkSl36vmfqcOSMPqXRb2zdt2uT2AwAgqqriP/HEE5YjRw7r0KGDW1svefLksW7dutnQoUOzYowAAABRRwWERen3KfG2e/sBAOD7jL3Wi0nevHnt6aeftu3bt9vixYvdRR9YqpKfL1++LBsoAABANClZsmTEMVJS3nZvPwAAfA/s1c5OZ57Vr37ixIkusK9du7a7aD0ZAABAPKlTp46rfq9CeQkJCRH36ba2lytXzu0HAEBUBPZz5861jh07upZ2t9xyi1WsWNFOPvlku+2229wa+y1btmTpQAEAAKJJrly5XEs7Vb/v27evLV++3HUH0rVua7uWKmo/AACyUrrb3cm+ffts/vz59tlnn7nLt99+awcPHnQt8PRhFmtodwcAANLTx14z9QrqaXUHAIjKPvbhDhw4YF999ZV99NFH9vzzz9s///wTky1dCOwBAMCR6PhH1e9Vd0hr6pV+z0w9ACC74tDc6Q3kv/76a/v000/dTP0333xjFSpUcGejn3vuOTvvvPOOaeAAAMQDgsDYo+evfv36fg8DABCn0hzYn3/++S6QVwE9BfBaWz958mSXagYAADKetq0CbFqrTdo2AADI0uJ5X3zxhR133HEuwG/evLldeOGFBPUAAKQzqB8wYIBVqVLFRo0aZTNmzHDXuq3tuh8AACDLAvsdO3bYCy+84FrbDRs2zMqXL+9a3d1+++329ttv27Zt29L9wwEAiKf0e83UN2rUyAYOHOiWt6lquq51W9vHjBkTk7VqAABAlKTiFypUyC666CJ3kb///tu+/PJLt95++PDh1q5dO9f+btmyZVk5XgAAAklr6pV+f9lll1n79u2TpeK3atXKdZzRfqzVBgAA6ZGu4nlJA30V/NGlRIkSljt3blu5cmVGvx0AADFNhfLkxRdftMaNG1u/fv1c3Zp169bZpEmTbNy4cRH7AQAAZHpgn5CQYAsXLnTV8DVLrzZ3u3fvthNOOMGaNWvm1gjqGgAAJFe8eHF3rWVsgwcPtpw5/10NV7NmTXe7Z8+etnTp0tB+AAAAmR7Y60BDgbzSBRXAjxw50po2bWonnXRSmn8YAAAAAADwKbB//PHHXUBfrVq1TB4CAACxT0VoRbVo+vbt62rThKfiezVqvP0AAAAyPbBX33oAAJAxqkkjXbp0sWnTplmPHj1C96l9rLZr/b23HwAAQJYXzwMAAGlXp04dt5xt+fLl9tprr7kZehXKUyBfq1Yt18deAb72AwAAyJI+9llh3rx5ru1P+fLlLUeOHPbee+9F3H/TTTe57eEXr92eRwdFSmcsWrSoqwPQuXNn++effyL2Ueugc8891/Lnz28VKlRw7fkAAMhOuXLlsu7du7ve9Qri8+bN63rX61q3tb1bt25uPwAAgMDM2KsYX926da1Tp0521VVXpbiPAvmXX345dDtfvnwR9yuo37Rpk3388cd28OBBu/nmm+3WW2+1yZMnu/t37dplLVq0sAsuuMDGjh3rKg7r5+kkgPYDACC7NGnSxAYOHGijR49Oloqv7bofAAAgSwL70047zebMmeP61Q8aNMh69+5tBQsWtGN18cUXu8uRKJBX6mJKVq5caTNnzrTvvvvOGjZs6LY9++yzdskll9gTTzzhMgFUkOjAgQP20ksvuVkRtRVavHixPfnkkwT2AIBsp+D97LPPdtlkXiq+0u+ZqQcAAFmaiq8AWrProhmFpKnuWemzzz6zMmXKWPXq1V2K4p9//hm6T2mLmnn3gnrRzLx6A3/zzTehfXQQpaDe07JlS1u1apVt3749234PAAAAAAB8m7GvV6+eS3E/55xzLDEx0c2GFy5cOMV9+/fvn2mDUxq+UvTVDuiXX36xhx56yM3wK1jXzMbmzZtd0B8ud+7cbvZD94mu9fXhjj/++NB9ykJIav/+/e7iUTo/AACZVV9Gqfje55QoM03r70nFBwAAWRbYT5gwwRX2mT59uitg99FHH7kAOindl5mBfZs2bUL/r127tktVPOmkk9wsfvPmzS2rPPbYYy4zAQCAzA7q9Xmqonn9+vWL6GOv7ayzBwAAWRbYKw1+ypQp7v9Kc9d6+6Qz5dmhSpUqVqpUKVuzZo0L7DXDsXXr1oh9Dh065NYseuvydb1ly5aIfbzbqa3df/DBB+3uu++OmLFXNX0AADLq8OHDbqZeQf3gwYPd56mo9otu9+3b18aMGePW37PeHvD/9UodDAAxXRU/ISHB/PL777+7NfaqHiw6ONqxY4ctWrTIGjRo4LbNnTvXjfHMM88M7dOnTx9XMT9Pnjxumyro62RFSmn4XsG+pNX3AQA4FgoSlH6vmXovqPfotrq8qFK+9qtfv75v4wTiHctlAMRNH3utd7/jjjtcoTpd7rzzTrctvVSETxXqdRGlI+r/GzZscPfde++99vXXX9uvv/7qsgSuuOIKq1q1qit+JzVq1HDr8G+55Rb79ttv7auvvrLbb7/dpfCrIr7ccMMNrnCe+tsvX77c3njjDXv66acjZuQBAMhqmvmTpHVfPN52bz8A/i2XUZboqFGjbMaMGe5at7Vd9wNATAT2s2bNslNPPdUF0kpL0kUV6JVKqJnw9Fi4cKGblfBmJhRs6/9ap690J81aXH755VatWjUXmGtW/osvvoiYTde6xFNOOcWl5qvNnQr8vfDCC6H7ixUrZrNnz3YnDfT199xzj/v+tLoDAGQnpfOKPo9S4m339gPg73IZHduqvbO3XEbbtVxG+wFAtMmRqDL36aDAWzPmQ4cOjdj+wAMPuAD6+++/t1ijNfY6QbBz504rWrSo38MBAASQggGl22vmL3yNvWgJmdbYK7ifOHEia3kBH/zwww/Wq1cvN0OvYD4pZX5quczIkSNZLgMg6uLQdM/Yq6e9Zs+T6tSpk61YsSK93w4AgLigYF1rdNWyVUG8goQ9e/a4a93W9m7duhHUAz5huQyAuCqeV7p0abcO/uSTT47Yrm1+VMoHACAoVHhLLe2U7quZP4+KwtLqDoie5TIpzdizXAZATAX2KlSn9elr1661xo0bu20qWjds2DAK0gEAcBQK3tXSjlZaQHTR61DV71W/KaXlMtquk3DaDwACv8Zeuz/11FM2YsQI27hxo9umCvSqYK/q+Dly5LBYwxp7AACA+KmKr0J5qomh9HvN1Cuo13IZMmsARGscmu7APtzff//trosUKWKxjMAeAAAgfvvYa6ZeNTAI6gHEZGAfLwjsAQAA4quLBctlAAQpDk33GnsAAAAglimIp6UdgCBJd7s7AAAAAAAQPQjsAQAAAACIl8D+4MGD1rx5c/v555+zbkQAAAAAACBrAvs8efK4QiIAAAAAACCgqfg33nijjR8/PmtGAwAAAAAA0iXdVfEPHTpkL730kn3yySfWoEEDK1SoUMT9Tz75ZHq/JQAAAAAAyK7AftmyZXbaaae5/69evTrivhw5cmR0HAAAAAAAIDsC+08//TQjPwcAAAAAAERTu7s1a9bYrFmzbO/eve52YmJiZo4LAAAAAABkxYz9n3/+adddd52buVfqvVrfValSxTp37mwlSpSwESNGpPdbAgAQVw4fPuy6zPz1119WsmRJq1OnjuXKlcvvYQEAgHgJ7Hv16uXa3m3YsMFq1KgR2n799dfb3XffTWAPAMARzJs3z0aPHm2bN28ObStbtqx1797dmjRp4uvYAABAnKTiz54924YNG2YnnnhixPaTTz7Z1q9fn5ljAwAg5oL6AQMGuEy3UaNG2YwZM9y1bmu77gcAAMjywH737t1WsGDBZNuVTpgvX750DwAAgHhJv9dMfaNGjWzw4MFWs2ZN93mqa93W9jFjxrj9AAAAsjSwP/fcc+3VV18N3dY6+4SEBBs+fLg1a9Ysvd8OAIC4oDX1Sr9v166d5cwZ+fGr29q+adMmtx8AAECWrrFXAN+8eXNbuHChHThwwO677z5bvny5m7H/6quv0vvtAACIC/qclMqVK6d4v7fd2w8AACDLZuxr1aplq1evtnPOOceuuOIKl5p/1VVX2Q8//GAnnXRSer8dAABxQdXvZd26dSne72339gMAAMiyGXspVqyY9enTJyNfCgBAXFJLO1W/nzRpkltTH56OryVt2l6uXDm3HwAAQJYH9tu3b7fx48fbypUr3e1TTz3Vbr75ZmYZAABIhfrUq6Wdqt/37dvXralX+r1m6hXUL1iwwAYOHEg/ewAAkG45EhMTE9PzBWrFc9lll7lZ+4YNG7ptixYtsh07dti0adNisgfvrl273O+7c+dOK1q0qN/DAQDEWB97zdR369YtJj9DAQBA1seh6Q7sa9euHWrJ480qqDWPZiHmz59vS5cutVhDYA8AyEz63FT1exXKU7ab0u+ZqQcAANkW2BcoUMAWL15s1atXj9i+atUqq1evnu3du9diDYE9AAAAACBa49B0V8U/7bTTQmvrw2lb3bp10/vtAAAAAABAVhfPU7qg584777SePXvamjVr7KyzznLbvv76axs1apQNHTr0WMYCAAAAAJmK5U+IB2lKxVdLnhw5ctjRdtU+euHEGlLxAQAAgNgoWKrWo6oPRsFSxFIcmqYZe7XiAQAAAOIBM7yxE9SrxagKf/fr1y+ixai2q8UowT1iRbqL58UjZuwBAADiAzO8sXNypl27dlalShUbPHiwy0D2JCQkWN++fV2QP3HiRE7aIH5m7JPauHGjffnll7Z161b3wginNfgAAABA0DDDGzuUcaGTM3oew4N60W0F/T169HD71a9f37dxApkl3YH9hAkT7LbbbrO8efPacccd59bVe/R/AnsAAAAEcYZXM/UK6sNneGvWrOlua4Z3zJgxdvbZZzPDGwBaRiE6OZMSb7u3HxB06W53p7Ne/fv3d+kAv/76qzuL6V3Wrl2bNaMEAAAAsmGGVzO5qc3wbtq0KaJbFKKXaiMcqVaYt93bD4i7wH7Pnj3Wpk2bZG94AAAAQFAxwxtbVPBQtRG0jCLp0mHd1vZy5cq5/YBYkO7ovHPnzvbWW29lzWgAAAAAHzDDG1u0XEIFDxcsWOCWUSxfvtxNUOpat7W9W7duLKtA/FbF1/qjVq1a2d69e6127dqWJ0+eiPuffPJJizVUxQcAAIhtVFGPny4HmqlXUE8hRMR1VfzHHnvMZs2aZdWrV3e3kxbPS+8L7fHHH7dFixa5NUtTp061K6+8MnS/zjmoAumLL75oO3bscMVKVLTk5JNPDu2jdKg77rjDpk2b5t6Ar776anv66aetcOHCoX20FkpVL7/77jsrXbq02/++++5L768OAIgz+/btsw0bNliQVaxY0fLnz+/3MIDAzPDq2FNBvIL88Kr4muFVVXyC+mBR8K4YQvGA4gZlXCj9nucRFu8z9iVKlLCRI0faTTfddMw//KOPPrKvvvrKGjRoYFdddVWywH7YsGHuRMIrr7zi3lhVuG/p0qW2YsWK0EHKxRdf7E4KPP/883bw4EG7+eab7fTTT7fJkyeHznJUq1bNLrjgAnvwwQfd13fq1Mmeeuopu/XWW9M0TmbsASA+rV69Os2fFdHqhRdecJ+DANKGGV4A0SI9cWi6A3sVofjiiy8iZs0zg2b7wwN7Dat8+fJ2zz33WO/evd02/ULHH3+8a7mnAn4rV660U0891c3EN2zY0O0zc+ZMu+SSS+z33393X68Z/j59+rg3Z7XokwceeMDee+89++mnn9I0NgJ7AIhPWTljv379ehsyZIj7jKpUqZJlFWbsgYyl5TPDCyCmU/F79uxpzz77rD3zzDOWlZT2pGBcM+0e/VJnnnmmS4VSYK/r4sWLh4J60f5Kyf/mm2+sdevWbh+dXfWCemnZsqXLBti+fbvLQAAAICUKiLN6tltBPTPqQHRREF+/fn2/hwEAaZbuwP7bb7+1uXPn2vTp061mzZrJiue9++67lhm89CfN0IfTbe8+XZcpUybi/ty5c7szq+H7JG1b4n1P3ZdSYL9//353CT9TAgAAgOgS9DoYZNQA8C2w1wy51sPHMq3rV3EUAAAARC8F9UGug0ENDAC+BfYvv/yyZQet5ZctW7a4giUe3a5Xr15on61bt0Z83aFDh9x6KO/rda2vCefd9vZJSkX27r777ogZ+woVKmTa7wYAAIDMmfFWcBzUOhgaPwD4EthnF6XPK/CeM2dOKJBXgK2186pKKo0aNXJt8NQuT5X1RcsE1GtUa/G9ffSGrIr53rKBjz/+2LXrS219fb58+dwFAAAA0Ys6GED8obhlJgX2CriP1K9+7dq1af5e//zzj61ZsyaiYN7ixYvdE6QzmHfddZcNHjzYVeD32t2p0r1XOb9GjRp20UUX2S233GJjx451wfvtt9/uCutpP7nhhhtcWn3nzp3t/vvvt2XLlrk+92rZBwAAAAAIbjtKTQZ379497ttRpjuwV7AdTsH0Dz/84NrM3Xvvven6XgsXLrRmzZqFbnvp7x07dnQt7e677z7bvXu3WzulmflzzjnH/ZzwIiOTJk1ywXzz5s1dNfyrr746omK/KunPnj3bevTo4Wb1S5UqZf379w/0eiwAAAAAiLegfsCAAS4jWxO+mvjVxLDiwQEDBrjJ3HgO7tPdxz41o0aNcoF6dq3Bz070sQcAZLbVq1e7k8wUzwKiE69RILrS79u1a2dVqlRxAbyysL1U/Fq1arnAXkH+xIkTYyotP0v72Kfm4osvdkXnYjGwBwAAAAD4Q2vqlX5/2WWXWfv27ZOl4rdq1crmz5/v9qtfv77Fo0wL7N9++213xgQAAAAAgMyi2Xl58cUXrXHjxslS8ceNGxexXzxKd2CvMyDhxfOUya8zJtu2bXOFDAAAAAAAyCzFixd317Vr13bF1VVbTWrWrOlu9+zZ05YuXRraLx6lO7D3KtJ79KCWLl3amjZtaqecckpmjg0AAAAAAGR2YK/CBAAAAAAAZAd1SBMVzevbt68rpBeeir9s2bKI/eJRpq2xBwAAAAAgs3m13Lp06WLTpk1zrcw95cqVc9u1/j6ea76lObBXyn342vqU6P5Dhw5lxrgAAAAAALA6deq46vfLly+31157LcV2d+XKlXP7xas0B/ZTp05N9b4FCxbYM888YwkJCZk1LgAAAABxZN++fbZhwwYLqooVK1r+/Pn9HkZMUm/67t27uwBeF6XiN2rUyKXi6/aCBQtcf/tY6mGfZYH9FVdckWzbqlWr7IEHHnDpEHpwBw0alNnjAwAAABAHFNTfeuutFlQvvPCCVatWze9hxKwmTZq44F2d2JKm4g8cONDdH88ytMZ+48aN7szIK6+8Yi1btrTFixe7FAgAAIB4dPjwYVuyZEkoNVTpoPE8cwRkdMZbwXFWWL9+vQ0ZMsT69OljlSpVyrLxI2speD/77LN5vz3WwH7nzp326KOP2rPPPmv16tWzOXPm2LnnnpuebwEAABBT5s2b52aQNm/eHNqmtaBKG433GSQgPZTGntUz3grqmVUPNgXx9evX93sYUSdnWnccPny4ValSxaZPn26vv/66zZ8/n6AeAABYvAf1ymLUMdKoUaNsxowZ7lq3tV33AwAQNTP2WktfoEABq1q1qkvB1yUl7777bmaODwAAIGrT7zVTrwJOgwcPdh2EpGbNmu62ei2PGTPGpY2SJgoAiIrAvkOHDkdtdwcAyBqs3wWij16TSr/v169fKKj36LYKC6vAk/YjbRQAEBWB/YQJE7J0IACAlLF+F4hOOtEmlStXTvF+b7u3HwAAUVUVH0DmoWcr0rJ+V6m+mhVUoKCerZMmTXLbae8C+EfZM6LXpNLvk9L28P0AAMgqBPaAz+jZitSwfheIbloSo+wZnWgLf41KQkKC267+ytoPAICsRGAP+IyerUgN63eB6KYTaloSo+wZnWjTazI8q2bBggUuq4YTbwCArEZgD/iMnq1IDet3geinpTAK3pVdoxNtHs3Us1QGAJBdCOwBIEqxfhcIBgXvWhJD5woAgF8iczsBAFG5flfrdcOxfheILgritSSmefPm7pqgHgCQnQjsASDK1+9qna7W7y5fvtz27NnjrnVb27t160YAAQAAEOdIxQeAKMb6XQAAABwNgT0ARDnW7wIAAOBICOwBIEDrdwEAAICkWGMPAAAAAECAMWOPkAMHDtj7779vGzdutPLly9sVV1xhefPm9XtYAMzs8OHDpOIDAAAgRQT2cMaOHWtvvfWWCx7Ct1177bXWtWtXX8cGxLt58+a54nmbN28ObVMbPFXMp3geAAAASMWHC+CnTJliRYsWtd69e9s777zjrnVb23U/AP+C+gEDBliVKlVs1KhRNmPGDHet29qu+wEAABDfmLGPc0q/10x9iRIl3HXu3P/+SbRq1couuugiN2Ov7Z06dSItH8hmyqDRTH2jRo1s8ODBljPnv+dia9as6W6rl/2YMWNcxfx4T8vfsmWL7dy504Jk/fr1EddBU6xYMTv++OP9HgYAACCwh9bUK3jo3LmzJSQkuCA+fI29AvoRI0a4/RTkA8g+WlOv9Pt+/fqFgnqPbrdr1871ttd+8VwxX0H9je072MED+y2IhgwZYkGUJ28+m/jaqwT3AABEAQL7OKcgXn7++WcbOXJksjX2l156acR+ALKPCuVJ5cqVU7zf2+7tF680U6+gfm+V8ywhfzG/hxMXcu7babb2c/fYE9gDAOA/Avs4p5l50Yy80vE1c6+03wULFtj48ePtgw8+iNgPQPZR9XtZt26dS79PStvD94t3CuoTCpXyexiIU3SuAAD4icA+zl188cWuEFeOHDns9ddft/z584fW2F9wwQXu/sTERHcNIHspMFD1+0mTJkWssRctndH2cuXKuf0A+IfOFQAAv1EVP8599NFH7lrBe9u2bW3atGn2xx9/uGvd1vbw/QBkH832KTBQBk2fPn1s6tSpriq+rnVb27t168asIOAjOlcAQPZnSP3www82Z84cdx2+lDieMWMf57y18yqUN336dFcoz6Ng4fLLL3fp+KyxB/yh2b7rr7/eFbZUIB/++tR2ZgMB/9C5AgCyl06W6uSpCud6VOulR48ecX9MRGAf57y18yeffLKbldda+/Cq+LNmzYrYD0D2f4C98cYbdtZZZ9kZZ5xh+fLls/3799u3337rtp966qlx/0EG+IXOFQCQvcdE/fv3T7ZdQX7//v1t0KBBcX1MRCp+nFPwrlkEFcpT2n3VqlWtVq1a7lq3X3rpJXe/9gPg32ygWqK1bt3aLrnkEnet29qu2UBS0AB/0LkCALKHjnWGDh3q/q+C371797Z33nnHXeu2DBs2LK6PiZixj3N58+Z1/emnTJniCuSpIFf4bINut2nTxu0HIHsxGwhENzpXAED2+P77723Pnj1WpEgRtzwxd+7coYLfF110kZv0+Pvvv91+p59+usWjqJ6xf/jhh1219vDLKaecErp/37597qD2uOOOs8KFC9vVV18dsd5CNmzY4HqxFyxY0MqUKWP33nuvHTp0yIffJnoplVfCg/rw2979ALIXs4FAcDpXpPQZSucKAMgcs2fPdtc333xzKKj36PZNN90UsV88iurAXnQGfNOmTaHLl19+GbqvV69ernq7ztp8/vnnbm34VVddFbpfqRgK6g8cOGDz58+3V155xSZMmJDi2ox4T/Vt3LixzZw5050o0RkvXeu2tpPqC/g/G5gSZgOB6OlcoUJ5y5cvdzNKutZtOlcAQObYu3evu9bJ0pSULVs2Yr94FPWBvc7A6InyLqVKlXLbd+7c6daFP/nkk3b++edbgwYN7OWXX3YB/Ndffx06Y7NixQqbOHGi1atXz6WaP/LII66SooJ9/C/VVym96mGvtPyePXu6a93Wdp1Q0X4AshezgUD0U6GmgQMH2tq1a91JcdXB0LVOvGl7PBdyAoDMUrt2bXc9bty4FI+Jxo8fH7FfPIr6NfY///yzq8iuIFOFoh577DGrWLGiLVq0yA4ePGgXXHBBaF+l6es+nSFXBWld68lVCwRPy5Yt3dlznU1nTSqpvkAQZgPVC1uzfzrRptekAgYF9XqPU+DAbCDgLwXvammnk+D6vFQWjU648dr8l5ZJakImaNavXx9xHSTFihWLOP4Fgk4Zxc8//7z98ssv9tBDD1n79u1Dx0SvvfaaO7mq+kPaL15FdWB/5plnutT56tWru1ljHcCee+65tmzZMjfLrIJuxYsXj/gavYnpPtF10jc177a3T0rUSkoXz65duyxWUfgHCMZsoJbMaBbQo5l6ZgOB9FFtHtXeySqFChVyF9HBZ1bQBIYmO4IU1N/YvoMdPPC/46qgUReSoMmTN59NfO1VgnvEDMV91113nSv4rZa/Xoa2eAWGr7vuurgu+B3Vgb1S5z06861Av1KlSvbmm29agQIFsuznKitAB8zxluo7ePDgiMrbpPoC0UHBu7KQ3n//fVdLRFlMakEZzx9eQEYoqL/11lstyF544QWrVq2aBYVm6hXU761yniXkL+b3cOJCzn07zdZ+7h57AnvEkq5du7prxYLhVGC9TZs2ofvjVVQH9klpdl4fZmvWrLELL7zQrZPfsWNHxKy9zgx7xRN0rTM64byq+d4+KXnwwQft7rvvjpixr1ChgsXqbMOVV17pUlvuuusudzLlhBNOsP/+97/20Ucf2dKlS+22227L1JmHoM02AH6bN2+eqw0S3vXj7bffdjP4zNgD6fv8UWCcVZSyrdndPn36uImIrPodgkhBfUKhf+skAYgPWRG3qLaajn0+++wz27Ztm5UuXdqaNm3q6rKtXr3aMluQ4pZABfb//POPCzC1pkLF8vLkyWNz5sxxbe5k1apV7o9Ha/FF1/qA3bp1q2t1Jx9//LEVLVr0iC3c8uXL5y7xNtugtYEpFckbO3ZsXM82AH4H9erkkfQ9SSc1tX3QoEEE9/8v594dfg8hbgT1sdbBWXZ8/iio53MOQLzLriyppDP48Rq3RHVg37t3b7vsssvcB6TST1VASoVo2rZt64qCdO7c2c2sa/23gvU77rjDBfNKWZUWLVq4AF4nAoYPH+7W1asAlWa5ojVw93O2Qan3aieoLgI33nijnXPOORGp+fE+2wBkN7WZVOcPUbFPLUdSYKIz4N98841bX6b7VbSLIl1mBdbN83sIAAAgG+KW7MiQClrcEtWB/e+//+6C+D///NOlWSjQ1IGs/i8jR450gadm7FXsThXvVWDKowPd6dOnuyr4CvhV0KZjx45uhiuosnq2QY+nAnvNAAbl7BQQqxYvXuxm5vWhokKW4YVitG5S23U2XPspiyne7a3cxBIKRBZURdbN2HMiBQDgd5YUGVIBCexV9fBofyxad6rLkZ7sGTNmZMHoACBrKWAXBe+NGzd2qffh7e7mz58f2o/A3lxQzxpeAAAQjzI/zxoAkGnLY0RLitS1Qi0pCxYs6K5126sV4u0HAACA+ERgDwBRSrVDREuNUqK19uH7AQAAID4R2ANAlFJhUFE3EBWHWb58ue3Zs8dd6/batWsj9gMAAEB8iuo19gAQz0qV+t968e+//94WLFgQuh3e2SN8PwAAAMQfAnsAiFJ16tSxsmXLuvaeqo6/ZcuW0H0lSpRw23ft2uX2AwAgu+jzaOfOnRYkao8Wfh00+sxXRxwgNQT2QIx+gAX9Q4wPsH9bdnbv3t1Vw8+bN2/EfX/99Zdt3rzZte+khz0AIDuPiW5s38EOHki5/ku0U+/zIMqTN59NfO3VuD82QuoI7IEY/wAL6ocYH2D/kyNHDnc52jYAALKaJjp0TLS3ynmWkL+Y38OJCzn37TRb+7l77DkuQmoI7IGj4AMs+/EB9q/Dhw/b6NGjrVGjRjZw4EBbtmyZm6lXsbxatWrZgAEDbMyYMXb22Wczaw8AyFY6JkooRI0XIFoQ2ANpxAcYstuSJUtcun2/fv0sT548Vr9+/Yj727VrZz169HD7Jb0PAAAA8YPAHgCilGbnpXLlyine72339ot3LtMD2YLHGgCA6EJgDwBRyutPv27dOqtZs2ay+7U9fL94pUKLqsmg5RvIPnrM9dgDAAD/EdgDQJS3u5s0aZINHjzYcubMGbovISHBbS9Xrlzct7tTHQYVWgxa5wp1q1Bhyz59+lilSpUsaOhcAQBA9CCwB4Aob3enInl9+/Z1a+qVfq+ZegX1CxYscEX1KJz3b3Af1CBTQX21atX8HgYAAAgwAnsAiGJNmjRxwftzzz3nCuV5FMRqu+4HAABAfPtfXicAICqtWLHC/vzzz4htf/zxh9sOAAAAMGMPAFFs7NixNmXKFCtRooR17tzZ9bRXCv748ePddunatavfwwSAI8q5d4ffQ4gbPNZAfCKwzyJbtmwJXCEnr5hT+HWQUMgJsebAgQP21ltvuaBe17lz//uW3apVK7vooovs2muvdds7depkefPm9Xu4AJCqAuvm+T0EADEUtwQ5ZsmquIXAPoteHDe272AHD+y3oFKl5iC2XlJlbIJ7xIr333/fDh8+7Gbqc+TIYT/88IPrWa/2dqqEr4B+xIgRbj8F+QAQrfZWbmIJBYr7PYy4mbHnRAriJW4JYsySVXELgX0W0BkvvTj2VjnPEvLT4zc75Ny30/Ww1mNPYI9YsXHjRnetoL5t27a2devW0H1lypSxDh06ROwHxIogzh4FfQYpq7PeFNQnFCqVZd8fQMYQt8RO3EJgn4X04uBDLHawZi378Fj/q3z58u768ccfT3afgvwnnngiYj8gFgR99iioM0hkvQHxjbgl+AjsgTQirQ3ZTWvpR40a5f6fUvG87du3h/YDYgWzR9mPrDcACD4CeyCNWB+YfVgf+K9ly5aF/p+YmJjsEr7f6aef7tMogazB7BEAAGlHYA+kEesDkd1mz57trk877TT78ccfXaE8T65cuax+/fquoJ72I7AHAACIXwT2ABCl9u7d666vueYaGzp0qKt+r0J5WlN/xRVX2HfffecCe28/AAAAxCcC+yxEAbDsw2ONaLFv3z7bsGFDpnyvsmXLumuts+/Xr5/VrVvXXWTt2rU2evTo0H6rV6/OlJ9ZsWJFy58/f6Z8LwAAAGQPAvssxBphIP4oqL/11lsz9Xv+97//ta5du6Z6/9tvv+0umeGFF16watWqZcr3AgAAwcAkWfAfawL7LESxtexDsTVEC814KzjOLArYtYZevezDC+Z5t1u0aOFS9TNz/ACQJZX3EVOPNYFg9smOx5rj6OAjsM9CFFsD4o/S2DNzxvuhhx6ykiVL2ltvvWWHDx8Obc+ZM6dde+21R5zJB4KMoCE2HutixYpZnrz5XDs9ZB895nrssxKBYGxhQjL4E5IE9gAQ5RS8d+rUycaNG2dvvvmmXXfdddalSxfLmzev30MDsgxBQ2w4/vjjbeJrr9rOncGbsV+/fr0NGTLE+vTpY5UqVbIgUVCvxz4rEQjGVmYqE5LBR2APAAGgIP6CCy5wgb2uCeoR6wgaYidoUICZ1UFmVlJQT+2R5AgEgehCYJ+FWE+WfXisASC2EDQAAJB2BPZZgPVksbmejJMH2YfHGgAAAEg7AvsswHqy2FpPxoma2C38AwAAACZVYuGxJrDPIqwnix2cqInNwj9btmwJ3HOq5zP8Omiyo5gTAABIOyawYmcCi8AeSANO1MQWBfU3tu9gBw/styDSyZqgfojpJFmQXkv79u2zDRs2BPpETcWKFV0bRgAAYmUCK8iTV1k12UFgDyDu6MNLQf3eKudZQn7S/bMt7Wzt5+6xD1Jgr6D+1ltvDfSJmhdeeIETewCAmJzAYvLqfwjsAcQtBfVU3cbRZrsVGAf9dwBiVdCzasioAZBZCOwDJis/wIQPMcRb72Zkj6A+1nqvYiYAiF5Bz6oJckYNxdayD4810oLAPmCy4wNM+BBDPCiwbp7fQwCQCg5ks0+QH+ugZ9UEMaOGYmv+oFsQjobAPmCC/gEW1A8xxKa9lZtYQoHifg8jbmbsOZGCtCBo8EdQgwayarIfxdb8QWcZHE1cBfajRo2yxx9/3DZv3mx169a1Z5991s444wwLEj7AgEyUI4ffI4gfPNaI8aAh6IEDQQPSg2JrQPSJm8D+jTfesLvvvtvGjh1rZ555pj311FPWsmVLW7VqlZUpU8bv4SGOUfgn+zEj6I+gzggi+wU5aBACBwBAdoubwP7JJ5+0W265xW6++WZ3WwH+hx9+aC+99JI98MADfg8PcYzCP7E1I7h//36XFZQVNm3a5N6zOnXqZOXKlcuSn1G2bFnLly9flnxvZgThNwrQAtGNyY7YEvTnM2jPaY7ExMREi3EHDhywggUL2ttvv21XXnllaHvHjh1tx44d9v777yc7MNfFs2vXLqtQoYILAooWLZqtY0fsy+oDzawWpDe87LB69epsKXCZVYJ4ogaIl9en8BpFLAv6a5TXZ2w9n9HwnCoO1cRIWuLQuJix/+OPP+zw4cPJZop0+6effkq2/2OPPWYDBw7MxhEinlE3IbYEvcAlxS0Ry4L++hReo4hlQX+N8vqMreczaM9pXAT26fXggw+69fhJZ+wB4Gg4UQNEL16fQHTjNRpbeD6zV1wE9qVKlbJcuXLZli1bIrbrttaTJqX1pVm1xhQAAAAAgMyU0+JA3rx5rUGDBjZnzpzQtoSEBHe7UaNGvo4NAAAAAIBjERcz9qLUehXLa9iwoetdr3Z3u3fvDlXJBwAAAAAgiOImsL/++utt27Zt1r9/f9eKql69ejZz5kxaLwEAAAAAAi0u2t1lZ5sBAAAAAACyMw6NizX2AAAAAADEKgJ7AAAAAAACjMAeAAAAAIAAI7AHAAAAACDACOwBAAAAAAiwuGl3dyy8xgGqSggAAAAAQFbz4s+0NLIjsE+Dv//+211XqFDB76EAAAAAAOIsHi1WrNgR96GPfRokJCTYxo0brUiRIpYjRw6L9bNCOoHx22+/HbVXIqIfz2ds4fmMLTyfsYfnNLbwfMYWns/YEi/PZ2Jiogvqy5cvbzlzHnkVPTP2aaAH8cQTT7R4ohdILL9I4g3PZ2zh+YwtPJ+xh+c0tvB8xhaez9gSD89nsaPM1HsongcAAAAAQIAR2AMAAAAAEGAE9oiQL18+GzBggLtG8PF8xhaez9jC8xl7eE5jC89nbOH5jC08n8lRPA8AAAAAgABjxh4AAAAAgAAjsAcAAAAAIMAI7AEAAAAACDACewAAAAAAAozAHgCAbDJz5sw0bQMAAEgPAnsAiHIPPvig/f77734PA5ngoYceStM2AAAQ6ayzzrLJkyfbwYMH/R5KVMrt9wAQHQ4dOmTvvPOO/fLLL+7/nv79+/s6LmTMr7/+asOGDUv2fM6dO9fXcSFjcuTIYWeccYadeeaZdvvtt1vz5s39HhLSafXq1fbTTz/Zzp077YMPPght1+09e/b4OjZkzN13333E+5988slsGwsy/2Rqjx497MQTT/R7KDgGN998s/v8TM1LL72UrePBsRs0aJCNHj3a7r33XuvUqZN17drVTjjhBL+HFTUI7OG0adPGNm/e7IKHXLly+T0cHKPrrrvOBX8KAnk+g+/RRx+1hx9+2N58803r16+f3Xnnne6gs2PHjlaoUCG/h4c0WLBggU2YMMG2bt1qI0eODG0vWrSojRgxwtexIWOKFSvm9xCQRTiZGhsaNmzorpcuXWrz5s2zG264wT23r7/+up177rl+Dw8Z0KJFC3fZsGGDjR071k4//XQ7++yz7a677nLX8S5HYmJiot+DgP+qV6/uZpOOdGYTwVGnTh1bsmSJ38NAJlPq2ZQpU6xPnz4uqPjrr79cZsaNN97o99CQRuPHj7fOnTv7PQxksW3btlnp0qX9HgaOwYEDB9zJVM0OKrOGk6nB1aRJE5s+fbo7kSq7du2yVq1auWAfwfTjjz/aM888Y7NmzbKrrrrKvvjiCxfYP/fccxbPWGMPp0KFCu5DDLGhVq1a7mwmYsN///tfF8xXqVLFFVp766233AzEt99+y/rsgClTpow7qJQnnnjCrrnmGlu2bJnfw0Im0DzJjBkz3EGmXqsItrx589r1119v3bp1s7///tvGjBlj1apVs4kTJ/o9NGTgRJsX1Iv+r20IHk1uKIDXhIbW2//8888uwF+4cKF9+OGHFu9IxYdTtWpVa9q0qbVu3dry588f2q6UXwSHnj9lXeggpG7dutaoUaOI5/Pdd9/1dXzIeDphly5d7JtvvrHy5cuHtmtdmdYQIjh0gkbZNJptUICgoEEXzTYgmNauXesyMV555RX7888/3VKLcePG+T0sHOPJVM3Uv/rqq262VydTlZav7fpcJUsqWHQ8dNNNN4WypV5++WW3DcEzadIkGzhwoF1wwQUR27Xs9JlnnrF4Ryo+nJSCAwWIFBYJFh1YHonSCBE8+/fvt3z58vk9DGSC0047zb7//nt7/PHHXUpv9+7dQ9sQvANMBfTLly+39u3bu8Dhsssus3Xr1vk9NByjcuXKuZOpOukWfjJVBgwY4AILBMc///zjnjOvgLCCQtWrKVy4sN9DQzopLlHRvKNti1cE9kAMUrr2RRdddNRtCAZVTddJG6WchXc54Ox08GiW6IUXXrCePXu6WaMaNWpY7dq13dIKBEvOnDldgKDMCy2xEKXgawYfwabsKM3Qh1OmjerXAPBPSifCGzRoYIsWLfJtTNGEVHw4ChaUPvjxxx+72y1btnQHnrlz8ycSRFp3nTSIT2kbgkFrdvPkyeOqv9LlINgGDx5st912m6uyraB+1apVbt0ugmfOnDlupkjPo95blfnGXEls0Ex90uBBGRlk1gTTb7/95p7T33//3RYvXuwun376qfXq1cvvoSGNVFNI3WVUGyF8UkOFLZXViH8RtSHUj1c9z5UWqhR8rQ9cv349M4IBQ6/s2KRCiCtWrPB7GMgEStXWJbwjyTvvvOPrmJAxzZo1cxe9v06ePNkeeOABtwZbJ1HbtWtnNWvW9HuISCe1o1Tr371797osGu9EjZ7j3bt3+z08ZJBOpqrVnZZAeQWGtXyGwD44Nm3a5E7I6Fj2hx9+iCiEqFay+Bep+HCUXqYXjFILvRl8pbvQMi1YlK6tNzhVB/X6t3pvfLfeeqtdeumlvo4PGZ+xV/p2qVKl/B4KjhEzR7FNz6fW3atP9h9//OH3cJBOTz/9tD311FO2cePGiLX1ai96xx130KoyoHQ8pOOi+vXrh4LC8P8jOD766CO7+OKL/R5G1CKwh6M1nnqD81Lv1S9bgT3rPoOJXtmxZeXKlXb55Ze7VPzwLgcUtwyeSy65JDRzpMr4OomqA0zea2MLBS+D7ZFHHnHF1RAb1BZNadw6rtWx7vbt2122jU7EIVh27Nhhffv2dVnF06ZNc9mM+ixt27at30OLCqTiw9H6wBYtWrg1ZKIWL5wRCx4vw0IBYErZFhT+CaZbbrnFtVjSrANr7IOf6qtWWSNGjHC3dTKVWibB9uuvv9qwYcPccrbw4pZeBW4Ej4J6LZFRDQwtrdAMvloZahIEwXPttde6dPxdu3a5paZjx451XQ8QPF27dnVLKT777DN3u3Llyu5kOYH9v5ixh5OQkGDPP/+8KwYkqvSr1G0vNR/BoDe41Kh2AtWag0lrddVSC8HHzFHsOeOMM1wxRJ18Cz/xxtKn4Orfv79999137mSNatdofe/VV19t8+fP93toyCAtj3nvvfdc3YQrr7zSBYMIblX88KUU6jajWXswY4//pwBe6z51QXDRPzk26UNLRblOOOEEv4eCY8TMUezZt2+fPfbYY34PA5no/fffd8GDV6tGfe3VCx3BpHa/mtENn9WlBXAw5c2bN+K2Cl0yR/0/BPZxTumg99xzjyvcpBndpJ588klfxoXMW+cZ3gZERfQQPGrvotQzzQiGr7F/9913fR0X0k/vt5o5UpXt2bNnu44kzBwFm16b6lxRsWJFv4eCTFKgQIFky54IHoKLFsCxQxluQ4YMcSdUP/nkE9eqWwWG8S8C+zhXuHBhd128eHG/h4JM9PXXX7ueykohDHf48GHfxoSM05psXRAbks4cIfgn3pRVw4m32FGpUiX74osv3ISHigk/+uijVq9ePb+HhXSiBXBsFrZU8VlNVOnkjJZV3H///X4PK2qwxh6IQWeeeaY988wzrsjIvHnz3P91wKnZQgSX93adUnYNglPRV/VMkhZao8NBsNuMpqRjx47ZPhZkji1btrjnT3WH9H6rWcJJkybRcjRgaAGMeENgD0cHmKoAm/RgUwVkENziIqrg67XRUqV8FQNC8Khwk9oXqt+5qFDXiy++6NZ9IlhUmLR06dLJCq316NHD13Hh2NHiLvZoVleHyYUKFfJ7KDgGtAAOPi1hU6abJqpScuedd2b7mKIRqfhw2rRpY5s3b3bVfWmnFXx58uRx18cdd5wL8CtUqODSRRFMmlk455xzbPLkye62Cq5pm3q4IngnabQuELFDJ091wKlsjN9//90WLVpkb7zxhg0fPtzvoSGdfv75Zzv55JNTbBcrtIwNJgX1WlKhAsNam+3h+QwOLakQrxI+UsaMPZzq1au7Fw0pvrFBxUQ6dOjgDjDVokcfaIMHD7bevXv7PTRkgNZ2Jm2HltI2RL/LL7/cXn31VeqaxJCmTZu699c77rjDHXTqsEoF9WhRGTytWrWy6dOnp9g6lpaxwaXn9JZbbnHtRZV9oWvVUaCTEGINM/ZwNKN74MAB0ghjhLocSIsWLeyvv/5yZ6iLFCni97CQQQoUlFFTtmxZd1v/55xssKj6vRQsWNAtlVE15vBCa3QgCS61QVNGTXgAmLQlE4ITAAoBX2zp16+fKyqsQms6+TZx4kT6ngeUWos++OCDoduauLrrrrts1KhRvo4rWhDYw6lataqbdWjdunXEwSZrVoJJdRKefvppW7NmjY0ZM8a1YtL6+vPPP9/voSEDlGlRv359u/jii0P9d1UVFsFRrFix0HWNGjX8Hg4yUe7cud3BpZfx9ttvv7GkLeC+/PLLiJM18tZbb9m1117r25iQcTlz5nQz9F4NKXWZUWYjgmfBggWu6KFOzmji6rrrrrPGjRv7PayoQWCPUNGfU045xVauXBnaRlp+cN1+++2utZ0OTry19tdff72rDIvgad++vQvsP/vsM3db3Q1q1qzp97CQDgMGDPB7CMjC91vNBKqOSd++fd0BJ+vrg+2mm25ydUzuu+8+d9KmZ8+e7uQ4gX2w6w6deOKJNnXqVPvPf/7j0vERPGpb+MQTT7hjooSEBJftds011/g9rKhBYA/n5Zdf9nsIyERKOdP6a73xidbz6uAEwaU1u7ogmIYOHerWdmoddrhnn33W9u7d6wIIBJNm/6pUqWLvv/++W9KmwD7pbC+C5dtvv3XBvU6mbt261c466yz76quv/B4WMkgnZhTIqxaGikWr0KWyGhE8OpZdv369O67VcxpeDBEUz4t7n3/+uZ133nnuDFhqhZ4QPDoIUXCvwF7ryTR7r2JrXus7BIs6Gzz00EOucFN4O0oKOQWHeigrgyZ8qZMoqFfrOwohBp8q4ivT7YQTTvB7KMgEb7/9tnXp0sUKFy7sOlkoqxGAv9S6WZ+nTz31lG3ZssV1JNFrUy0NwYx93NPMggL7lNYa6QCFwD6Y1MJFz63SlLTOftiwYa6GAoKpY8eOLt03ae9zBIfOoScN6qVAgQIUQgw4FeHSLKAOMkVFLtVzuW7dun4PDRmkzBrN0Gv5mjoGqdilZnuVnYHgUcFSnaRREFiiRAm/h4NjLA59ww03uP9XrFjRTVCGF9OLd8zYAzFapVnrsN977z13W+s/tQ5JqcAIHlrbBd9JJ53kTrIlrV2ik28qXkr2RXBpBklLKbz115rp1clUrclGMGl9vZbJeJ2CVIBWQSHp+MGk4E9LTtX1oHnz5tapUyfXNYhaUog1BPYImTJliks30xvdhRde6CpNAvBfjx497Oabb3bpZwgmHUiqN7baLoUbMmSIC/ipcxJctWvXTrbMSVlTS5Ys8W1MyHxa0kbGVLDt3r3bdTeYMGGCO5mqEzYIll9//dWdOP3ll18ilibOnTvX13FFC1LxEWqnpTOaXprZiBEjXAoalX2D65tvvkn2xtehQwdfx4SMmTdvnr344otuZjc8nVtr7xEMOhDRsqcPP/zQLakQ1cFQESe99yLYab4qsuYtd9Lz2aBBA7+HhWOgz8133nkn2Wdo//79fR0Xjj2bUd0rVBDRa0GKYNGko7IutDyRE23JMWMPp1q1am6doNZ7egWdtD5w9erVfg8NGdCtWzebNWuWS+H23viUifHmm2/6PTRkQGqBnwJFBIeq906ePNkWLVrkbiv4U3qv976L4M7Yr1ixwrXQ0iGVZpTUjtJrscUJuOBR+6zNmzfbGWecERE8PP74476OCxnz7rvvuqwoTXhoyYw6HmgJDYKHbKgjY8YejtpGeGvJRAckFBgJLi2p0IFmSsW6EDxeAL9x40Z3Xb58eZ9HhIzQ67Fx48YuLR+x47nnnnOzgDp5WqpUKb+Hg0ygpRUqmsca7NgwduxYt5xNafgcFwWb2v5qCYUK5yE5AnuE2qO1bNkylKqtiupKF/Xa4FEdP1jKlSsXcaIGwbZy5Uo3g+QF9ieeeKI7QKH9UvCouvbJJ5/sqm5fdtllBA4Bp1nAhx9+2H777Tf3XFaoUMGla3PyJtj0PB44cIDP0Rgxe/Zsv4eATKKTqMooVowSfpJGWRkgFR//r1mzZqnep4MVilIEg3ci5osvvnCFYa6//vqINz5O0AT39XnLLbeEWryo0OXzzz9vn376qd9DQzqpCv77779vo0ePdut3u3bt6towlSxZ0u+hIZ1effVVGzp0qKtJ49VNmD9/vqtZc//997s2lQgmvS61PLF169YRn6F33nmnr+NC+qg7kF6feh5TOolKMBg8r7zySsTtgwcPutoJd911l29jiiYE9kAM4QRN/LS7owVe8GmtvQ44//jjD2vXrp0NHDiQZRYBolmjadOmJUsJ1Rp7nURlHWhwKW07pc/Ql156yZfxIGP0+lRmVNJg0MPJt+BatWqVjRs3zl577TWXxaiC3yAVH2GU2vvxxx+7/yst/+qrr/Z7SEgnZnBjk4o3qWbCqaee6m7r/1SDDa6ff/7ZRo0a5d5zFQAqG0Mn3ZSmTzAYHKqWntI6TxXRU2s0BFdK7SeVAoxgUVAvxx9/vHt/DTdz5kyfRoWM2rNnj73xxhs2fvx4l5WqQt8LFixgWWIYZuzhDBo0yN577z23xl5npXUG7Morr7S+ffv6PTSkw9GCAlUTRfCow4FmdL3nT4WdJk2aZC1atPB7aEgnnTRVYN+9e3eXgq/CpeFFgZYtW+br+JB2qpWg12LSYlw62FSl/DVr1vg2NmQOHSJ/9NFHbmZQEx9///2330NCBltSJu1OkdI2RC+dANfSiSZNmrgaJhdffLF7D163bp3fQ4sqBPZwFDCop3LBggXd7d27d7s1g8weBUvlypVTvU8nbHSGE8Gk2SK16vGKXVJ9O5jUG1vp9zlz5vR7KDhGWkev99QXX3wxdIJm+/btduutt7r34uHDh/s9RGSQnlfNCiqF+88//7SRI0e6/tnUwggWtWxWd4NevXq559Czc+dOGzJkiLsPwVCkSBFr2LChe9/VCXId01apUoXj2iQI7OFodkEzD0fbBiD7fffddy7VTB9ssmvXLnfAog85BIOesyMpWrRoto0FmUNFm7RGV0VLNXMkysZQ+q8K63l97BEcyoRSQL98+XJr376963eu55NZwWDSiZkJEya49dfhn5d6v9UJuEsvvdTX8SHtVCDPS8P//fffXYaxnl91JMH/ENjDUVqLDlKU6iJ64eTOndtdI7j279/vLh6Ch2BSyqCCe29dvdb2ataeYjHBoRl6rypz0o9dbWdNdnAp5f6HH35w/69fv75VrVrV7yHhGF6nF1xwgWv5W6ZMGbeNWcHg07Fs586d/R4GMonqDKmQpZYNn3TSSXbjjTe65W0gsMf/U+r9I488Yp988om7rQ+2fv36WaFChfweGjJAyypU1VezuuEIHoKJqvjBd95559m+ffvcSdS2bdtykg2I0gK0ChhmzJjhiq3pc1QTHszYBx8FomOPJjnUPlav2Q8//NDv4UQFAnu4YE/pZjrzhdhw5pln2jPPPON68c6bN8/9XwWe1NMVwXPGGWe4FFEv3VcnbFRMT7P4CA71rdcBiA4w9RrVDFLTpk39HhaAJLQGe/LkyW6mV7WGevfu7d5za9as6ffQkAGauJo6dSoFohHzCOzh6CDTK8yF4POqvYbXSTj99NMJBANKZ6K9KrBelXy1Y0ravgfBkJCQ4A4ylTqoQkB3332330MCkAplRinAf/311+2PP/7wezjIAApEI17Qxx5Os2bNXCERzdwXLlw4tJ32aMHkFW067rjjXIBfoUIFevAGmAr8aJbXa4XWp08fq1Spkt/DQgYsWrTIBQlqoaVUUPWxBxC9tOzp2WeftSeeeMLvoSCDNIfpBfWiZabMayIWEdjDUaVJ8dYfCe3RgqtNmzauRc9DDz3k1vaqMKJS0RDcFmma1dVr8tdff7Uff/zRpRFqHSiC4emnn3YVfEuXLu3W7ar1Ur58+fweFoAU6H122LBhbvmM1vF65s6d6+u4kPHlbOpyEF4gWtuAWEMqPhDjFNSraJfXKg3B06BBA5s9e7YraulV39ZaT7VkQnCqbatiesWKFUPV8cO9++67vowLQHIK+po3b+7Stb1uJEJ7tGBS6v2gQYNszpw57jYFohGrmLFHBNqjxc5BybfffhtKy9clfBuCRQeWWlYRLm/evL6NB+mnmggAgkEnwx977DG/h4FMogBeGRhArCOwh0N7tNgSnjro3f777799Gw+OjbIttmzZEprp1axDyZIl/R4W0mHhwoVuna76Y6vnLoDoVatWLduwYYPLsEFwqSPQkdx5553ZNhYgOxDYw+nZs6dNmDAhWXs0BIvOSA8dOtT++eefiMBv7969rs0Lgvu8qiK+al6cc845rqcyPVuDRe+r8uSTTxLYA1GqdevW7gSqToTXrVvXpeKHHwuxZCZY7rrrLtcRSEvXkq48TmlJFBB0rLGHQ3u02Om9u337duvWrZuNHTs2YklFiRIlfB0bjv25nT9/vjs4ady4sRUvXtzvISEdWrVq5QpxaRawevXqye7X+y8Af6nA5ZF07Ngx28aCzFkCpYtqDallbNu2bSM6PwGxhsAeEX3smzZt6maU1B5Ngb0qwwIAjo0OLBW8a7Z+3Lhxye5X9woA0WHmzJl20UUXHXUbguHnn3+2l156yd5++207++yz7YEHHrBTTjnF72EBmY5UfKTaHm3w4MF+DwsZpABCz6VSt7W+XufvaF8I+EftCrXGXktiCOKB6KbPz6RBfErbEAwnn3yyDRw40KXk671YnWYI7BGLCOzh9OrVy123aNHC/vrrL9qjBZzSBW+//fZkrXoA+LvGfurUqa7NEoDoowLCP/30k1v69MEHH4S26/aePXt8HRsyRi1i1bf+o48+spYtW9r06dPpYY+YRWAf55YsWXLE++vUqZNtY0HmUTB/2223+T0MAP9Py5tq1Kjh1tirpklSrLEH/LdgwQJXSHjr1q02cuTIiDo1I0aM8HVsSD+91+bOndt1fdIJ1QIFCrjtu3btcte0dEasYY19nKtcuXKq95G6HVw9evRwH2QNGzb0eygAWGMPBIpmeDt37uz3MHCMcubMmWIVfG95Ii2dEWsI7IEYpO4Gq1atsqpVq0a06mFWEPDXypUr3cw9gOhDFiOAICOwh6P00JRUrFgx28eCY/f555+nuJ1ZQcA/K1assOHDh9uiRYtCaaL33XefK+gEwH9kMcYmFYPu27fvUbcBQUdgD6d06dLuQ0t/DiqcpyIxxx13nFtnhuCm/uqEzUknneT3UIC4p3ail112mVsio6KWMn/+fLeed9q0aa7lKAAg8+kkatKMxZS2AUFH8Tw427Zti7j97rvv2o8//ujbeHBsPvvsM7vhhhtc0RgF99999509/fTTNnHiRL+HBsQl9U2eMmWKnX/++aFtV155pWufdf/997vXLIDosn//fnfxUGwtWGbNmmUzZ860//73v67NXXiXAyAW/a+qBBDmqquusg8//NDvYeAYgogvvvjCZV3I6aef7lq+APDHxo0bI4J6j7Zt2rTJlzEBSNnXX3/tamEULFjQSpQoEbogWFRjqHjx4q6IXrFixUKXWrVquQksINYwY4+I1h+iKqFKGw3fhmDRc5g0BT9v3ry+jQeId4cOHTrishkA0aNnz55umUzXrl1t3rx59swzz0QUokUwqK6QLsqOqlu3rt/DAbIcM/ZwdEZTZ6N1XaZMGZeypA8yBJMOQP75559Qe5elS5eG+rcCyH5nnHGGPfHEE8m2P/744y6jBkD00Mk21b3QCbkiRYpYnz593FIaBFPJkiWtVatWVq9ePXd78eLFNnLkSL+HBWQ6ZuzhJCQk+D0EZKJ+/fpZixYt3Loy9c3+5JNPbPLkyX4PC4hbI0aMsKZNm9rbb78dKp63YMEC+/PPP1lfD0SZPHnyuGstZ1OBtQoVKiSrRYTguO2221zdIZ1IFaXit2/f3nr16uX30IBMRVV8hKjImlLONMvbpEkT90GG4Fq3bp0rGqOXeMuWLamOD/hM3UZef/31UCVmVWVu27atW8cLIHpoNrdDhw6uNeXVV1/tZvDVHq13795+Dw0Z0LBhQ1u4cKHVr18/VG8o/P9ArCCwh6PZ3DvuuMMF9PLll1/as88+a23atPF7aAAQU2hFCQTr9ao2wErJRzCdddZZLkNKJ1MVzG/fvt2aNWvmUvKBWMIaeziDBg1yZzOnTp3qLmqP9vDDD/s9LGSQMi+0plfrytSeRwcktOkB/Ke0+0qVKrmDStF7rZbLAIgeWluv5TPdunVzaflbt261uXPn+j0sZNC1117r0vFVFHrcuHF24YUXWpcuXfweFpDpmLGHo7OYXnrokbYhGKpXr25DhgxxwX2uXLlC20844QRfxwXEO80cTZo0ya655ppQGmjNmjVt+fLlfg8NwP9TNXx1l1H24sqVK23Hjh12wQUXuAkQBJOWQb333nvu/6qSr2VQQKxhxh7OpZde6mbof//9d/vtt9/cDP5ll13mzm7S9i54NDuvwKFixYoumPcuAPxFK0ogGH3sX3zxxVCLO3UMoi1l8CxZssTeeust938F8oUKFbIDBw64bWrrDMQaAns4mt1VMK9AUGmiCvIfeeSRUBs8BIuK/bz22mvuAwxA9KAVJRD9kvas1wk5ugcFj45l1dnAM3/+fGvdurXLvhg+fLivYwOyAu3u4PCBFVtq1Kjh1u3edNNN7rZW3CiQ0MEJAP/QihKIfnXq1LGJEye6Y6M1a9bY0KFDXbtKBMv69evt/PPPD93WSVR1O5ApU6b4ODIga7DGHiFKwf/iiy/c/8877zxStwOsSpUqrkCMWryEr7FXGhoAf9GKEohuyqq55557ItZkqwUerSmDpXbt2i4ryrN27Vp3fJTSfUAsILCH8/7771vnzp3tnHPOcTO7X331lY0fP96ts0cwC3RpjSAAAEibDz74IOK2d4jsLZ25/PLLfRkXMp69qLX0SbsC7dy5084880z76aeffBsbkBUI7BGqgP/mm29a1apV3W2lnl133XVUxQ+oRx991H2Q6TkMXytIyzvAX5UrVw4FCeE0kwTAX14bSlm0aJHLegsP7ml5FywDBw60H3/80V5++WUrVqxYKKjXRFatWrVo64yYQ2APp27duu7NL1y9evVs8eLFvo0JGZcz5//qYupghDX2QHQIb2u3b98+V+RSxZ209h5A9Khfv36oJSWC6dChQ67WkLJSwyeurrjiCpswYYLlzk2pMcQW/qLhlClTxq3J7tSpk7uts5ulS5f2e1jIIIohAtFJPevDNWjQwBo3bkxgD0SZlDJrECwK3FUEUcG8d5JGJ2y8IB+INQT2cMaOHWvt2rWz7t27uw8zpeZPmjTJ72EBQEz7888/bfPmzX4PAwBilgJ5gnnEAwJ7OKrKrGJrqgQrhQsX9ntIABBzNFvkzQRqaYzaMd13331+DwuAmS1ZsiT0/71797qq6eErVtUGDwCiFWvsEaKenuqprIPOCy+80BVeAwBkns8//zwiTVStl8qVK+frmAD8r7hlanRsRJFLANGMwB5O79693QHnjTfe6G5PnjzZ9bIfPny430MDgJigGXoVclLBPAAAgMxEYA+nWrVqrip+gQIFQiloqpS/evVqv4cGADFDvZPVVxkAACAzscYeTvHixS1fvnyh23ny5LESJUr4OiYAiMU+2bfeequbuQ+vZcLaXQAAcCyYsYdz55132sqVK61Dhw7uttqD1KhRw84//3x3+/LLL/d5hAAQXG3btrXXX389xTW8rN0FAADHisAeoVmk1Oigc+7cudk6HgCItWr4Xh9lAACAzEYqPpxPP/3U7yEAQMzyWtwBAABkBWbsEbJp0yZbt26dHTp0KLStSZMmvo4JAGKBWtsVLVo02XZ9BCvo/+uvv3wZFwAAiA3M2MMZMmSIPf74466ncq5cudw2HWx+++23fg8NAAKvevXqNmPGDL+HAQAAYhSBPZyXXnrJfvnlFzvuuOP8HgoAxBx1HalUqZLfwwAAADEqp98DQHQ4/vjjCeoBIIuw6g0AAGQl1tjDGTBggO3cudNuuOEGy58/f2g7vZUBAAAAILoR2MOhtzIAAAAABBOBPQAAAAAAAUbxPDgbNmxIcXvFihWzfSwAAAAAgLRjxh5O6dKlXeq9/hz27dtne/bsccX0tm7d6vfQAAAAAABHwIw9nG3btkXcfvfdd+3HH3/0bTwAAAAAgLRhxh6patiwoS1cuNDvYQAAAAAAjoAZezi7du0K/f/w4cP2zTffRGwDAAAAAEQnAns4xYsXD62xz5Url5188sn2zDPP+D0sAAAAAMBRkIoPAAAAAECA5fR7AAAAAAAAIOMI7AEAAAAACDACewAAAAAAAozAHgAAHNVnn33miqzu2LEjW37ehAkTXGHXI3n44YetXr16ods33XSTXXnlldkwOgAAoguBPQAAcWDbtm3WrVs3q1ixouXLl8/Kli1rLVu2tK+++spixdNPP+1OCHiaNm1qd911l69jAgAgO9DuDgCAOHD11VfbgQMH7JVXXrEqVarYli1bbM6cOfbnn39m2c88fPiwm+XPmTN75hGKFSuWLT8HAIBow4w9AAAxTunzX3zxhQ0bNsyaNWtmlSpVsjPOOMMefPBBu/zyy+3XX391AfjixYsjvkbblIIfTjP8derUsfz589tZZ51ly5YtS5Y+/8EHH9ipp57qMgM2bNhg+/fvt969e9sJJ5xghQoVsjPPPDPZ99XXKpugYMGC1rp16xRPOAwdOtSOP/54K1KkiHXu3Nn27dsXcX94Kr7+//nnn7tZfP0euuj3BAAgFhHYAwAQ4woXLuwu7733nguyj8W9995rI0aMsO+++85Kly5tl112mR08eDB0/549e9wJhHHjxtny5cutTJkydvvtt9uCBQtsypQptmTJErv22mvtoosusp9//tl9zTfffOMCde2nkws6+TB48OCIn/vmm2+6NfWPPvqoLVy40MqVK2ejR49OdZwK6Bs1amS33HKLbdq0yV0qVKhwTL87AADRisAeAIAYlzt3bjcjrjR8zaifffbZ9tBDD7kgO70GDBhgF154odWuXdt9P6X0T506NXS/gnwF3I0bN7bq1avbH3/8YS+//LK99dZbdu6559pJJ53kZu/POecct90LwhXo33fffVatWjW788473fr/cE899ZQL/nXR91Xgr6yAI6Xl582b12UAqJ6ALrly5Ur37wsAQBAQ2AMAECdr7Ddu3OjS5BVEKxX+tNNOiyg2lxaaBfeULFnSBdkrV64MbVMwrVR9z9KlS91aewXsXuaALkqT/+WXX9w++nql56f2c9K6DwAA8YrieQAAxAmti9dsuy79+vWzLl26uBl4rb+XxMTE0L7h6fXpUaBAAbee3fPPP/+4mfJFixYlmzFXgA8AAI4dM/YAAMQppbLv3r3brZUXrUP3hBfSC/f111+H/r99+3ZbvXq11ahRI9WfUb9+fTdjv3XrVqtatWrERenxoq/XOvvUfk5a90lK2QP62QAAxDpm7AEAiHGqMK+CdZ06dXJp8qoqrwJ0w4cPtyuuuMLNsqvCvarOV65c2QXhffv2TfF7DRo0yI477jhXnb5Pnz5WqlSpUCX6lCgFv127dtahQwdXdE+B/rZt21yrPY3l0ksvdWvqte7/iSeecOOZNWuWzZw5M+L79OzZ01W6b9iwodt30qRJrjifWvel5j//+Y87GaBq+MoO0NKB7Gq9BwBAduLTDQCAGKegVuvTR44caU2aNLFatWq5VHxVjH/uuefcPi+99JIdOnTIGjRoYHfddVeyqvQeBf8KsrXf5s2bbdq0aW5m/EhUJE+B/T333OPW5OtEgKrqq72d6KTCiy++6Iro1a1b12bPnp3sxML111/vxqwCe/rZ69evt27duh3x56pIn9L/lZmgrAS13gMAIBblSAxfUAcAAAAAAAKFGXsAAAAAAAKMwB4AAAAAgAAjsAcAAAAAIMAI7AEAAAAACDACewAAAAAAAozAHgAAAACAACOwBwAAAAAgwAjsAQAAAAAIMAJ7AAAAAAACjMAeAAAAAIAAI7AHAAAAACDACOwBAAAAALDg+j98z1Cn6SYHqQAAAABJRU5ErkJggg==",
      "text/plain": [
       "<Figure size 1200x400 with 1 Axes>"
      ]
     },
     "metadata": {},
     "output_type": "display_data"
    },
    {
     "data": {
      "image/png": "iVBORw0KGgoAAAANSUhEUgAAA/YAAAHdCAYAAAC37OKIAAAAOnRFWHRTb2Z0d2FyZQBNYXRwbG90bGliIHZlcnNpb24zLjEwLjYsIGh0dHBzOi8vbWF0cGxvdGxpYi5vcmcvq6yFwwAAAAlwSFlzAAAPYQAAD2EBqD+naQAAfeJJREFUeJzt3Qm4TWX7x/HbPA+ZJWSIzEQjSSkaVDSphEoqVKJSSkQ0KGl4lTcNKqR5kjSgVIZKZIzMeY2VKbOc//V73v/a795n4Az7nLXX3t/Pde22vfbqnOfscd3ruZ/7zpWUlJRkAAAAAAAgkHL7PQAAAAAAAJB5BPYAAAAAAAQYgT0AAAAAAAFGYA8AAAAAQIAR2AMAAAAAEGAE9gAAAAAABBiBPQAAAAAAAUZgDwAAAABAgBHYAwAAAAAQYAT2ABBlDz30kOXKlStHflerVq3cxfP111+73/3uu+/myO+//vrr7fjjj7dY9vfff9tNN91kFSpUcI/NnXfe6feQEkpOviYvvPBC6969e7b/nkSm93u7du2i+jP1+tDnZrRfc7oOstNOO8369evn9zAABASBPQAcwdixY90BoncpWLCgHXvssda2bVt79tlnbdeuXVH5PRs2bHAHtvPnz7dYE8tjS49HHnnEPY89evSwN954wzp37pzmyZijXcJPomTVhAkT7Omnn/Y1oIqmjP490fb999/bF198Yffee2+6TyroxFTRokUtnq1Zs8Y9Bk8++aTfQ0moz/eZM2e6z5Xt27dn+mfotTxq1CjbtGlTpn8GgMSR1+8BAEAQDBkyxKpVq2YHDx50B1kKGDTz+9RTT9nHH39sDRs2DO07YMAAu++++zIcPA8ePNgFb40bN073/6dAJrsdaWxjxoyxw4cPWyybNm2am/kaNGhQmvtcdtllVrNmzYhZfp0I6NChg7vPU758+agGwosWLYqbDAK//54nnnjCWrduHfE8AtH+fM9IYK/PTZ08KlmyZKbGdemll1rx4sXt+eefd2MEgCMhsAeAdLjgggusWbNmodv9+/d3AaNmUC+55BJbunSpFSpUyN2XN29ed8lOe/bsscKFC1v+/PnNT/ny5bNYt2XLFqtbt+4R99GBe/jB+x9//OECe2277rrrcmCUyOpz/Omnn9ro0aP9Hgri/PM9J+XOnduuuOIKe/31191Jgpxa4gUgmEjFB4BMOuecc+zBBx+0tWvX2rhx4464xv7LL7+0Fi1auJkbpf7Wrl3b7r//fnefZodOPvlk9+8bbrghlBaqNFFR+nf9+vVt7ty51rJlSxfQe/9v8jX2nn/++cfto3XlRYoUcQenv//+e8Q+moHXbFJy4T/zaGNLbY397t277a677rLKlStbgQIF3N+qNOCkpKSI/fRzbrvtNvvwww/d36d969WrZ1OmTEl3MNetWzc3i64U2kaNGtlrr72WIg179erVLujzxq7U5Mz69ddf3YF2qVKl3O9UMKAZvfAxlS1b1j1+4X/vihUr3PPQsWNHd1v3a0x67XjjilatAr0WmzZt6gIRjfPqq69O8dx7r6klS5bY2Wef7V5TlSpVsuHDh6f4eRqjXj8af7ly5axPnz72+eefR6xhTs/fo8yOYcOG2XHHHeceO82u63EJ99tvv9nll1/uXrfaR/tq/Dt27Dji36zffejQITv33HMtu9Z7J3+/eGnc3333nd1xxx3uedf7+5ZbbrEDBw64FOwuXbrYMccc4y5aK538PaD3xRlnnGGlS5d2z5eet9SWDWT1vZIer776qvtM03Osn6+TYS+88MIRs4WUwaPnSfu+//77KfbRY6CZb++zQNkUjz/+eLqyfP7zn//YjTfe6N7f3t/7yiuvpNhv/fr11r59+4jX5/79+y27Pt8XLFjgXgfVq1d3f7teqxrnn3/+GdpHr5977rnH/VuZAMk/ezLyWJ933nluDEFdCgUg5zBjDwBZoPXaCqB1kJtW0a7Fixe7mR/N/iqdUgdyCmi0Jljq1Knjtg8cONBuvvlmO/PMM912HfB7dNCoWSUFOZpBPlpKuAIoHUhqjaaCTa19VtCjg8OMzDylZ2zhFLgoCJw+fboLunXgryBQB7k6UB85cmTE/gqKFBD07NnTihUr5ta1KrBbt26dC3bSsnfvXhdM6nFUwKOD53feeccdcCuY6N27txu71tTrQF8Bok42iAKwzNDz2Lx5cxcAa6mFAom3337bBRXvvfeeS9vXgboO0K+88kp77rnnXMCnIEbj0t+nlFp54IEHXLCqoMR7TKKx1lvPu4KRq666yhUM3Lp1qxuHTgjNmzcvIiV427Ztdv7557ulBtpfAaVeLw0aNHCvNe8kjQKQjRs3usdUQYxS7vX8hkvP3/PYY4+5Gci7777b7auTCJ06dbI5c+a4+xUMa22zgrLbb7/d/S69ZiZNmuSe0xIlShwx7Vmvl6pVq6Z6v9ZKKwsjuWgEgN5YNaM6e/Zse/HFF93jrDFVqVLF1XiYPHmyWyqgoFzBvueZZ55x7xc9Dvr7J06c6F47+psvuuiiqLxX0kuvWwXPGo8yjj755BP3u/T67dWrV4oTMDpJdeutt1rXrl1doKpx60SDAlEvq+iss85yz6FOduix0GOi2XC9no5Uj2Hz5s1u+Yx3QkPv2c8++8x9puzcuTO03EOfAzpBpMdA7zWtj9d7XrPt2fX5rpO0q1atcic69bzrc0HPua71/GvMek8tX77c3nzzTfd+KFOmTMRnT0Yea53sEX1fNGnSJCp/F4A4lQQASNOrr76qKbakH3/8Mc19SpQokdSkSZPQ7UGDBrn/xzNy5Eh3e+vWrWn+DP187aPfl9xZZ53l7hs9enSq9+nimT59utu3UqVKSTt37gxtf/vtt932Z555JrStatWqSV27dj3qzzzS2PT/6+d4PvzwQ7fv0KFDI/a74oorknLlypW0YsWK0Dbtlz9//ohtv/zyi9v+3HPPJR3J008/7fYbN25caNuBAweSTj/99KSiRYtG/O0a30UXXZSUEXqu9PP1XHpat26d1KBBg6R9+/aFth0+fDjpjDPOSDrhhBMi/v9rrrkmqXDhwknLly9PeuKJJ9zP0mMTTmMKf+yO5mh/x5o1a5Ly5MmTNGzYsIjtCxcuTMqbN2/Edu819frrr4e27d+/P6lChQpJl19+eWjbiBEjUox97969SSeeeKLbrtfb0f4e7zVZp04d9zs8ei1qu8Yn8+bNc7ffeeedpIxq0aJFUtOmTdP83Ue6FClSJOL/Sf68p/V+8T4b2rZt614HHr0G9Vq/9dZbQ9sOHTqUdNxxx0W8r2TPnj0Rt/Uarl+/ftI555yTYkyZfa+sXr3a7afX4ZEkH4vob6tevXqKx0E/77333gtt27FjR1LFihUjPgcffvhh99jqPRDuvvvuc6/TdevWpfmYd+vWzf28P/74I+L/vfrqq93nrTdW73NAn2+e3bt3J9WsWTPF6zNan++pPU5vvvmm+zkzZswIbfPe93r8M/tYe/Tc9+jR44h/CwCQig8AWaSZySNVT/ZmST/66KNMF5rTLL9miNJLs4Ka1fMofbxixYpu5jA76efnyZPHzZ6F02y5jt816xZOWQQ1atQI3VZWg4pFaUbsaL9Hs2XXXHNNxHp//V4Vvvvmm28smv766y83C6iZbW/2VxdlUmiWWTOYmpn0/Otf/3IzzHrcNYOumT8VwspOms3V60tj9Manix6nE044IcUsu1634fUDVK/hlFNOiXjsNQOrDAXNLHqUfpyZlnJ6/YbXhPCyP7zf583IK8NDs70ZoedB6e5pUcaJZlqTX9q0aWNZpVnk8KU3p556qnuta7tH7wkt20j+ug7PnlEGhTIZ9Lj8/PPPKX5PZt8r6RU+Fo1Drx3NuOvnJ18KoZlxZah4NA595igrxKvgrgwa/S16XsJfj/o7tFRoxowZqY5Dj50yYC6++GL37/D/V+81jcV7fPQ5oM81vc88Wlai7KLs+nwPf5z27dvnxqXsAkntecvqYy3eYwgAR0IqPgBkkQJJpWCnRSmrL730kkuNVgq3UkeVqqmDUaUmp4eCq4wUylMgF06Bh9a3ZmV9eXpoLagO+sNPKojS4r37wyk9N7WDWAU5R/s9+huTP35p/Z6sUsq/ggwF6bqkRkse9DyJ1rYrVVrpyVo2oX9nN51c0BiTP/dpFTrU8oTktSD02GsNsUePo4LJ5PtlpvJ88ufaC8S951rLKfr27esqkY8fP94FhTqhoJMPR0rD9yRfvx5OywtSW38fvnY6s5L/Xd5Yta48+fbkr2ul3A8dOtQtkQlfFpBakbTMvlfSS6ne6hwxa9asFCdWFGyGPwd6/pOPsVatWu5anzE6maTXo15LaS190fslNVo+oqUXSm/X5Uj/r16fqY1FdT2y6/NdJ/m07ELLJpL/DUerBZGZx9p7bVM4D8DRENgDQBZoTbEOxI4U6Gh2RrNTmjFVkS/Ngr711ltu7bLWbmo272iyoyJzWgeKmk1Lz5iiIa3fc6QgzQ9epoXWh2vWMDXJXwOaeRYFXnqdZLblVUbGqOdUWRGpPa7J17zn9GOfnt83YsQIV49A2S16bygD49FHH3Vrl3UiIi1aYx6tADctel9k5O9KbXv43/rtt9+6Exeqf6DaC5p51skXrVdXHYP0/p5oPF8rV650JxxPPPFEd2JFJyV0IlEz4lojnplMI/0/Wm+vooGp8U4EpPb/iU7oaP1+ajLTfi5an+/KiFGtANUNUQ0Rva80ZtWrSM/jlJnHWic6vHX6AJAWAnsAyAIVapK0gj2PZpZ1MKeLDuZUUEsFxxTsayYx2rMxmi1LfvCvWefwA2LN9umAMTnNgqnisycjY1Pxsq+++sqlrobP2quavHd/NOjnaDZQB8Hhs/bR/j0e7/FQ4JWeyus6eaMsDQU1mn1WgKIiceFtEKP9nGtmXc+zZr7TCpoySo+jKucnnzFMXs0+mn+PZtd1GTBggAugVLBQbew0s50WBUlK346G1N4XKmyngm/RpPFqWYNOAGmpjUeBfU5T8TZlDKjDQ3hmQPLlG8kzWMKfcxWLE68bgl6Pmu3OaKcCzfDrs0MnUo72/+r1uWjRohRjWbZsmWXH57tOHk2dOtXN2Gt5R1qft0d6P2T0sdYSH73+vGwkAEgLa+wBIJO05vrhhx92gZSqWqdFqZvJaaZHvPRbVViX1ALtzFDf4/B1oap4rsDEq3buHXhrJlQHjeGpwclbo2VkbBdeeKE7INca83CaidKBbvjvzwr9Hq3lVeaDR+3OVAFeM2harxpNSsVVFf5///vfqQZ4Sh/26HHSsgutV9cJHAX4Wnurfyd/XNObupseWt6hWV0FHclncXU7vB1XeimgUWAR3tJP64rHjBmTYt+s/j2qdq7nMJwCfJ24OVr1+tNPP90FXdFYb673RfL130oJT2vGPrP0XOk9Ef5zlcaulnY5zcsGCH/d6LlM6yTDhg0b7IMPPoh47vSZo881peF7M9tKNfcyV8LpPZL8uQ4fi6r968SHgvYjvdf0OaCxhLcIVGp7Win8Wf18T+1xktQq/Kf1uZnRx1ptTo/UiQQAPMzYA0A6KL1Zs8E6GFUrJh30qfiWZowU9GjmLS1qF6dAQe2rtL/WZSr1VqnF6m3vBRNK1dbMpGardFCoIlw6qMwMrfHWz1bBMo1XB55KJw0veqbgUwfESiHVQbhSRLXmOLxAV0bHpoJX6ouubAQFKeotr5RqpVarRVXyn51ZKo6lIFtp2zrw1Syh/hatXdXfmnyNfzSMGjXKPaYKNvU4ahZfj62CF6Xs/vLLL24/tYVTEK3MBR3E6/HVY60ZZxXQ02PitbHSiQmtKz/55JPdCQk9fkeimdLUZq7VBkuvL92ndmJ67NWGT4/D6tWrXRCmx0xLCTJCbcp0kkZFCvV3KV1cGQje6z18VjIzf084vafU2kx1CZRxoPeaZky9QO9I9LcrG0KPeVYLp+m5Uhs3/U6lkut5VXAa7VRojVnZO3p9XHvtte5zQa8xvU/D6xxEi2aadVImOb1OVERQ6eB6vvSca6ZdJ290Qiu1E1l6flQc8Mcff3Q1JNRfXu+F8OBUqer6bFSrT71P9fpQ+8SFCxe696peo2k9pmqNqBlsfc7ovaY+7zpBqhNkeo69k6W6T69PFe7T54Ben3rNqIBedny+q0iglk6oVePBgwddTQ19vuk9lpzXpk6fhWpTqmwfPb4Zfaw1Ds3s0+oOwFH5XZYfAGKZ1w7Ju6jtkFqCnXfeea5dV3hbtbTa3U2dOjXp0ksvTTr22GPd/69rtUNL3gbqo48+Sqpbt65rTRbeXk4tsurVq5fq+NJqd6f2S/37908qV65cUqFChVwrsrVr16b4/9XOTK3xChQokNS8efOkn376KcXPPNLYkre7k127diX16dPH/Z358uVzreDU+im8JZjo5/Tq1SvFmNJqw5fc5s2bk2644YakMmXKuMdVrehSa8kXrXZ3snLlyqQuXbq414D+Nj127dq1S3r33XdDj5P+Pz2u4fQ60TgaNWrkWprJ33//nXTttdcmlSxZ0v0/R2t957UZS+2i9mAetSFT+ze1GtNFren0OC9btiy0T1qvqdSez1WrVrnHT6+jsmXLJt11113ud+j3zp49O7RfWn+P95pM3sbOa8PmPWf6PTfeeGNSjRo1kgoWLJhUqlSppLPPPjvpq6++SkqPSy65xLUkDJfW7w7/e5O3u/vnn3+S7r33Xve6UstCtSFTm7m02t0lb5Xmvf+Tt7dM7Xe9/PLL7v2h95+eJ/3M5J8fWX2veI9zWpc33njD7ffxxx8nNWzY0D32xx9/fNLjjz+e9Morr6Ro2ea9nz7//HO3vzf21B5jfRboc0jt5/Qe1WOq9pBPPvlk6H3g/X3J32t6f+tvrly5snuv6T2n5/fFF1+M2E+fa3ru9Vzp5/fu3TtpypQpGWp3l5HP9/Xr1yd16NDBvc7VCu/KK69M2rBhQ6p/g1r+6TMid+7cEY9jeh9rvRbV9m/AgAFH/DsAQHLpP0cP/wEAAP5LWRF9+vRxmQpeJwC/qRidlkto5jWtzgBAkGhZhrI5lE2lbAQAOBICewAAkKa9e/em6N2ttGCtDfcKpsUK1XDQEpfUagAAQaPaEWr7qNR/ADgaAnsAAHDEYFlrfFUYTUW+VIdh8eLFbq29ZhMBAID/KJ4HAACOWBlflf0VyGuWXoXMJk6caB07dvR7aAAA4P8xYw8AAAAAQIDRxx4AAAAAgAAjsAcAAAAAIMBYY58Ohw8ftg0bNlixYsUsV65cfg8HAAAAABDnkpKSbNeuXXbsscda7txHnpMnsE8HBfWVK1f2exgAAAAAgATz+++/u3auR0Jgnw6aqfce0OLFi/s9HAAAAABAnNu5c6ebYPbi0SMhsE8HL/1eQT2BPQAAAAAgp6RnOTjF8wAAAAAACDACewAAAAAAAozAHgAAAACAACOwBwAAAAAgwAjsAQAAAAAIMAJ7AAAAAAACjHZ3AAAAAOLWP//8YwsWLLC//vrLSpUqZQ0bNrQ8efL4PSwgqgjsAQAAAMSlGTNm2PPPP2+bNm0KbatQoYL17NnTWrZs6evYgGgiFR8AAABAXAb1gwYNsurVq9uoUaNs8uTJ7lq3tV33A/EiV1JSUpLfg4h1O3futBIlStiOHTusePHifg8HAAAAwFHS7zt16uSC+KFDh1ru3P+bzzx8+LANGDDAVq9ebePGjSMtH3ERhzJjDwAAACCuaE290u8V3IcH9aLb2r5x40a3HxAPCOwBAAAAxBUVypNq1aqler+33dsPCDoCewAAAABxRdXvRen2qfG2e/sBQUdgDwAAACCuqKWdqt+PHz/erakPp9vaXrFiRbcfEA8I7AEAAADEFRXEU0u7WbNmuUJ5ixcvtj179rhr3db2Hj16UDgPcYOq+OlAVXwAAAAgPvrYa6ZeQT197BFPcSiBfToQ2AMAAADBbX2n6vcqlKc19Uq/Z6Ye8RaH5s2xUQEAAABADlMQ36RJE7+HAWQr1tgDAAAAABBgBPYAAAAAAAQYgT0AAAAAAAFGYA8AAAAAQIAR2AMAAAAAEGAE9gAAAAAABBiBPQAAAAAAAUZgDwAAAABAgBHYAwAAAAAQYAT2AAAAAAAEGIE9AAAAAAABRmAPAAAAAECAEdgDAAAAABBgBPYAAAAAAAQYgT0AAAAAAAFGYA8AAAAAQIAR2AMAAAAAEGAE9gAAAAAABBiBPQAAAAAAAeZrYP/oo4/aySefbMWKFbNy5cpZ+/btbdmyZRH7tGrVynLlyhVxufXWWyP2WbdunV100UVWuHBh93PuueceO3ToUMQ+X3/9tZ100klWoEABq1mzpo0dOzZH/kYAAJL7559/bN68eTZ16lR3rdsAAACZldd89M0331ivXr1ccK9A/P7777c2bdrYkiVLrEiRIqH9unfvbkOGDAndVgDv0cGQgvoKFSrYzJkzbePGjdalSxfLly+fPfLII26f1atXu310QmD8+PHuQOqmm26yihUrWtu2bXP4rwYAJLIZM2bY888/b5s2bQpt03dYz549rWXLlr6ODQAABFOupKSkJIsRW7dudTPuCvi9gxvN2Ddu3NiefvrpVP+fzz77zNq1a2cbNmyw8uXLu22jR4+2e++91/28/Pnzu39/+umntmjRotD/d/XVV9v27dttypQpRx3Xzp07rUSJErZjxw4rXrx41P5eAEDiBfWDBg2y008/3Tp16mTVqlVzJ5910nnWrFk2ePBggnsAAJDhODSm1thrwFKqVKmI7TrgKVOmjNWvX9/69+9ve/bsCd2nA6EGDRqEgnrRLLwehMWLF4f2OffccyN+pvbR9tTs37/f/f/hFwAAskIZZpqpV1A/dOhQq1evnstA07Vua/sLL7xAWj4AAMiwmAnsDx8+bHfeeac1b97cBfCea6+91saNG2fTp093Qf0bb7xh1113Xeh+pTKGB/Xi3fbSHNPaRwH73r17U137rzMj3qVy5cpR/3sBAIllwYIF7vtIM/W5c0d+/eq2tms5mfYDAAAIzBr7cFprr1T57777LmL7zTffHPq3Zua1Lr5169a2cuVKq1GjRraMRScQ+vbtG7qtEwAE9wCArPjrr7/ctdLvU+Nt9/YDAAAI1Iz9bbfdZpMmTXKz8scdd9wR9z311FPd9YoVK0IFhzZv3hyxj3db9x1pH61TKFSoUIrfocr5ui/8AgBAVnjLzLSmPjXe9uTL0QAAAGI6sFfdPgX1H3zwgU2bNi3NWYxw8+fPd9eauRetSVy4cKFt2bIltM+XX37pgvG6deuG9lEl/HDaR9sBAMgJDRs2dCeaVTdGy8/C6ba267tN+wEAAAQmsFf6vdbPT5gwwfWy19pDXbx170q3f/jhh23u3Lm2Zs0a+/jjj10rO1UM9g581B5PAXznzp3tl19+sc8//9wGDBjgfrZm3kVt7latWmX9+vWzX3/91RUvevvtt61Pnz5+/vkAgASSJ08e19JOhVv1PaUCryoGq2vd1vYePXq4/QAAAALT7i5Xrlypbn/11Vft+uuvt99//90VytPa+927d7t17h06dHAHQOHp8WvXrnUHQ19//bUVKVLEunbtao899pjlzfu/EgK6T4H8kiVLXLr/gw8+6H5HetDuDgCQnX3sNVOv7zFa3QEAgMzEoTHVxz5WEdgDAKJJLe1U/V6F8rSmXllozNQDAIDMxqExUxUfAIBEoSC+SZMmfg8DAADEiZioig8AAAAAADKHwB4AAAAAgAAjsAcAAAAAIMAI7AEAAAAACDACewAAAAAAAozAHgAAAACAACOwBwAAAAAgwAjsAQAAAAAIMAJ7AAAAAAACjMAeAAAAAIAAI7AHAAAAACDACOwBAAAAAAgwAnsAAAAAAAKMwB4AAAAAgAAjsAcAAAAAIMAI7AEAAAAACDACewAAAAAAAozAHgAAAACAACOwBwAAAAAgwAjsAQAAAAAIMAJ7AAAAAAACjMAeAAAAAIAAI7AHAAAAACDACOwBAAAAAAgwAnsAAAAAAAKMwB4AAAAAgAAjsAcAAAAAIMAI7AEAAAAACDACewAAAAAAAozAHgAAAACAACOwBwAAAAAgwAjsAQAAAAAIMAJ7AAAAAAACjMAeAAAAAIAAy+v3AAAASDT//POPLViwwP766y8rVaqUNWzY0PLkyeP3sAAAQEAR2AMAkINmzJhhzz//vG3atCm0rUKFCtazZ09r2bKlr2MDAADBRCo+AAA5GNQPGjTIqlevbqNGjbLJkye7a93Wdt0PAACQUbmSkpKSMvx/JZidO3daiRIlbMeOHVa8eHG/hwMACGj6fadOnVwQP3ToUMud+3/n1g8fPmwDBgyw1atX27hx40jLBwAAlpE41NcZ+0cffdROPvlkK1asmJUrV87at29vy5Yti9hn37591qtXLytdurQVLVrULr/8ctu8eXPEPuvWrbOLLrrIChcu7H7OPffcY4cOHYrY5+uvv7aTTjrJChQoYDVr1rSxY8fmyN8IAIBoTb3S7xXchwf1otvavnHjRrcfAABARvga2H/zzTcuaJ89e7Z9+eWXdvDgQWvTpo3t3r07tE+fPn3sk08+sXfeecftv2HDBrvssssiZkAU1B84cMBmzpxpr732mgvaBw4cGNpHMyDa5+yzz7b58+fbnXfeaTfddJN9/vnnOf43AwASkwrlSbVq1VK939vu7QcAABCI4nlTpkyJuK2AXDPuc+fOdQWElHLw8ssv24QJE+ycc85x+7z66qtWp04ddzLgtNNOsy+++MKWLFliX331lZUvX94aN25sDz/8sN1777320EMPWf78+W306NHugGnEiBHuZ+j//+6772zkyJHWtm1bX/52AEBiUfV772RzvXr1Utyv7eH7AQAABLJ4ngL58IMaBfiaxT/33HND+5x44olWpUoVmzVrlrut6wYNGrig3qNgXesRFi9eHNon/Gd4+3g/I7n9+/e7/z/8AgBAVqilnarfjx8/3q2pD6fb2l6xYkW3HwAAQCADex3UKEW+efPmVr9+fbdNaxE1416yZMmIfRXEe22CdB0e1Hv3e/cdaR8F7Hv37k117b+KFHiXypUrR/mvBQAkGhXEU0s7nVRWoTydfN6zZ4+71m1t79GjB4XzAABAzqfiKzieNm2a1a5d26W4Z5bW2i9atMilyPutf//+1rdv34i/keAeAJBVWmY2ePBg18de33sezdRrO33sAQBAjgT2V111lTvwuO2229xsd7NmzWzNmjWmrnkTJ050VeszSj9r0qRJrn/vcccdF9qulEUVxdu+fXvErL2q4us+b58ffvgh4ud5VfPD90leSV+31TKgUKFCKcajyvm6AAAQbfoOVXaaqt+rUJ6Wnyn9npl6AACQY6n4Cr7PPPNM9+8PPvjABfQKvJ999lnXlzcj9P8qqNfP0ax/8krBTZs2tXz58tnUqVND29QOT+3tTj/9dHdb1wsXLrQtW7aE9lGFfQXtdevWDe0T/jO8fbyfAQBATlIQ36RJE2vdurW7JqgHAAA5GtirwJ1X3E5V7TVDr/7xaif322+/ZehnKQ1x3Lhxruq9etlrLbwu3rp3rW/v1q2bS4ufPn26K6Z3ww03uIBcFfFF7fEUwHfu3Nl++eUX18JOaxX1s71Z91tvvdVWrVpl/fr1s19//dWlQL799tuulR4AAAAAAAkV2GutuQr8qNe8AnsF1rJt2zYrWLBghn7WCy+84E4UtGrVyq0v9C5vvfVWaB+1pGvXrp07gaD0RaXVv//++6H7NcuhNH5dK+C/7rrrrEuXLjZkyJDQPsoE+PTTT90sfaNGjVzbu5deeolWdwAAAACAwMuVpHz4DNBsd+/eva1o0aJWtWpV+/nnny137tz23HPPuYBbM+vxRsXzlD2gkxBK8QcAAAAAIFbi0AwXz1OrnlNOOcV+//13O++881xQL9WrV8/wGnsAAAAAAJDDM/aJiBl7AAAAAECgZ+zDe7ofzVNPPZXufQEAAAAAQNakK7CfN29exG2tqz906JDVrl3b3V6+fLkrXqf2dAAAAAAAIMYC+/CCeJqRV2u61157zY455phQRXy1ofP62wMAAAAAgBhdY1+pUiX74osvrF69ehHbFy1a5FrfbdiwweINa+wBAAAAALEah+bOzA/funVriu3atmvXroz+OAAAAAAAkAUZDuw7dOjg0u7Vs379+vXu8t5771m3bt3ssssuy8pYAAAAAABABmW4j/3o0aPt7rvvtmuvvdYOHjz43x+SN68L7J944omM/jgAAAAAAJBTa+z/+ecf+/77761BgwaWP39+W7lypdteo0YNK1KkiMUr1tgDAAAAAALdx96jlnYqkLd06VKrVq2aNWzYMKtjBQAAAAAAObnGvn79+rZq1aqs/E4AAAAAAOBXYD906FC3xn7SpEm2ceNGlx4QfgEAAAAAADHcxz537v+dC8iVK1fo3/oxuq11+PGGNfYAAAAAgLhYYy/Tp0/PytgAAAAAAEAUZTiwP+uss6L5+wEAAAAAQE4G9rJ9+3Z7+eWXXXV8qVevnt14440uTQAAAAAAAMRw8byffvrJ9a0fOXKk/fXXX+7y1FNPuW0///xz9owSAAAghqnG0Lx582zq1KnuOh5rDgEA4qh43plnnmk1a9a0MWPGWN68/53wP3TokN10002uDd6MGTMs3lA8DwAApEXHPs8//7xt2rQptK1ChQrWs2dPa9mypa9jAwAkRhya4cC+UKFC7kz0iSeeGLF9yZIl1qxZM9uzZ4/FGwJ7AACQVlA/aNAgO/30061Tp05WrVo1W716tY0fP95mzZplgwcPJrgHAGR7HJrhVHz9wHXr1qXY/vvvv1uxYsUy+uMAAAACSen2mqlXUD906FBXc6hw4cLuWre1/YUXXiAtHwCQ7TIc2Hfs2NG6detmb731lgvmdZk4caJLxb/mmmuyZ5QAAAAxZsGCBS79XjP1uXNHHlLptrZv3LjR7QcAQExVxX/yySctV65c1qVLF7e2XvLly2c9evSwxx57LDvGCAAAEHNUQFiUfp8ab7u3HwAAvs/Ya72Y5M+f35555hnbtm2bzZ8/3130haUq+QUKFMi2gQIAAMSSUqVKRRwjJedt9/YDAMD3wF7t7HTmWf3qx40b5wL7Bg0auIvWkwEAACSShg0buur3KpR3+PDhiPt0W9srVqzo9gMAICYC+2nTplnXrl1dS7vu3btblSpV7IQTTrBbbrnFrbHfvHlztg4UAAAgluTJk8e1tFP1+wEDBtjixYtddyBd67a2a6mi9gMAIDtluN2d7Nu3z2bOnGlff/21u/zwww928OBB1wJPX2bxhnZ3AAAgI33sNVOvoJ5WdwCAmOxjH+7AgQP2/fff22effWb//ve/7e+//47Lli4E9gCAaNJ3pSqlq0aN1l8rVZtZ3WDjOQUA+BmH5s1oID979mybPn26m6mfM2eOVa5c2Z2N/te//mVnnXVWVscOAEDCze5qnbZSupndDS4F8U2aNPF7GACABJXuGftzzjnHBfIqoKcA/swzz3TXSjWLd8zYAwCiFdQPGjTITj/9dNfjXN+pqpyuImtajz148GCCewAAkH2p+OpVryC+ffv21qpVKxfUly5d2hIBgT0AIBqp2grmq1evbkOHDrXcuXNHVFBXsTUF+eo8Qwo3AADYmYE4NN1V8bdv324vvviia233+OOP27HHHuta3d1222327rvv2tatW6MxdgAA4pLWXyv9XsH9oUOH7J133rFnnnnGXeu2tm/cuNHtBwAAkBHpXmNfpEgRO//8891Fdu3aZd99951bbz98+HB3QKL2d4sWLcrQAAAASAQqqua1j73jjjsiis2OHj3aZcSF7wcAAJBeGSqelzzQV9VXXY455hjLmzevLV26NLM/DgCAuKbvS3nvvffc92a3bt3cWnutrX/55Zfd9vD9AAAAoh7Ya/3fTz/95Krha5Zebe52795tlSpVsrPPPttGjRrlrgEAQEonnnhiqGbNW2+9Zfnz53e327VrZ23atLGLLrrIDh48GNoPAAAg6oF9yZIlXSCvljwK4EeOHOmK6NWoUSPdvwwAgEQ1adIkd63g/aGHHkpRFV/bvf2uvPJKn0cLAADiMrB/4oknXEBfq1at7B0RAABxaMOGDe76nnvusTfeeMN69eoVuk9dZ+6++2578sknQ/sBAABEPbC/5ZZb0v1DAQBAJHWTEXWZ1Qy9qt+rUJ7W1Dds2NAmT54csR8AAEB6pbuPfSKjjz0AIKsOHDhgF1xwgfseUYs7FZ31qN2d0u/1ffPZZ5+F1t8DAIDEtTM7+thnhxkzZtjFF1/sZidy5cplH374YcT9119/vdsefvHa7Xk026F1ivpDVQdAVYb//vvviH00K3LmmWdawYIFrXLlyq49HwAAOUnBuoL3bdu2uetPPvnE/vjjD3cdvp2gHgAA5Fi7u2hQMb5GjRrZjTfeaJdddlmq+yiQf/XVV0O3CxQoEHG/gvqNGzfal19+6QoP3XDDDXbzzTfbhAkTQmc5VG343HPPdX2CFy5c6H6fTgJoPwAAcsqtt97qrjVjP2LEiND2PHny2NVXXx26HwAAIOqp+CeddJJNnTrV9d0dMmSIK/BTuHDh6A4kVy774IMPrH379hEz9tu3b08xk+9ZunSp1a1b13788Udr1qyZ2zZlyhS78MILbf369S4T4IUXXrAHHnjANm3aFJoFue+++9zP/PXXX9M1NlLxAQDRTsv/6KOPXKE8fVddeumlzNQDAIDsTcVXAK3ZdRk8eHCKVPfs9PXXX1u5cuWsdu3a1qNHD/vzzz9D982aNcvNvHtBvWhmPnfu3DZnzpzQPi1btow4YGrbtq0tW7bMpT2mZv/+/e5BDL8AABAtmqGvWbOm1a9f313rNgAAQLam4jdu3NiluLdo0cJV81U7nqJFi6a678CBAy1alIavFH31+V25cqXdf//9rvCQgnUdBGkWXkF/OBUjUoVh3Se61v8frnz58qH7lIWQ3KOPPupOYAAAkB31ZZ5//vnQ95RUqFDBevbs6U5EAwAAZEtgP3bsWBs0aJBNmjTJpcyrYm94NV+P7otmYK/1hp4GDRq4dkA1atRws/itW7e27NK/f3/r27dv6LZm7FV0DwCArAb1+j49/fTT7cEHH3QnnlevXu3a32m7TioT3AMAgGwJ7JUGP3HiRPdvpblrvX3ymfKcUL16dStTpoytWLHCBfaa4diyZUvEPmoZpEr5uk90vXnz5oh9vNvePsmpQF/yIn0AAGTFP//842bqFdQPHTrUfZ9KvXr13O0BAwa4ujDNmzcnNR+IgferuirpmFKZoJpc4n0JIK6q4h8+fNj8ooJ4WmNfsWJFd1sHRyquN3fuXGvatKnbNm3aNDfGU089NbSPiuepYn6+fPncNlXQ18mK1NLwAQDIDgoSlH6vmXovqPfotrq89OrVy+3XpEkT38YJJDqWywAIokz1sdd699tvv90VqtPljjvucNsySkX45s+f7y6idET9e926de6+e+65x2bPnm1r1qxxWQKqGqwiQyp+J3Xq1HHr8Lt3724//PCDff/993bbbbe5FH5VGZZrr73WFc5Tf/vFixfbW2+9Zc8880xEqj0AANlNM3+SvO6Lx9vu7QfAv+UyyhIdNWqUTZ482V3rtrbrfgCIi8D+888/dy3mFEgrLUkXVaBXKqFmwjPip59+crMS3syEgm39W+v0le6kWYtLLrnEatWq5QJzzcp/++23EWnyWpd44oknutR8tblTgb8XX3wxdL/aA3zxxRfupIH+/7vuusv9fHrYAwByktJ5Rd9HqfG2e/sB8He5jI5t1d7ZWy6j7Vouo/0AIJB97MMp8NaM+WOPPRaxXb3hFUD//PPPFm/oYw8AyCoFA0q318xf+Bp70RIyrbFXcD9u3DjW8gI+mDdvnvXp08fN0CuYT06Zn1ouM3LkSJbLAAhmH/vkPe01e57cjTfeaEuWLMnojwMAICEoWNcaXbVsVRCvIGHPnj3uWre1vUePHgT1gE9YLgMgoYrnlS1b1q2DP+GEEyK2a5sflfIBAAgKFd5SSzul+2rmz6OisLS6A2JnuUxqM/YslwEQV4G9CtVpffqqVavsjDPOcNtUtO7xxx+nIB0AAEeh4F0t7WilBcQWvQ9V/V71m1JbLqPtOgmn/QAg8IG92vQUK1bMRowYYf3793fbVIH+oYcectXxAQAAgKAul1H1ey2PUU0Mpd9rpl5BvZbLKLOGk3AA4qJ4Xrhdu3a5awX68YzieQCAaKFHNhC896hm6lUDg/cogFiNQ7MU2CcKAnsAQDR7ZKttVlqzgQQOQGx0sWC5DAC/EdhHGYE9ACCraHcHAABipt0dAADIOM3+KbVXwX14UC+6re0bN250+wEAAGQEgT0AADmAHtkAACAmAvuDBw9a69at7bfffsu2AQEAEO89slNDj2wAAJAjgX2+fPlIEQQAIIs9srWmPhw9sgEAQI6m4l933XX28ssvZ+mXAgCQqD2yVf1ehfIWL15se/bscde6re1qp0XhPAAAkFEZrop/++232+uvv24nnHCCNW3a1IoUKRJx/1NPPWXxhqr4AIBooUc2AADwvd3d2WefnfYPy5XLpk2bZvGGwB4AEE30yAYAANGMQ/NaBk2fPj2j/wsAAAijIL5JkyZ+DwMAAMSJDAf2nhUrVtjKlStd2mChQoVME/+asQcAAEfGjD0AAPA1sP/zzz/tqquucjP3CuTV+q569erWrVs3O+aYY2zEiBFRHSAAAPG2xn7UqFG2efPm0Lby5ctbr169WGMPAABypip+nz59XNu7devWWeHChUPbO3bsaFOmTMncKAAASJCgfuDAgbZ9+/aI7bqt7bofAAAg22fsv/jiC/v888/tuOOOi9iuKvlr167N8AAAAEiU9Huvc8xJJ53k2sdWq1bNVq9ebePGjXPt7nR/8+bNScsHAADZO2O/e/fuiJl6j9YJFihQIKM/DgCAhDB//nw3M9+gQQMbNmyY1atXz32f6lq3tV33az8AAIBsDezPPPNM18feo3X2hw8ftuHDhx+xFR4AAInMC9hvuOEGy5078utXt6+//vqI/QAAALItFV8BfOvWre2nn36yAwcOWL9+/Wzx4sVuxv7777/P6I8DACChqIsMAACArzP29evXt+XLl1uLFi3s0ksvdan5l112mc2bN89q1KgR1cEBABAvGjdu7K7Hjh3rMt3C6ba2h+8HAACQXrmSmDo4qp07d1qJEiVsx44dVrx4cb+HAwAIaPG8yy+/3K2jP/3001Mtnqe2se+++y7F8wAAgGUkDs1wKr5s27bNXn75ZVu6dKm7XbduXbdmsFSpUpkbMQAAcU7Bet++fW3QoEH2888/u0Deo+KzqlmjlrIE9QAAINtT8dVj9/jjj7dnn33WBfi66N+adaD/LgAAaWvZsqUNHjzYzcyH04lxbdf9AAAA2Z6Kr3Y8SiF84YUXQrMKSi/s2bOnzZw50xYuXGjxhlR8BJHelwsWLHCFLRU0NGzYkJlAIEbw/gQAANGMQzMc2BcqVMi14qldu3bE9mXLlrmCP3v37rV4Q2CPoFH2zPPPP2+bNm0KbatQoYI7AceMIAAAABBfcWiGU/FPOumk0Nr6cNrWqFGjjP44ANkQ1GsNb/Xq1W3UqFE2efJkd63b2s6SGQAAACC+pGvGXumC4QG8etfffvvtdtppp7lts2fPdoHDY489Zh07drR4w4w9gpTe26lTJxfEDx061HLnzh3RTmvAgAGhCtyk/QIAgETA8icEVdRT8RUcqFrv0XbVPnrjxBsCewTFvHnzXFVtnWirV69eivsXL15svXr1spEjR1qTJk18GSMAAEBOYXkigizq7e40wwcg9ulMtKhLRWq87d5+AAAgJWZ442t5ogp/P/jgg+44SHHN+PHj3Xa6kSCepCuwr1q1avaPBECW6eBD9KWV2oy9d5LO2w8AAERihjd+Ts7oeVRQH748UcdHuq3liery1bx5c07aIHEC++Q2bNhg3333nW3ZssWt2w13xx13RGtsADJIMwo6+NCZ6NTW2Gt7xYoV3X4AgOhhhjc+MMMbP/R+1MkZPY/hx0Oi26pJpOWJ2o/liUjIwH7s2LF2yy23WP78+a106dJuXb1H/yawB/yjg0jNKOjgQ2ei9aUVflAya9Ysd1DCwSYARA8zvPGBGd74wvJEJJoMt7vTWa+BAwe6Bfxr1qxxAYN3WbVqVfaMEkC66SBSwbvejzoTfeGFF7prvUeZaQCA6KLFaPzN8OqkeFozvBs3bozoFoVgLE9MDcsTYYk+Y79nzx67+uqrU3zgAYgdCt41o0BaKABkH2Z44wszvPGF5YlINBmOzrt162bvvPNO9owGQNToIFJrxlq3bu2uOagEgOhihje+MMMbn8sTtQxRJ9nU8lcTlLrWbW3v0aMHx0dI3Bn7Rx991Nq1a2dTpkyxBg0aWL58+SLuf+qpp6I5PgAAgJjEDG98YYY3fpcnKrNGyxI9eh5ZnhhcFCuNYmD/+eefW+3atd3t5MXzMkLrzp544gmbO3euO6P9wQcfWPv27UP3JyUlufVpY8aMse3bt7tUNqW0nXDCCaF99ITefvvt9sknn7gP4Msvv9yeeeYZK1q0aGgfPfF6M//4449WtmxZt3+/fv0y+qcDABLMvn37bN26dRZkVapUsYIFC/o9jLhEi9H4LUD7wAMP2CmnnGIFChSw/fv32w8//GCzZ8+mAG0AsTwxvlCsNIqB/YgRI+yVV16x66+/3rJq9+7d1qhRI7vxxhvtsssuS3H/8OHD7dlnn7XXXnvNnfVW4b62bdvakiVLQgcpXprbl19+aQcPHrQbbrjBbr75ZpswYYK7f+fOndamTRs799xzbfTo0bZw4UL3+0qWLOn2AwAgLQrqg/5d8eKLL1qtWrX8HkZcYoY3/igw6Nixo1t2qlRtj4JAbU/0wCHoyxMRbLSjPLJcSZoWzwB9gX377bcRs+bRoNn+8Bl7DevYY4+1u+66y+6++263TZX4y5cv71ruqYDf0qVLrW7dum4mvlmzZm4fLRFQFfD169e7/18z/DrrqrM6atEn9913n3344Yf266+/pmtsOjlQokQJ9/uLFy8e1b8bAJCYM/Zr1661YcOGue+oqlWrWnZhxj7nDjTTajGayAeaQX0+TzvtNDdjr/eOPgfCZ+x5PoOH1O34eA71GauOI6mdSB0wYID77B03blxcPbcZiUMzPGPfu3dve+6559xMenbSE6NgXDPtHv1Rp556qvuiVGCva828e0G9aH890XPmzLEOHTq4ffQB7AX1oln/xx9/3LZt22bHHHNMtv4dAIDg0kF9ds92K6hnRj24WMMb/10O5NJLL6XLQUCRuh1fxUo1U59WsdJevXq5/RI1OyPDgb3OWE6bNs0mTZrk1pMlL573/vvvR2Vg3ptPM/ThdNu7T9flypWLuD9v3rzuTFz4PsmL2ng/U/elFthrLZUu4WdKAAAAUsMa3vhA4BB/SN2OHxQrzYbAXjPkqa2HjycqEKg3OgAAQHqwhjf4CBwSIwNDE5O6TQZGsFCsNBsC+1dffdVyglJkZPPmzS6dzaPbjRs3Du2zZcuWiP/v0KFD7gPX+/91rf8nnHfb2ye5/v37W9++fSNm7CtXrhy1vw0AAACxhcAhvpCBEV8oVnp0ka/yGKKzonrypk6dGhFga+28zryJrtUGT+3yPFomoCdXa/G9fZSGo4r5HlXQV7u+tNbXq7WJihOEXwAAAJAYgYOOJcMROAQPGRjx2Y5S9dNUdFZF1ydPnuyudXvWrFnWo0ePhM6+yPCMvd4ER+pXv2rVqnT/rL///ttWrFgRcSZ0/vz57kyoqvjeeeed7oyMKvB77e5U6d6rnF+nTh07//zzrXv37q6VnYL32267zRXW035y7bXXurT6bt262b333muLFi1yfe5HjhyZ0T8dCBQqwAIAkLk+9krTTqvLAd+lwUAGRvyhHWWUA3sF2+EUTM+bN8+1mbvnnnsy9LN++uknO/vss0O3vfT3rl27upZ2/fr1c73u1UNYM/MtWrRwvye8bY8+aBXMt27d2qVkXH755REV+1VJ/4svvnCpNk2bNrUyZcrYwIEDA9+XGDgSKsACAJBxdDmIH6Rux+fx7VtvvRVqR6ksaxU8V3H3t956y7VBT+T3aIb72Kdl1KhRLlDPqTX4OYk+9ggSeioDwbB8+XJ3kvnFF1+k3R0QY8h6iw8cE8VnH3s9b8rC9t6f9evXd89zovexj1pgrxR8FbWLx9ZwBPYI4odeamenlVoYjx96QBAR2AOAP1mMmqnXemyC+uBQhnifPn3cEuxPPvkkRVbqxRdfbGPGjHHLreOpGGJG4tAMp+Kn5d1332WNCuAzKsACABLJvn37bN26dRZUqikVvsQU0afgXS3tyMAINq/I4UsvveQyMHSsG56B8dJLL0Xsl4gyHNgrGAgvnqcJfwUSW7dudWfDAPiHCrAAgESioD7IdZPI2MkZCuKZ0Ai2kiVLumul3Ydnpaowom737t3bFi5cGNovEWU4sPcq0nv0oJYtW9ZatWplJ554YjTHBiCDqAALAEgkmvFWcJwd1q5da8OGDXOttKpWrZpt40f2o2YCEkGGA3sVJgAQ+xVgUyssQgVYAEA8URp7ds94K6hnVj246BQUH9QhTTQrn1o7yoULF0bsl4iitsYeQGz14G3Xrp1rAeJRS5ADBw7QgxcAACRcVfzka7K1nar4weFlm3rF85K3o7zpppvcOvtEzkpNd2CvlPvwtfWp0f2HDh2KxrgAZEFazS6i1AQDAAAg5tPvNVOvoN7LYlSLOwV+uq3A/oUXXnCF9ZjwCE5W6uLFi+2NN95Itd1dxQTPSk13YP/BBx+keZ/eJM8++6xrpwXA/y+xM844I80en3yJAQCAROkUpDZonTt3TpGKr8zGmTNn0ikogFmpuigVXydtlIGh27NmzUr4rNR0B/aXXnppim3Lli2z++67z6VD6MEdMmRItMcHIJPt7vLly5fii4p2dwAAIBF4HYDU21wTHrRHCz4tm1Dwrkms5Kn4g1lWkbk19hs2bHBnRl577TVr27atzZ8/380GAvAX7e4AwB9U3QZii9f2rEGDBrRHiyMK3pV5yudtFgP7HTt22COPPGLPPfecNW7c2KZOnWpnnnlmRn4EgGxEuzsAyHlU3QaAnKMgnszTlP576iodhg8fbtWrV7dJkybZm2++6dakENQDsdvu7uDBgzZv3jx3Ak7Xuk27u2DPBoY/n7oNIHaqbusYadSoUTZ58mR3rdvarvsB5Dyv7ZnqDak9moqu7dmzx13rtraH7wckzIy91tIXKlTIatas6VLwdUnN+++/H83xAcgA2t3FJ2YDgdivup1aqq+CBwqWAv7wshPVBi2t9mhaf08WIxIusO/SpctR290BiA20u4u/2cDTTjvNOnbs6E7Q6ITNDz/8QA9eIIYKlnpBvUe3KVgK+If2aEg06Q7sx44dm70jARDVdncDBw50Z6hV7PLYY4917V7UuYLZo+A9n7Vq1XL1EdTKxaODFW3n+QT8Q8FSIHbRHg2JJlNV8QHEfs/W66+/PiJ1+7333nPb6dkavOdTF83Uh9u2bVvo+eX5BPxBwVIgttEeDYmEwB6II96skHqz6qw0PVuD7Y8//gj9+6STTrLrrrsu9HyOGzcuNIMfvh8AfwqWhq+xl8OHD1OwFIgBtEdDoiCwB+KI14tVa8fo2Rp83gmYGjVq2LBhwyKeT91W4Z9Vq1ZxogaIgVRfFcpTqm/4yVRSfYGM2bdvn61bty5bfnaRIkXcRVauXJktv6NKlSpWsGDBbPnZiFyqyImalAjsASBG7dy5010nT8P3eAcP3n4A/Ev1VYu78FRfzeST6gtkjIL6m2++2YLqxRdfdPVvkH3oFJQ2Ansgjni9WDUrn9rskbaH74fY5s3QL1myJNXnU9vD9wPgD70Xt27dGrFty5YtbnuiH2gCGZ3xVnCcHdauXeuy3R544AGrWrVqto0f2d8pKLXlpoPoFERgD8QTr0BT9+7d0+zZqnX2FHIKhsaNG7sWPTpQUNpg8tlAbdfshvYD4I/Ro0fbxIkT7ZhjjrFu3bq5A06l4L/88stuu9x6661+DxMIBGWiZfeMt4J6ZtWD2ylIn7EK4NW+UJ+1OqbV7UGDBiV8pyACeyCO1pMVKlTISpcubXPmzHHt7hQM7tixw0qUKOHWaesAtEyZMm6/5cuXR+V3sp4s+yhgVz0EvT5OOeUUq127tu3atcuKFSvmXjfqZa/7CewBfxw4cMDeeecdF9TrOm/e/x5WtWvXzs4//3y78sor3fYbb7zR8ufP7/dwASAuOj917tw5RSp+u3btEr7zE4E9EIfryf7880+31igt0Zw9Yj1Z9tEZ5759+7qTNAriU6P7E/XMNOC3jz76yM0iaabeC+o9uq2AfsSIEW4/BfkAgMzxCgWPGTPGzjjjDDo/pYLAHojD9WQ///yzmyVSgO/RTP0VV1zh2qZFE+vJspe3jj5XrlyWlJQU2u7dZg0v4J8NGza4a6WGpsbb7u0HAMgcr6NTgwYN6PyUBgJ7IA7Xk+nnaXZo8uTJbrborrvusgsvvJCZ3QCn+WqtroJ4r7VL3bp17eqrrybNF/DRscce6661zlNpoMlpe/h+AABkF0opA3FKQbzWZIuuCeqDnearlndaM9a6dWt3rdsK6HW/9gOQ8y699FL32apCeYcOHYq4T7dfeeUVd7/2AwBkntfRSUXz1Clo8eLFtmfPHnet24sWLYrYLxExY4+I2UEFCEoZ1OyCDkSYBQRiI81XAbwKwngz9g0bNiTNF/CZviOVHaWMGl3rZJtXFV9B/bZt21xmDd+lAJA1XkcndXhKq/PTmDFjErrzE4E9HFVLV0qvgofwbTpQoU0P4A8vffe1115zxfOSV4BVpfzw/QDkPO87Ut+hWvrk0Uy9gnq+QwEg6zShoWMfzdCrFbBm6L3Jjvr167t2dwrwtV+iIhUfoR68xYsXt7vvvtvee+89d63b2q77AeQ8Zc2oOMzHH39sxx9/vI0aNcrVTdC1bmu77ifNF/CXgvfPPvvMzSB16NDBXes2QT0ARIdOlqrjkzKiFMQrE0oZUrrW7VmzZlmPHj0SeukpM/YJLrXiXPPnz7dKlSq52xTnAvyjLycVV9QasmXLltmqVausfPny7lq3pVChQgn9JQbEWlo+ACB7qAvQ4MGD7fnnn0+Rij948OCE7xJEYJ/gvOJcZ555pnXu3Nm2bNkSuq9cuXLWokULt46FHrxAztOaegX15557rk2fPj1Fmq8K6U2dOtXtp4J6iWzz5s22Y8cOC5K1a9dGXAdNiRIl3IkmAAByioL35s2bp6g7lIdJDgL7ROcV3VJKb3IK8hXUh+8HIOfoC0v69u1r/fr1S1HcUlW3Fdh7+yVyUH9d5y528MB+C6Jhw4ZZEOXLX8DGvfE6wT0AADGAwD7BqQiFR2t1Dx8+nOrt8P0A5Ayvsuvq1autXr16KbJmfvvtt4j9EpVm6hXU761+lh0uWMLv4SSE3Pt2mK36xj32BPb/lVrnCmaQACC6ZsyY4VLxkxcU7tmzJ6n4fg8A/qpSpUro382aNbOuXbtatWrVXCDhVeJOvh+AnK0AO378eBs6dKg72ebRSTdtT/QKsOEU1B8uUsbvYSABcaAJADnzWatCeaeddpp17NjRChQoYPv373fxyqBBgxJ+nT2BfYJTGq9n+fLl9s0337hZQKX76nb4fl7PbAA5WwFWX1YPPPCAa28X/iU2e/Zs9yXGrCDg/4GmviMffPDB0MlxnXjjQBMAopcVpROotWrVcp+xqoIffiK1Vq1a9sILL7j194l6XERgn+C82YWqVau6Ak5vv/12xP3e9vBZCAA5RwGBzkqrO0X4l5i+tLSdgAHw/0BTQX14Vo2Wzuj2gAEDEv5AEwCiQUudFI+ork5qJ1JnzZplSUlJCV1QmMA+wekM16JFi1zwfuqpp9pxxx3nWuCpbc/69ettzpw5of0A+DMb+NZbb7m0M83Yq/3dvn373Iy9ttetW5fgHvD5QFMHmOFLZUS3O3Xq5FoyJfKBJgBEwx9//OGudSyU2onU/v37u7jF2y8REdgnuPPOO8+++uor92+d5VJg76X6/v777xH7AYiN2UBRVXxmAwF/eR0pNGuUGm97oneuAICs2r59u7tWi+7UTqS2aNHCBfbefomIwD7B5c37v5eAZgC9YnlH2g9AzmA2EAhW54rktD18PwBIJMowXLduXdR+lnz22WdWs2bNFAWFp0yZEtovvE5YVqmAuLIlgyCmo7WHHnrIFZ0JV7t2bfv1119DT9xdd91lEydOdDPMbdu2dbNb4a139GLq0aOHTZ8+3YoWLeqqvj/66KMEqv8vvWe1EvnsF+AXZgOB2EbnCgBIm+Kwm2++Oao/c/HixXbrrbemef/LL7/sLtHy4osvusJ8QRDz0a3OgHup4hIekPfp08c+/fRTV1SqRIkSdtttt9lll11m33//fSiN9aKLLnJfujNnzrSNGzdaly5dLF++fPbII4/48vfEmpIlS4bORulEyZYtW0L36QSJ0vL1pvT2A5BzmA0EgtO5QktjlEWTvJgTnSsAJCrFFwqMo0EnS9UhSBO1u3btipjUKF26tNu+e/fuFCdZsypILb9jPrBXIJ9a4bYdO3a4szETJkywc845x2179dVXrU6dOq4FlApNffHFF7ZkyRJ3YkBBauPGje3hhx+2e++912UDqEAc/ksnRvR4qpCe3igKFOrXr299+/b1e2hAwmI2EIh9Kl6p4F0Zg1oa49F7k1Z3ABKZUtijOdvdu3fvUB/7448/3t5880275pprbM2aNaEWwCeeeKIlquidzsgm6ql+7LHHWvXq1d2ZcG+dxty5c+3gwYN27rnnhvbVE6mzKl5LKF03aNAgIjVf6fo7d+50aRz4X4q9Anq9UXSyQ4W6dK3b2h6+H4Ccnw3UZ5lmA/W5tWfPHnet29qupUbMBgL+UvCuE20jR450NTF0PW7cOIJ6AMiGE6nKilJQL7pWYD+YE6mxPWOv9mtjx4516+qVRq8nTJUQFWyqoJSCz+Qp4grivZ7rug4P6r37vfvSovX6unh0IiBeeSm8N910k33yyScpZhu0fcyYMaT6Aj5/iY0aNSri/amZfL7EAP8KOaWmSJEi7iIrV67Mlt8RpEJOABBtOu5RN6DJkyfbiBEjXL21Cy+8kEmOWA/sL7jggtC/lWqqQL9q1ar29ttvW6FChbLt96q4XvKiffGe6qsZwDfeeCNFKr5m7Un1BWKP2lMC8L+QU04LUiEnz+bNm90SyqBZu3ZtxHXQllgmn9wC4oWCeE38iq4J6gMQ2Cen2Xl9ma1YscL1VT9w4IBLEQ+ftdeXh7cmX9fJ27fpfu++tPTv3z9ibblm7CtXrmzxOtvQvn17+/e//+3OeOlkSqVKlew///mPq1mwcOFCu+WWW6I688BsA5B+M2bMcCfYVPQz3LZt29x2Zu0Bfwo5pUYB4LBhw1yBJ01EZIcgFXLyjruu69zFDh74XyZk0Og5DZp8+QvYuDdeJ7gHEkigAvu///7bBZidO3e2pk2bugPdqVOn2uWXX+7uX7ZsmQt6tUZcdK0PY1V6L1eunNv25ZdfWvHixa1u3bpp/h5Vgtcl0WYb1Atbl+RGjx5tiT7bAPhBnT2eeuqpNGfntV1reZWSxtlqIOcLOaVFQT3fc/+lmXoF9Xurn2WHC5bwezgJIfe+HWarvnGPPYE9kDhiOrC/++677eKLL3ZfkBs2bHCzUzp4VfVDpRh169bNzawrbVzB+u233+6CeVVKlDZt2rgAXicChg8f7tbVq+CU1qnGauDu52yDqmx/9913ruDPddddZy1atIhqu4igzjYAfpk/f36ocOVJJ53kliPps0s1QObMmeMqwGrmXvvpZCcAxCoF9YeLlPF7GAAQt2I6sF+/fr0L4v/8808rW7asCzR1IKt/i2aqFHhqxl4Huqp4r3YzHp0EmDRpkqsarYBfBW26du1qQ4YMsaDK7tkGPZ5eJV9mGwB//fzzz+76uOOOC7Vy8Wg5kbbrc1L7EdgDAAAkrpgO7CdOnHjUIFeVonVJi2b7VTURAIJGy4hEwfsZZ5zh2mhVq1bNtXlRa62ZM2dG7AcAAIDEFNOBPQAksjJl/pu2WrRoUZdplDfvfz+y69Wr526r8KVqj3j7Jbrce/+7bAHZj8caAIDYQmAPADHK6/ih4F31QZKvsdf28P0SXaHVM/weAgAAgC8I7AEgRqkwqEfr68PX2Ke1XyLbW62lHS7ESY6cmrHnRAoAALGDwB4AYlR4in2uXLki2t6F3yYV/78U1FN1GwAAJKLo9zIDAESF1tKru4c6epQuXTriPgXz2q77tR8AAAASFzP2QDps3rzZduzYYUGzdu3aiOsgKVGihJUvX94S2eLFi+2ff/6x3bt3u0u4rVu3RuzXpEkTH0YIAACAWEBgD6QjqL+ucxc7eGC/BdWwYcMsaPLlL2Dj3ng9oYP7v/76K6r7AQCQqBMeQZ7sECY8cDQE9sBR6ItLQf3e6mfZ4YIl/B5OQsi9b4fZqm/cY5/IX2LFixcP/VsV8U877bRQVXwV0lNl/OT7AQCQnYI+4RHEyQ5hwgNHQ2APpJOCegpzISetWLHCXRcuXNgdiHh97OXiiy+2Sy65xPbs2eP2O/nkk30cKQAgUTDhkfOY8EB6ENgDQIzS2nnZu3evDRw40Dp16mTVqlWz1atX2/jx49328P0AAMgpTHgAsYXAHgBiVKFChdz1BRdcYD///LP16tUrdF/FihXt/PPPt88++yy0HwAAABITgT0AxKg2bdrYl19+ad9++629++67tmTJElcor1SpUla3bl274oorQvsBAAAgcdHHHgBi1EknneTW1+/atcuuvvpqW79+vTVq1Mhd67a2q5e99gMAAEDiYsYeAGJUnjx57L777nPr67dt22YjRoxIsc+9997r9gMAAEDiIrAHgBjWsmVLGzJkiI0aNcq1GPJUqFDBevbs6e4HgFiXe+92v4eQMHiskVE6vlDF/SBZu3ZtxHXQlChRIuodDgjsASDGKXhv3ry5LViwILTGvmHDhszUAwiMQqtn+D0EAGkE9dd17uJaGAaR2gEHUb78BWzcG69HNbgnsM8mQTzzFfSzX9lx5guIFQrimzRp4vcwYr/PL3IEjzUyam+1lna4UEm/h5EwM/acSEF6KV5RUL+3+lmuhSFy6Dt01TfusSewj3FBP/MV1LNf2XHmC8ioffv22bp16yyoqlSpYgULFrSgndTT+19fksg5esz12APpoaCenudA7FJQz3s02AjsswFnvuLnzFfE72DNWo4J8mOtoP7mm2+2oHrxxRetVq1aFiR6z+ukXtCypJQZpZOoDzzwgFWtWtWCJjuzpMh6y3lkvQFAsBHYZyPOfMUX0tqQ3hlvBcdBDQQ1/iBSQBLUoETPZdBOpmQnst78QdYbAAQbgT2QTqwPzDlBXh+oNPbsDtIIBBHPyHqLz6w3AED2IrAH0on1gQCQc8h6AwAg/XJnYF8AAAAAABBjmLHPRkEuABY0PNYAAABA5nAsHfzHmsA+GwV1jTAAAACAxEHcEnwE9tmIYms5J8jF1gAAAAA/EbcEP24hsM9GFFsDAAD4/8r7iKvHmtTtnJMTjzVxS/AR2AMAACBblChRwvLlL+Da6SHn6DHXY5+dyJQEYguBPQAAALJF+fLlbdwbr9uOHcGbsV+7dq0NGzbMHnjgAatataoFiYJ6PfbZidTtnMOSU6QHgT2QTqQR5hweawCIHwowszvIzE4K6mvVquX3MGIOqdtAbCGwz0YEJ/HxWJNGGJ9phJs3bw7cDJJmj8KvgyYnZpAQP1i/m3N4rAEg+AjsswGBYHwFgqQRxl8QqKD+us5d7OCB/RZEek6D+h7Ve4ngHulB2ikA5BwmJIP/WBPYZwMCwfgLBEkjjC96byqo31v9LDtcMHuLCyHsS2zVN+6xD/J7CTmH9bs5h/W7QOJiQjJ+JiQJ7LMJgSAQ+xTUsz4QiE2s3wWA7BfUCckgT0Zm14QkgT0AAAAAJKggT0gyGfk/BPYAAAAAMoQ12TmHxxrpQWAPAACAQNq3b5+tW7cusJ1IqlSpYgULFrQgYU12fHYLQvAR2AdMdn6BCV9iSCS0eMo5PNbIKGaock6QH2sdE918882B7UTy4osvBi6NmDXZ/qBlLI6GwD5gcuILTPgSQyKgCjQQe5gN9EdQZwM1WaDjiqDS+IOINdlA7CGwD5igf4EF+UsM8Yd2WjmHdlqI99nAoM8IBnU2UBmABGkAkGCB/ahRo+yJJ56wTZs2WaNGjey5556zU045xYKELzAgeminBcSmIM8GCjOCAICcljCB/VtvvWV9+/a10aNH26mnnmpPP/20tW3b1pYtW2blypXze3hIYBT+8U+Q15UGTVAf66C/P4P+HgUAAOmTMIH9U089Zd27d7cbbrjB3VaA/+mnn9orr7xi9913n9/DQwKj8E/OYw2vP4K4hjfo78+gvkezCwVogdgW9JOpvD/j6/kM2nOaKykpKcni3IEDB6xw4cL27rvvWvv27UPbu3btatu3b7ePPvooYv/9+/e7i2fnzp1WuXJlt96vePHiOTp2xL/sPtDMbkH6wAu3efPmbFnD662xDarsXBscxDW8QX9/Bvk9mh2WL1+eIwVosxMnahDPgv4e5f0ZX89nLDynikN1/JSeODQhAvsNGzZYpUqVbObMmXb66aeHtvfr18+++eYbmzNnTsT+Dz30kA0ePDjFzyGwBxDvgSBBIOJZ0N+fwnsU8Szo71Hen/H1fMbCc5qRwD5hUvEzon///m49fvIZewA4GgpcArGL9ycQ23iPxheez5yVEIF9mTJlLE+ePC71NpxuV6hQIcX+BQoUcBcAAAAAAGJdbksA+fPnt6ZNm9rUqVND2w4fPuxuh6fmAwAAAAAQNAkxYy9KrVexvGbNmrne9Wp3t3v37lCVfAAAAAAAgihhAvuOHTva1q1bbeDAgbZp0yZr3LixTZkyJXAVmgEAAAAASLiq+DlZjRAAAAAAgJyMQxNijT0AAAAAAPGKwB4AAAAAgAAjsAcAAAAAIMAI7AEAAAAACDACewAAAAAAAixh2t1lhdc4QFUJAQAAAADIbl78mZ5GdgT26bBr1y53XblyZb+HAgAAAABIsHi0RIkSR9yHPvbpcPjwYduwYYMVK1bMcuXKZfF+VkgnMH7//fej9kpE7OP5jC88n/GF5zP+8JzGF57P+MLzGV8S5flMSkpyQf2xxx5ruXMfeRU9M/bpoAfxuOOOs0SiN0g8v0kSDc9nfOH5jC88n/GH5zS+8HzGF57P+JIIz2eJo8zUeyieBwAAAABAgBHYAwAAAAAQYAT2iFCgQAEbNGiQu0bw8XzGF57P+MLzGX94TuMLz2d84fmMLzyfKVE8DwAAAACAAGPGHgAAAACAACOwBwAAAAAgwAjsAQAAAAAIMAJ7AAAAAAACjMAeAIAcMmXKlHRtAwAAyAgCewCIcf3797f169f7PQxEwf3335+ubQAAINJpp51mEyZMsIMHD/o9lJiU1+8BIDYcOnTI3nvvPVu5cqX7t2fgwIG+jguZs2bNGnv88cdTPJ/Tpk3zdVzInFy5ctkpp5xip556qt12223WunVrv4eEDFq+fLn9+uuvtmPHDvv4449D23V7z549vo4NmdO3b98j3v/UU0/l2FgQ/ZOpvXr1suOOO87voSALbrjhBvf9mZZXXnklR8eDrBsyZIg9//zzds8999iNN95ot956q1WqVMnvYcUMAns4V199tW3atMkFD3ny5PF7OMiiq666ygV/CgJ5PoPvkUcesYceesjefvtte/DBB+2OO+5wB51du3a1IkWK+D08pMOsWbNs7NixtmXLFhs5cmRoe/HixW3EiBG+jg2ZU6JECb+HgGzCydT40KxZM3e9cOFCmzFjhl177bXuuX3zzTftzDPP9Ht4yIQ2bdq4y7p162z06NF28sknW/Pmze3OO+9014kuV1JSUpLfg4D/ateu7WaTjnRmE8HRsGFDW7Bggd/DQJQp9WzixIn2wAMPuKDir7/+cpkZ1113nd9DQzq9/PLL1q1bN7+HgWy2detWK1u2rN/DQBYcOHDAnUzV7KAyaziZGlwtW7a0SZMmuROpsnPnTmvXrp0L9hFMv/zyiz377LP2+eef22WXXWbffvutC+z/9a9/WSJjjT2cypUruy8xxIf69eu7s5mID//5z39cMF+9enVXaO2dd95xMxA//PAD67MDply5cu6gUp588km74oorbNGiRX4PC1GgeZLJkye7g0y9VxFs+fPnt44dO1qPHj1s165d9sILL1itWrVs3Lhxfg8NmTjR5gX1on9rG4JHkxsK4DWhofX2v/32mwvwf/rpJ/v0008t0ZGKD6dmzZrWqlUr69ChgxUsWDC0XSm/CA49f8q60EFIo0aN7PTTT494Pt9//31fx4fMpxPedNNNNmfOHDv22GND27WuTGsIERw6QaNsGs02KEBQ0KCLZhsQTKtWrXKZGK+99pr9+eefbqnFSy+95PewkMWTqZqpf/31191sr06mKi1f2/W9SpZUsOh46Prrrw9lS7366qtuG4Jn/PjxNnjwYDv33HMjtmvZ6bPPPmuJjlR8OKkFBwoQKSwSLDqwPBKlESJ49u/fbwUKFPB7GIiCk046yX7++Wd74oknXEpvz549Q9sQvANMBfSLFy+2zp07u8Dh4osvttWrV/s9NGRRxYoV3clUnXQLP5kqgwYNcoEFguPvv/92z5lXQFhBoerVFC1a1O+hIYMUl6ho3tG2JSoCeyAOKV37/PPPP+o2BIOqpuukjVLOwrsccHY6eDRL9OKLL1rv3r3drFGdOnWsQYMGbmkFgiV37twuQFDmhZZYiFLwNYOPYFN2lGbowynTRvVrAPgntRPhTZs2tblz5/o2plhCKj4cBQtKH/zyyy/d7bZt27oDz7x5eYkEkdZdJw/iU9uGYNCa3Xz58rnqr3Q5CLahQ4faLbfc4qpsK6hftmyZW7eL4Jk6daqbKdLzqM9WZb4xVxIfNFOfPHhQRgaZNcH0+++/u+d0/fr1Nn/+fHeZPn269enTx++hIZ1UU0jdZVQbIXxSQ4UtldWI/yJqQ6gfr3qeKy1UKfhaH7h27VpmBAOGXtnxSYUQlyxZ4vcwEAVK1dYlvCPJe++95+uYkDlnn322u+jzdcKECXbfffe5Ndg6idqpUyerV6+e30NEBqkdpVr/7t2712XReCdq9Bzv3r3b7+Ehk3QyVa3utATKKzCs5TME9sGxceNGd0JGx7Lz5s2LKISoVrL4L1Lx4Si9TG8YpRZ6M/hKd6FlWrAoXVsfcKoO6vVv9T74br75Zrvooot8HR8yP2Ov9O0yZcr4PRRkETNH8U3Pp9bdq0/2H3/84fdwkEHPPPOMPf3007Zhw4aItfVqL3r77bfTqjKgdDyk46ImTZqEgsLwfyM4PvvsM7vgggv8HkbMIrCHozWe+oDzUu/VL1uBPes+g4le2fFl6dKldskll7hU/PAuBxS3DJ4LL7wwNHOkyvg6iaoDTD5r4wsFL4Pt4YcfdsXVEB/UFk1p3Dqu1bHutm3bXLaNTsQhWLZv324DBgxwWcWffPKJy2bUd+k111zj99BiAqn4cLQ+sE2bNm4NmajFC2fEgsfLsFAAmFq2BYV/gql79+6uxZJmHVhjH/xUX7XKGjFihLutk6nUMgm2NWvW2OOPP+6Ws4UXt/QqcCN4FNRriYxqYGhphWbw1cpQkyAIniuvvNKl4+/cudMtNR09erTreoDgufXWW91Siq+//trdrlatmjtZTmD/X8zYwzl8+LD9+9//dsWARJV+lbrtpeYjGPQBlxbVTqBaczBpra5aaiH4mDmKP6eccoorhqiTb+En3lj6FFwDBw60H3/80Z2sUe0are+9/PLLbebMmX4PDZmk5TEffvihq5vQvn17FwwiuFXxw5dSqNuMZu3BjD3+nwJ4rfvUBcFF/+T4pC8tFeWqVKmS30NBFjFzFH/27dtnjz76qN/DQBR99NFHLnjwatWor716oSOY1O5XM7rhs7q0AA6m/PnzR9xWoUvmqP+HwD7BKR30rrvucoWbNKOb3FNPPeXLuBC9dZ7hbUBURA/Bo/YuSj3TjGD4Gvv333/f13Eh4/R5q5kjVdn+4osvXEcSZo6CTe9Nda6oUqWK30NBlBQqVCjFsieCh+CiBXD8UIbbsGHD3AnVr776yrXqVoFh/BeBfYIrWrSouy5ZsqTfQ0EUzZ492/VUVgphuH/++ce3MSHztCZbF8SH5DNHCP6JN2XVcOItflStWtW+/fZbN+GhYsKPPPKINW7c2O9hIYNoARyfhS1VfFYTVTo5o2UV9957r9/DihmssQfi0KmnnmrPPvusKzIyY8YM928dcGq2EMHlfVynll2D4FT0VT2T5IXW6HAQ7DajqenatWuOjwXRsXnzZvf8qe6QPm81Szh+/HhajgYMLYCRaAjs4egAUxVgkx9sqoAMgltcRBV8vTZaqpSvYkAIHhVuUvtC9TsXFeoaM2aMW/eJYFFh0rJly6YotNarVy9fx4Wso8Vd/NGsrg6TixQp4vdQkAW0AA4+LWFTppsmqlJzxx135PiYYhGp+HCuvvpq27Rpk6vuSzut4MuXL5+7Ll26tAvwK1eu7NJFEUyaWWjRooVNmDDB3VbBNW1TD1cE7ySN1gUifujkqQ44lY2xfv16mzt3rr311ls2fPhwv4eGDPrtt9/shBNOSLVdrNAyNpgU1GtJhQoMa222h+czOLSkQrxK+EgdM/Zwateu7d40pPjGBxUT6dKlizvAVIsefaENHTrU7r77br+HhkzQ2s7k7dBS24bYd8kll9jrr79OXZM40qpVK/f5evvtt7uDTh1WqaAeLSqDp127djZp0qRUW8fSMja49Jx2797dtRdV9oWuVUeBTkKIN8zYw9GM7oEDB0gjjBPqciBt2rSxv/76y52hLlasmN/DQiYpUFBGTYUKFdxt/ZtzssGi6vdSuHBht1RG1ZjDC63RgSS41AZNGTXhAWDylkwITgAoBHzx5cEHH3RFhVVoTSffxo0bR9/zgFJr0f79+4dua+LqzjvvtFGjRvk6rlhBYA+nZs2abtahQ4cOEQebrFkJJtVJeOaZZ2zFihX2wgsvuFZMWl9/zjnn+D00ZIIyLZo0aWIXXHBBqP+uqsIiOEqUKBG6rlOnjt/DQRTlzZvXHVx6GW+///47S9oC7rvvvos4WSPvvPOOXXnllb6NCZmXO3duN0Pv1ZBSlxllNiJ4Zs2a5Yoe6uSMJq6uuuoqO+OMM/weVswgsEeo6M+JJ55oS5cuDW0jLT+4brvtNtfaTgcn3lr7jh07usqwCJ7OnTu7wP7rr792t9XdoF69en4PCxkwaNAgv4eAbPy81Uyg6pgMGDDAHXCyvj7Yrr/+elfHpF+/fu6kTe/evd3JcQL7YNcdOu644+yDDz6w448/3qXjI3jUtvDJJ590x0SHDx922W5XXHGF38OKGQT2cF599VW/h4AoUsqZ1l/rg0+0nlcHJwgurdnVBcH02GOPubWdWocd7rnnnrO9e/e6AALBpNm/6tWr20cffeSWtCmwTz7bi2D54YcfXHCvk6lbtmyx0047zb7//nu/h4VM0okZBfKqhaFi0Sp0qaxGBI+OZdeuXeuOa/WchhdDBMXzEt4333xjZ511ljsDllahJwSPDkIU3Cuw13oyzd6r2JrX+g7Bos4G999/vyvcFN6OkkJOwaEeysqgCV/qJArq1fqOQojBp4r4ynSrVKmS30NBFLz77rt20003WdGiRV0nC2U1AvCXWjfr+/Tpp5+2zZs3u44kem+qpSGYsU94mllQYJ/aWiMdoBDYB5NauOi5VZqS1tk//vjjroYCgqlr164u3Td573MEh86hJw/qpVChQhRCDDgV4dIsoA4yRUUu1XO5UaNGfg8NmaTMGs3Qa/maOgap2KVme5WdgeBRwVKdpFEQeMwxx/g9HGSxOPS1117r/l2lShU3QRleTC/RMWMPxGmVZq3D/vDDD91trf/UOiSlAiN4aG0XfDVq1HAn2ZLXLtHJNxUvJfsiuDSDpKUU3vprzfTqZKrWZCOYtL5ey2S8TkEqQKugkHT8YFLwpyWn6nrQunVru/HGG13XIGpJId4Q2CNk4sSJLt1MH3TnnXeeqzQJwH+9evWyG264waWfIZh0IKne2Gq7FG7YsGEu4KfOSXA1aNAgxTInZU0tWLDAtzEh+rSkjYypYNu9e7frbjB27Fh3MlUnbBAsa9ascSdOV65cGbE0cdq0ab6OK1aQio9QOy2d0fTSzEaMGOFS0KjsG1xz5sxJ8cHXpUsXX8eEzJkxY4aNGTPGzeyGp3Nr7T2CQQciWvb06aefuiUVojoYKuKkz14EO81XRda85U56Pps2ber3sJAF+t587733UnyHDhw40NdxIevZjOpeoYKIXgtSBIsmHZV1oeWJnGhLiRl7OLVq1XLrBLXe0yvopPWBy5cv93toyIQePXrY559/7lK4vQ8+ZWK8/fbbfg8NmZBW4KdAEcGh6r0TJkywuXPnutsK/pTe633uIrgz9kuWLHEttHRIpRkltaP0WmxxAi541D5r06ZNdsopp0QED0888YSv40LmvP/++y4rShMeWjKjjgdaQoPgIRvqyJixh6O2Ed5aMtEBCQVGgktLKnSgmVqxLgSPF8Bv2LDBXR977LE+jwiZoffjGWec4dLyET/+9a9/uVlAnTwtU6aM38NBFGhphYrmsQY7PowePdotZ1MaPsdFwaa2v1pCocJ5SInAHqH2aG3btg2laquiutJFvTZ4VMcPlooVK0acqEGwLV261M0geYH9cccd5w5QaL8UPKqufcIJJ7iq2xdffDGBQ8BpFvChhx6y33//3T2XlStXdunanLwJNj2PBw4c4Hs0TnzxxRd+DwFRopOoyihWjBJ+kkZZGSAVH//v7LPPTvM+HaxQlCIYvBMx3377rSsM07Fjx4gPPk7QBPf92b1791CLFxW6/Pe//23Tp0/3e2jIIFXB/+ijj+z5559363dvvfVW14apVKlSfg8NGfT666/bY4895mrSeHUTZs6c6WrW3Hvvva5NJYJJ70stT+zQoUPEd+gdd9zh67iQMeoOpPennsfUTqISDAbPa6+9FnH74MGDrnbCnXfe6duYYgmBPRBHOEGTOO3uaIEXfFprrwPOP/74wzp16mSDBw9mmUWAaNbok08+SZESqjX2OonKOtDgUtp2at+hr7zyii/jQebo/anMqOTBoIeTb8G1bNkye+mll+yNN95wWYwq+A1S8RFGqb1ffvml+7fS8i+//HK/h4QMYgY3Pql4k2om1K1b193Wv6kGG1y//fabjRo1yn3mKgBUNoZOuilNn2AwOFQtPbV1niqip9ZoCK7U2k8qBRjBoqBeypcv7z5fw02ZMsWnUSGz9uzZY2+99Za9/PLLLitVhb5nzZrFssQwzNjDGTJkiH344Ydujb3OSusMWPv27W3AgAF+Dw0ZcLSgQNVEETzqcKAZXe/5U2Gn8ePHW5s2bfweGjJIJ00V2Pfs2dOl4KtwaXhRoEWLFvk6PqSfaiXovZi8GJcONlUpf8WKFb6NDdGhQ+TPPvvMzQxq4mPXrl1+DwmZbEmZvDtFatsQu3QCXEsnWrZs6WqYXHDBBe4zePXq1X4PLaYQ2MNRwKCeyoULF3a3d+/e7dYMMnsULNWqVUvzPp2w0RlOBJNmi9Sqxyt2SfXtYFJvbKXf586d2++hIIu0jl6fqWPGjAmdoNm2bZvdfPPN7rN4+PDhfg8RmaTnVbOCSuH+888/beTIka5/NrUwgkUtm9XdoE+fPu459OzYscOGDRvm7kMwFCtWzJo1a+Y+d3WCXMe01atX57g2GQJ7OJpd0MzD0bYByHk//vijSzXTF5vs3LnTHbDoSw7BoOfsSIoXL55jY0F0qGiT1uiqaKlmjkTZGEr/VWE9r489gkOZUAroFy9ebJ07d3b9zvV8MisYTDoxM3bsWLf+Ovz7Up+3OgF30UUX+To+pJ8K5Hlp+OvXr3cZxnp+1ZEE/0NgD0dpLTpIUaqL6I2TN29ed43g2r9/v7t4CB6CSSmDCu69dfVa26tZe4rFBIdm6L2qzMm/drWdNdnBpZT7efPmuX83adLEatas6feQkIX36bnnnuta/pYrV85tY1Yw+HQs261bN7+HgShRnSEVstSy4Ro1ath1113nlreBwB7/T6n3Dz/8sH311Vfutr7YHnzwQStSpIjfQ0MmaFmFqvpqVjccwUMwURU/+M466yzbt2+fO4l6zTXXcJINiNECtAoYJk+e7Iqt6XtUEx7M2AcfBaLjjyY51D5W79lPP/3U7+HEBAJ7uGBP6WY684X4cOqpp9qzzz7revHOmDHD/VsFntTTFcFzyimnuBRRL91XJ2xUTE+z+AgO9a3XAYgOMPUe1QxSq1at/B4WgGS0BnvChAluple1hu6++273mVuvXj2/h4ZM0MTVBx98QIFoxD0Cezg6yPQKcyH4vGqv4XUSTj75ZALBgNKZaK8KrFclX+2YkrfvQTAcPnzYHWQqdVCFgPr27ev3kACkQZlRCvDffPNN++OPP/weDjKBAtFIFPSxh3P22We7QiKauS9atGhoO+3Rgskr2lS6dGkX4FeuXJkevAGmAj+a5fVaoT3wwANWtWpVv4eFTJg7d64LEtRCS6mg6mMPIHZp2dNzzz1nTz75pN9DQSZpDtML6kXLTJnXRDwisIejSpPirT8S2qMF19VXX+1a9Nx///1uba8KIyoVDcFtkaZZXb0n16xZY7/88otLI9Q6UATDM8884yr4li1b1q3bVeulAgUK+D0sAKnQ5+zjjz/uls9oHa9n2rRpvo4LmV/Opi4H4QWitQ2IN6TiA3FOQb2Kdnmt0hA8TZs2tS+++MIVtfSqb2utp1oyITjVtlUxvUqVKqHq+OHef/99X8YFICUFfa1bt3bp2l43EqE9WjAp9X7IkCE2depUd5sC0YhXzNgjAu3R4ueg5Icffgil5esSvg3BogNLLasIlz9/ft/Gg4xTTQQAwaCT4Y8++qjfw0CUKIBXBgYQ7wjs4dAeLb6Epw56t3ft2uXbeJA1yrbYvHlzaKZXsw6lSpXye1jIgJ9++smt01V/bPXcBRC76tevb+vWrXMZNggudQQ6kjvuuCPHxgLkBAJ7OL1797axY8emaI+GYNEZ6ccee8z+/vvviMBv7969rs0Lgvu8qiK+al60aNHC9VSmZ2uw6HNVnnrqKQJ7IEZ16NDBnUDVifBGjRq5VPzwYyGWzATLnXfe6ToCaela8pXHqS2JAoKONfZwaI8WP713t23bZj169LDRo0dHLKk45phjfB0bsv7czpw50x2cnHHGGVayZEm/h4QMaNeunSvEpVnA2rVrp7hfn78A/KUCl0fStWvXHBsLorMEShfVGlLL2GuuuSai8xMQbwjsEdHHvlWrVm5GSe3RFNirMiwAIGt0YKngXbP1L730Uor71b0CQGyYMmWKnX/++UfdhmD47bff7JVXXrF3333Xmjdvbvfdd5+deOKJfg8LiDpS8ZFme7ShQ4f6PSxkkgIIPZdK3db6ep2/o30h4B+1K9Qaey2JIYgHYpu+P5MH8altQzCccMIJNnjwYJeSr89idZohsEc8IrCH06dPH3fdpk0b++uvv2iPFnBKF7zttttStOoB4O8a+w8++MC1WQIQe1RA+Ndff3VLnz7++OPQdt3es2ePr2ND5qhFrPrWf/bZZ9a2bVubNGkSPewRtwjsE9yCBQuOeH/Dhg1zbCyIHgXzt9xyi9/DAPD/tLypTp06bo29apokxxp7wH+zZs1yhYS3bNliI0eOjKhTM2LECF/HhozTZ23evHld1yedUC1UqJDbvnPnTndNS2fEG9bYJ7hq1aqleR+p28HVq1cv90XWrFkzv4cCgDX2QKBohrdbt25+DwNZlDt37lSr4HvLE2npjHhDYA/EIXU3WLZsmdWsWTOiVQ+zgoC/li5d6mbuAcQeshgBBBmBPRylh6amSpUqOT4WZN0333yT6nZmBQH/LFmyxIYPH25z584NpYn269fPFXQC4D+yGOOTikEPGDDgqNuAoCOwh1O2bFn3paWXgwrnqUhM6dKl3TozBDf1VydsatSo4fdQgISndqIXX3yxWyKjopYyc+ZMt573k08+cS1HAQDRp5OoyTMWU9sGBB3F8+Bs3bo14vb7779vv/zyi2/jQdZ8/fXXdu2117qiMQruf/zxR3vmmWds3Lhxfg8NSEjqmzxx4kQ755xzQtvat2/v2mfde++97j0LILbs37/fXTwUWwuWzz//3KZMmWL/+c9/XJu78C4HQDz6X1UJIMxll11mn376qd/DQBaCiG+//dZlXcjJJ5/sWr4A8MeGDRsignqPtm3cuNGXMQFI3ezZs10tjMKFC9sxxxwTuiBYVGOoZMmSroheiRIlQpf69eu7CSwg3jBjj4jWH6IqoUobDd+GYNFzmDwFP3/+/L6NB0h0hw4dOuKyGQCxo3fv3m6ZzK233mozZsywZ599NqIQLYJBdYV0UXZUo0aN/B4OkO2YsYejM5o6G63rcuXKuZQlfZEhmHQA8vfff4fauyxcuDDUvxVAzjvllFPsySefTLH9iSeecBk1AGKHTrap7oVOyBUrVsweeOABt5QGwVSqVClr166dNW7c2N2eP3++jRw50u9hAVHHjD2cw4cP+z0ERNGDDz5obdq0cevK1Df7q6++sgkTJvg9LCBhjRgxwlq1amXvvvtuqHjerFmz7M8//2R9PRBj8uXL5661nE0F1ipXrpyiFhGC45ZbbnF1h3QiVZSK37lzZ+vTp4/fQwOiiqr4CFGRNaWcaZa3ZcuW7osMwbV69WpXNEZv8bZt21IdH/CZuo28+eaboUrMqsp8zTXXuHW8AGKHZnO7dOniWlNefvnlbgZf7dHuvvtuv4eGTGjWrJn99NNP1qRJk1C9ofB/A/GCwB6OZnNvv/12F9DLd999Z88995xdffXVfg8NAOIKrSiBYL1f1QZYKfkIptNOO81lSOlkqoL5bdu22dlnn+1S8oF4whp7OEOGDHFnMz/44AN3UXu0hx56yO9hIZOUeaE1vVpXpvY8OiChTQ/gP6XdV61a1R1Uij5rtVwGQOzQ2notn+nRo4dLy9+yZYtNmzbN72Ehk6688kqXjq+i0C+99JKdd955dtNNN/k9LCDqmLGHo7OYXnrokbYhGGrXrm3Dhg1zwX2ePHlC2ytVquTruIBEp5mj8ePH2xVXXBFKA61Xr54tXrzY76EB+H+qhq/uMspeXLp0qW3fvt3OPfdcNwGCYNIyqA8//ND9W1XytQwKiDfM2MO56KKL3Az9+vXr7ffff3cz+BdffLE7u0nbu+DR7LwChypVqrhg3rsA8BetKIFg9LEfM2ZMqMWdOgbRljJ4FixYYO+88477twL5IkWK2IEDB9w2tXUG4g2BPRzN7iqYVyCoNFEF+Q8//HCoDR6CRcV+3njjDfcFBiB20IoSiH3Je9brhBzdg4JHx7LqbOCZOXOmdejQwWVfDB8+3NexAdmBdndw+MKKL3Xq1HHrdq+//np3WytuFEjo4ASAf2hFCcS+hg0b2rhx49yx0YoVK+yxxx5z7SoRLGvXrrVzzjkndFsnUdXtQCZOnOjjyIDswRp7hCgF/9tvv3X/Puuss0jdDrDq1au7AjFq8RK+xl5paAD8RStKILYpq+auu+6KWJOtFni0pgyWBg0auKwoz6pVq9zxUWr3AfGAwB7ORx99ZN26dbMWLVq4md3vv//eXn75ZbfOHsEs0KU1ggAAIH0+/vjjiNveIbK3dOaSSy7xZVzIfPai1tIn7wq0Y8cOO/XUU+3XX3/1bWxAdiCwR6gC/ttvv201a9Z0t5V6dtVVV1EVP6AeeeQR90Wm5zB8rSAt7wB/VatWLRQkhNNMEgB/eW0oZe7cuS7rLTy4p+VdsAwePNh++eUXe/XVV61EiRKhoF4TWfXr16etM+IOgT2cRo0auQ+/cI0bN7b58+f7NiZkXu7c/6uLqYMR1tgDsSG8rd2+fftckUsVd9LaewCxo0mTJqGWlAimQ4cOuVpDykoNn7i69NJLbezYsZY3L6XGEF94RcMpV66cW5N94403uts6u1m2bFm/h4VMohgiEJvUsz5c06ZN7YwzziCwB2JMapk1CBYF7iqCqGDeO0mjEzZekA/EGwJ7OKNHj7ZOnTpZz5493ZeZUvPHjx/v97AAIK79+eeftmnTJr+HAQBxS4E8wTwSAYE9HFVlVrE1VYKVokWL+j0kAIg7mi3yZgK1NEbtmPr16+f3sACY2YIFC0L/3rt3r6uaHr5iVW3wACBWscYeIerpqZ7KOug877zzXOE1AED0fPPNNxFpomq9VLFiRV/HBOB/xS3TomMjilwCiGUE9nDuvvtud8B53XXXudsTJkxwveyHDx/u99AAIC5ohl6FnFQwDwAAIJoI7OHUqlXLVcUvVKhQKAVNlfKXL1/u99AAIG6od7L6KgMAAEQTa+zhlCxZ0goUKBC6nS9fPjvmmGN8HRMAxGOf7JtvvtnN3IfXMmHtLgAAyApm7OHccccdtnTpUuvSpYu7rfYgderUsXPOOcfdvuSSS3weIQAE1zXXXGNvvvlmqmt4WbsLAACyisAeoVmktOigc9q0aTk6HgCIt2r4Xh9lAACAaCMVH8706dP9HgIAxC2vxR0AAEB2YMYeIRs3brTVq1fboUOHQttatmzp65gAIB6otV3x4sVTbNdXsIL+v/76y5dxAQCA+MCMPZxhw4bZE0884Xoq58mTx23TweYPP/zg99AAIPBq165tkydP9nsYAAAgThHYw3nllVds5cqVVrp0ab+HAgBxR11Hqlat6vcwAABAnMrt9wAQG8qXL09QDwDZhFVvAAAgO7HGHs6gQYNsx44ddu2111rBggVD2+mtDAAAAACxjcAeDr2VAQAAACCYCOwBAAAAAAgwiufBWbduXarbq1SpkuNjAQAAAACkHzP2cMqWLetS7/Vy2Ldvn+3Zs8cV09uyZYvfQwMAAAAAHAEz9nC2bt0acfv999+3X375xbfxAAAAAADShxl7pKlZs2b2008/+T0MAAAAAMARMGMPZ+fOnaF///PPPzZnzpyIbQAAAACA2ERgD6dkyZKhNfZ58uSxE044wZ599lm/hwUAAAAAOApS8QEAAAAACLDcfg8AAAAAAABkHoE9AAAAAAABRmAPAAAAAECAEdgDAICj+vrrr12R1e3bt+fI7xs7dqwr7HokDz30kDVu3Dh0+/rrr7f27dvnwOgAAIgtBPYAACSArVu3Wo8ePaxKlSpWoEABq1ChgrVt29a+//57ixfPPPOMOyHgadWqld15552+jgkAgJxAuzsAABLA5ZdfbgcOHLDXXnvNqlevbps3b7apU6fan3/+mW2/859//nGz/Llz58w8QokSJXLk9wAAEGuYsQcAIM4pff7bb7+1xx9/3M4++2yrWrWqnXLKKda/f3+75JJLbM2aNS4Anz9/fsT/o21KwQ+nGf6GDRtawYIF7bTTTrNFixalSJ//+OOPrW7dui4zYN26dbZ//367++67rVKlSlakSBE79dRTU/xc/b/KJihcuLB16NAh1RMOjz32mJUvX96KFStm3bp1s3379kXcH56Kr39/8803bhZff4cu+jsBAIhHBPYAAMS5okWLusuHH37oguysuOeee2zEiBH2448/WtmyZe3iiy+2gwcPhu7fs2ePO4Hw0ksv2eLFi61cuXJ222232axZs2zixIm2YMECu/LKK+3888+33377zf0/c+bMcYG69tPJBZ18GDp0aMTvffvtt92a+kceecR++uknq1ixoj3//PNpjlMB/emnn27du3e3jRs3ukvlypWz9LcDABCrCOwBAIhzefPmdTPiSsPXjHrz5s3t/vvvd0F2Rg0aNMjOO+88a9Cggft5Sun/4IMPQvcryFfAfcYZZ1jt2rXtjz/+sFdffdXeeecdO/PMM61GjRpu9r5FixZuuxeEK9Dv16+f1apVy+644w63/j/c008/7YJ/XfRzFfgrK+BIafn58+d3GQCqJ6BLnjx5Mvz3AgAQBAT2AAAkyBr7DRs2uDR5BdFKhT/ppJMiis2lh2bBPaVKlXJB9tKlS0PbFEwrVd+zcOFCt9ZeAbuXOaCL0uRXrlzp9tH/r/T8tH5PevcBACBRUTwPAIAEoXXxmm3X5cEHH7SbbrrJzcBr/b0kJSWF9g1Pr8+IQoUKufXsnr///tvNlM+dOzfFjLkCfAAAkHXM2AMAkKCUyr579263Vl60Dt0TXkgv3OzZs0P/3rZtmy1fvtzq1KmT5u9o0qSJm7HfsmWL1axZM+Ki9HjR/6919mn9nvTuk5yyB/S7AQCId8zYAwAQ51RhXgXrbrzxRpcmr6ryKkA3fPhwu/TSS90suyrcq+p8tWrVXBA+YMCAVH/WkCFDrHTp0q46/QMPPGBlypQJVaJPjVLwO3XqZF26dHFF9xTob9261bXa01guuugit6Ze6/6ffPJJN57PP//cpkyZEvFzevfu7SrdN2vWzO07fvx4V5xPrfvScvzxx7uTAaqGr+wALR3IqdZ7AADkJL7dAACIcwpqtT595MiR1rJlS6tfv75LxVfF+H/9619un1deecUOHTpkTZs2tTvvvDNFVXqPgn8F2dpv06ZN9sknn7iZ8SNRkTwF9nfddZdbk68TAaqqr/Z2opMKY8aMcUX0GjVqZF988UWKEwsdO3Z0Y1aBPf3utWvXWo8ePY74e1WkT+n/ykxQVoJa7wEAEI9yJYUvqAMAAAAAAIHCjD0AAAAAAAFGYA8AAAAAQIAR2AMAAAAAEGAE9gAAAAAABBiBPQAAAAAAAUZgDwAAAABAgBHYAwAAAAAQYAT2AAAAAAAEGIE9AAAAAAABRmAPAAAAAECAEdgDAAAAABBgBPYAAAAAAFhw/R/wY0Jh5khFyAAAAABJRU5ErkJggg==",
      "text/plain": [
       "<Figure size 1200x400 with 1 Axes>"
      ]
     },
     "metadata": {},
     "output_type": "display_data"
    }
   ],
   "source": [
    "examine_text(human_label, 'text_all')\n",
    "examine_text(ai_label, 'text_all')"
   ]
  },
  {
   "cell_type": "code",
   "execution_count": 7,
   "id": "1bdf2126",
   "metadata": {},
   "outputs": [
    {
     "name": "stdout",
     "output_type": "stream",
     "text": [
      "Human-labeled dataset:\n"
     ]
    },
    {
     "data": {
      "image/png": "iVBORw0KGgoAAAANSUhEUgAABKUAAAGGCAYAAACqvTJ0AAAAOnRFWHRTb2Z0d2FyZQBNYXRwbG90bGliIHZlcnNpb24zLjEwLjYsIGh0dHBzOi8vbWF0cGxvdGxpYi5vcmcvq6yFwwAAAAlwSFlzAAAPYQAAD2EBqD+naQAAiqFJREFUeJzt3QmcTvX///832feQLXvKvssSyhapRFREn2xJJXuJyq5EoZQtWSsRlVLZUij7klbZUsguS8gS5397vn7/c32vGTMYxlwzcz3ut9vFXOda5szMuc55n9d5vV7vJJ7neQ4AAAAAAACIQ0nj8psBAAAAAAAAQlAKAAAAAAAAcY6gFAAAAAAAAOIcQSkAAAAAAADEOYJSAAAAAAAAiHMEpQAAAAAAABDnCEoBAAAAAAAgzhGUAgAAAAAAQJwjKAUAAAAAAIA4R1AKAIB4qlWrVi5//vyhXo0Eo0aNGna7FpIkSeL69evnrrXFixfb99L/Pv1MJUqUcHHhjz/+sO8/efJkF9fi8ue8Fr+z1157LaTroX2F9hmXor+t1lfrHRefHQAALoagFAAAl2H06NF2IlepUiWXUNY3tgML8eXkOzZO3vVz6JY0aVKXKVMmV7JkSff444+7VatWxdr3mTZtmnv99dddfBSf1+1aO378uOvbt68FwNKmTeuyZMniypQp4zp37ux2794d6tWLF/R7UBB2w4YNoV4VAEAilyzUKwAAQELw/vvvWzBj9erVbuvWra5QoULX/HuOHz/enT9//oqDUlmzZr2szIlwpCBE9+7d7et//vnHbdy40c2cOdN+5127dnXDhw+P8Px///3XJUuWLMaBn59//tl16dLlsl9z++232/dKkSKFu5aiW7d8+fLZ90+ePLlLjM6ePWu/499++821bNnSdezY0YJUv/zyi/1O7r//fpcrVy4XbhYsWHBBUKp///62z9NnBQCAa4WgFAAAl7B9+3a3fPly9/HHH7v27dtbgEqZFtdaYg0MxAc33nije+SRRyIsGzJkiGvevLkbMWKEu/nmm92TTz4ZeCxVqlTXdH1OnTplgShlbl3r73Uxyh4L5fe/1mbPnu2+//57+wzrbx35b3DmzJk4X6cTJ05YxlYoXesgKAAA0aF8DwCAS9AJ7PXXX+/uuece98ADD9j9i5W2vf322+6mm25yKVOmdLfeeqtbs2ZN4Hn79+93N9xwg/Vv8TwvsFzZVzoxbdq06UV7SilzSmVXxYsXt+BB9uzZLVB2+PDhwHP0GmV+LFmyJFCmpu/3+++/29cKukSmoJse++CDD67693X69GkL2imbTL+DPHnyuB49ethyn0qnatasecFr9fMpYKTfc0x+5tiQOnVq9+6777rMmTO7l156KcLfJ3JPKWVXKctIv2v9jNmyZXN33nmnW79+vT2u3/cXX3zh/vzzz8DfwP9b+n2jpk+f7l588UX7edOkSeOOHTsWZU8p37p169xtt91m61mgQAE3duzYS/YKCv5+/ntebN2i6yn19ddfu+rVq9s2qnLHhg0bWnZZMP1+9Fpty9p29byMGTO61q1bu5MnT1723+FiP6eymrQOKrWLbNeuXe66665zgwcPjva9t23bZv9XrVr1gse0bWXIkOGSfZYu1utNny1lm2nd77jjDstGi/zadOnS2XrcfffdLn369K5FixYx2s61XQ4aNMjlzp3btht9jvR5j4qW16pVy9ZHz9frosq+DP5ZtZ1ovyX62/nbSCj6jAEAEj8ypQAAuAQFoRo3bmzZBA8//LAbM2aMBZr8E7dgKgFSwEInkzqRGzp0qL1WASFlPil4odc/+OCD7s0333SdOnWyk0SdrOoEVWV3F6P31cmhThb1WmVxvfXWW5b9sWzZMvseOrFVWZJOfl944QV7nU5wCxYsaCfj+nlUohb5Z9T3V7Dhauhnue+++9x3331nPZqKFi3qfvrpJztZ37x5s2WqiIJvCmLs3bvX5ciRI/B6vU6lQ82aNYvRzxxb9DtTCdeECRPcr7/+agGCqDzxxBNu1qxZ7umnn3bFihVzhw4dsnVXoKZcuXL2ez969KgFSvwgoN472MCBA22beuaZZyxgd7FsFQUmFMR46KGHbBv88MMPLZNLr2nTpk2MfsbLWbdgX331latfv75tP/qbqbxP2662JQXhIgdotI4KJik4pMffeecd2+6ViXYpl/o5/b/PjBkzrMRSQSifAqoK2PhBnqgoYCRTp061gKA+o7FF76nPfocOHSzr6o033rCAkLZ/ff58//33n6tXr56rVq2aBbEVWIrJdt6nTx8LLun3pJt+x3Xr1r0gy0ufLQWs9P169uxpwTwFzBWguhh9ZgcMGGDfR59hBSNFgUIAAGKdBwAAorV27Vqly3gLFy60++fPn/dy587tde7cOcLztm/fbs/LkiWL9/fffweWf/rpp7Z8zpw5EZ7/8MMPe2nSpPE2b97svfrqq/ac2bNnR3hOy5YtvXz58gXuf/vtt/a8999/P8Lz5s2bd8Hy4sWLe3fccccFP8+4cePsuRs3bgwsO3PmjJc1a1b7fhfj/4xa3+i8++67XtKkSW1dg40dO9Zeu2zZMru/adMmu//mm29GeN5TTz3lpUuXzjt58mSMf2b9vFH9zJHpd3rPPfdE+/iIESPsvfW38+l+3759A/czZszodejQ4aLfR98j+O/n++abb+z9ChYsGPg5Iz+m/4N/Li0bNmxYYNnp06e9MmXKeNmyZbO/n0yaNMmep7/Tpd4zunXz/8Z6L5//fQ4dOhRY9sMPP9jf+dFHHw0s0+9Hr23Tpk2E97z//vvtc3Epl/tzzp8/3543d+7cCK8vVarUJf/++n0XLlzYXq+fv1WrVt6ECRO8ffv2Rbk+Ub1f5M+l/ztLnTq1t2vXrsDyVatW2fKuXbtGeK2W9ezZM8J7Xu52vn//fi9FihT299O+yPf888/b84I/w126dLFlWg+fXq9tN/J2EvlnXbNmzQXbAQAA1wLlewAAXIQyiJTl4JeaKbNCWT4qvTp37twFz9djKvXz+VkGypQKpgwIlTapTK13797uf//73yWzlNSIW69RmdjBgwcDt/Lly1sGyTfffHPJn0cZKCoNCi5BnD9/vr1P5B5LV0LrqEyLIkWKRFhHZYyIv4633HKLNVBWxotPv09lHzVo0CCQzREbP3NM+VlDynqJjkrTNFPf1czWpkbbl8pa8anJujJpfMoc0n2Vg6rc7VrZs2ePzcCmTD6VNfpKlSplf5Mvv/wyyiyyYPoMKJNM5Ymx8XPWqVPHmpEHb8Mqk/vxxx8vuQ3r962/27PPPmv3lZnUtm1blzNnTssuDC4xjalGjRpZKaavYsWKNltnVL+j4H5lMdnOlbWmjCita3CWV1TN9PV9K1eubOvhU+nwxTLJAACIawSlAACIhoIkCj4pIKVSGvXK0U0nmvv27XOLFi264DV58+aNcN8PUEXuC6MT/JEjR9qJtE5G9fWlbNmyxcquVAqlk8vgm3rt6MT9UhRMUdBHZYY+ndzrZNoPHF0NraP62ERePwWhJHgdFcBTWdJff/0V6GWjx4P7asXGzxxTel9ROWN0VJapQIj6ZemkX2VtkQOPl6ISt8ulIEzkZtj+7zRyD6nYpL5TUrhw4QseU/BRgRM16r6Sz8CV/pxqBq/AikpB/V5V2oYVbFVZ7KXo86a/n95PN5Vq6udToFgllVdKzfEj07pH/vso8Kb+TsEudzv3/x6Rv5eeFxwM958b1TpF9bcEACBU6CkFAEA01NxZmSIKTOkWmU6E1cslWHCPm2DBTbODM5T8k3X191HA6FL9mnTSGlWjdf/E9HI8+uijlpmh5uYlS5Z0n332mXvqqafsZP9qaR31nur3ExUFcXwKPvXq1cvWRZke6h+kgMFdd90V6z9zTPjNqdWo/WIZZ8oA+uSTT9yCBQvcq6++aj2TNEOj+i9djsvNkrpc0fVHiiqj71qKyWfgSmkb1u9cgSn1nlKQ9d5777XtJybUY0q9qtSnSj2ztJ2pX5P/+4xqna/296nG+JE/a6HYzgEAiA8ISgEAEA2dIOpEcdSoURc8puCDAhKaGexKggvz5s2zBtCalU7fR6VcKitSFkV0NKOfynfUYPpS3/NiDZwV9NFJrr6vsr6UbaLywdigdfzhhx9c7dq1L9lEWplCyjJSCZ8ahut3qhIonbRfyc8cG5SVor+rgmfKBLoYlXwpmKebMlnU4Fyz9vlBqdhsoq0yQWUkBWcRqXG8+I3G/UyZI0eORHitn10T7HLXzW8MvmnTpgse++2331zWrFkvyGy61j+nP3tj2bJlbRtW1tGOHTus+fqV0u9O21rwbHlaFlX2W1S/Tz/bKTKte3Qz9QW73O3c/3voeymI5jtw4MAFmWh6blTrFNXfMrLY3HYBALgYyvcAAIiCZhhTkETZF+r7FPmmIIp6DinLKKYUNHjssccsIPPyyy9bcEozaOnri1F2jrI0oiox0gxbwcEIndRHDk74FPjyZzZTTx1lNqlHUGzQOqocb/z48VH+TiOXeilbauXKlW7ixIlWChZcuhfTn/lqaf0UnPv7779thrqLZR6p1CqYgpcqPQvuSaS/QeTnXSn9rOPGjQvcV18h3VdwUX2H/MCGLF26NMK6asa1yC533RR4U++vKVOmRPhdK3ijDDHN/habLufn9OlvpXXQbJNZsmS5rAw1BUy1nUUVaNJsi8Glbfp9KvCmgE/w61VyGhVlbfmlqLJ69WoLNF/Oel3udq5+WpqFTwG44Cwu/Q4i099Gny2th08/S3TZWMH8oGBsfr4AAIgKmVIAAERBwSYFne67774oH1cDYT/bKHIg5VI6d+5sjZ+VGaFSJ2UuKUilsiE1Oy9dunSUr7vjjjus6fPgwYOt+bRKB3WCqmwIlcBpCnoFzEQn8GPGjLH3VBmagibBPaNU/qQ+VmqgrLKzmFAvLU15H5mynBQoULBLza713sr80Mm2Tu61XCWLFSpUiHAy/swzz9hNfbZ00n2lP3NMKHjw3nvvBbKjFJDQ++3du9d17949QrPtyLRdKDtH31d/KzWi1t9yzZo1btiwYYHn6W+gLLBu3bq5W2+91Z6nfl5XQgEv/Z3Un0h9ivS++n0o4KTfhxQvXty2S5VEKrCm36fKThXUiCwm66YyOQVWqlSpYk3BFbxTUESlcuqlFZsu5+f0NW/e3DINldmmxuGRH4/KwoULXd++fe1zrd+Vfm5lQykoqoBi8M+jsj6VodarV89+bmXDKTNSv+eomrbrc1atWjVbF72XHyzTOl7K5W7n2ufos6LnKWCuwNP333/v5s6da1lrwfR93333Xdu/aJ+jQJN+j8qgUi+7i1FATuXE+nnVW02vVVZlTPqgAQBwWa7JnH4AACRwDRo08FKlSuWdOHEi2udoOvnkyZN7Bw8eDEwL/+qrr17wPC3v27evff3pp59eMO29HDt2zKaZL126tHfmzJkop573vf3221758uVtCvr06dN7JUuW9Hr06OHt3r078Jy9e/fatPF6XN8vqqntixcv7iVNmjTCNPYX4/+M0d3effdde57Wf8iQIfb+KVOm9K6//npb3/79+3tHjx694H2rVq1qr3/sscei/d6X8zNHntY+Ovqd+uucJEkSL0OGDLau7dq181atWhXla4L/hqdPn/aeffZZ+1tpXdKmTWtfjx49OsJrjh8/7jVv3tzLlCmTvd7/W37zzTd2f+bMmRd8H/8x/R/8c2n91q5d61WpUsW2S73XW2+9dcHrt23b5tWpU8d+79mzZ/eef/55b+HChRe8Z3Tr5v+NJ02aFOF9v/rqK/s76fev35c+H7/++muE5+j3o9ceOHAgwnK9l5brvS8mJj+n7+6777b3Xr58uXc5fv/9d69Pnz5e5cqVvWzZsnnJkiXzbrjhBvusfP311xc8/7333vMKFizopUiRwitTpow3f/78Cz6XwZ99fa7z5Mljv//q1at7P/zwQ4T302u1vVzNdn7u3Dn7LOXMmdOeV6NGDe/nn3+2ddL7B/vxxx/t96rf5Y033ugNHDjQmzBhwgV/j6g+O9pXFStWzH5HUW0TAADEhiT65/LCVwAAIDFRTx5l00Q1iyCQEKhB+U8//WSzYgIAgISHnlIAAIShtWvXWpmQyviAhEgzY37xxRex1qQfAADEPTKlAAAII2pQvW7dOut9pIbP6qeTKlWqUK8WcNm2b99uzcY1QYD6eG3bts3lyJEj1KsFAACuAJlSAACEkVmzZrnWrVu7s2fPug8++ICAFBKcJUuWWHaUglOaFZCAFAAACReZUgAAAAAAAIhzZEoBAAAAAAAgzhGUAgAAAAAAQJxL5hK58+fPu927d7v06dO7JEmShHp1AAAAAAAAEjV1ivrnn39crly5XNKkScM3KKWAVJ48eUK9GgAAAAAAAGFl586dLnfu3OEblFKGlP+LyJAhQ6hXBwAAAAAAIFE7duyYJQj5MZmwDUr5JXsKSBGUAgAAAAAAiBuXaqNEo3MAAAAAAADEOYJSAAAAAAAAiHMEpQAAAAAAABDnEn1PKQAAAAAAkHCdO3fOnT17NtSrgSDJkyd31113nbtaBKUAAAAAAEC843me27t3rzty5EioVwVRyJQpk8uRI8clm5lfDEEpAAAAAAAQ7/gBqWzZsrk0adJcVfADsRssPHnypNu/f7/dz5kz5xW/F0EpAAAAAAAQ70r2/IBUlixZQr06iCR16tT2vwJT+htdaSkfjc4BAAAAAEC84veQUoYU4if/b3M1/b7IlLqI6u0HusTs23G9Q70KAAAAAABEi5K9xP23IVMKAAAAAAAAcY6gFAAAAAAAQBQWL15sGUHhOgNgkiRJ3OzZs6/Z+xOUAgAAAAAACdKKFSusyfY999xzTd7/tttuc3v27HEZM2a87Nfkz5/fvf7661f9vVu1auUaNWrkEjOCUgAAAAAAIEGaMGGC69ixo1u6dKnbvXt3rL9/ihQpXI4cOehtdY0QlAIAAAAAAAnO8ePH3YwZM9yTTz5pmVKTJ0+OsvRu0aJFrkKFCjZbnDKfNm3aZI97nufq1Knj6tWrZ1/L33//7XLnzu369OkTbfned99956pXr+5Sp07t8uTJ4zp16uROnDhhj9WoUcP9+eefrmvXrvY63fRYhgwZ3KxZsyKs3+zZs13atGndP//8c0U//88//+zq16/v0qVL57Jnz+7+97//uYMHD9pjb7/9tsuVK5c7f/58hNc0bNjQtWnTJnD/008/deXKlXOpUqVyBQsWdP3793f//fefiysEpQAAAAAAQILz4YcfuiJFirjChQu7Rx55xE2cODEQXAr2wgsvuGHDhrm1a9e6ZMmSBYIyChhNmTLFrVmzxo0cOdKWPfHEE+7GG28MBKUi27Ztm7vrrrtckyZN3I8//mhBMQWpnn76aXv8448/tqDWgAEDrOxPNwWemjVr5iZNmhThvSZNmuQeeOABlz59+hj/7AqS1apVy5UtW9Z+rnnz5rl9+/a5hx56yB5/8MEH3aFDh9w333wTeI0CbnpeixYt7P63337rHn30Ude5c2f366+/unHjxllg76WXXnJhEZRSnaUfOQy+dejQwR4/deqUfZ0lSxaL/OmPrl8yAAAAAAAIbyrdUzBKFCg6evSoW7JkyQXPU5DljjvucMWKFXM9e/Z0y5cvt3iDKAClYIyW9+rVy3355Zfuvffes+BVVAYPHmxBnS5duribb77ZMq8U0Jo6daq9Z+bMma3HlQJNKvvTTR577DE3f/58C1LJ/v377XsFZy3FxFtvvWUBqZdfftkCc/paQTkFoTZv3uyuv/56y6KaNm1a4DXK1MqaNaurWbOm3VdWlH7uli1bWpbUnXfe6QYOHGi/j7AISika6UcOdVu4cGEgoidKd5szZ46bOXOmbViqD23cuHEoVxkAAAAAAISYSvBWr17tHn74YbuvIFLTpk0tUBVZqVKlAl/nzJkzEBTyKQZx//33u1deecW99tprFmyKzg8//GDZREqc8W8q/1OZ3Pbt26N9XcWKFV3x4sUtM0sU+MqXL5+7/fbbr+jn13ooABW8HgpO+dlcouDZRx995E6fPm3333//fcvYSpo0aeA9lNEV/B7t2rWz+MzJkyddXIg69BdHbrjhhgj3tQHcdNNNFsFUhFMbk6J6SknzU9uKFi3qVq5c6SpXrhyitQYAAAAAAKGkeIF6H6lvkk+leylTprQsouDZ8pInTx742m9YHtxrSQGYdevWWYbTli1bLtnHqn379tZHKrK8efNe9LXKlho1apRlJym+0bp16ytuoK71aNCggRsyZMgFj/mBNz2u38kXX3zhbr31VivXGzFiRIT3ULZUVMk/6jGV6INSwc6cOWORwm7dutkfRRvE2bNnremYT1E//ZE15WN0QSlFAP0ooBw7dixO1h8AAAAAAFx7CkapXE59ourWrRvhsUaNGrkPPvjAekNdru7du1v20Ny5c93dd99tTdP95JjI1BRc/ZcKFSp00Rn7zp07d8FylRr26NHDyv30Hi1btrzsdYxqPZQFpbZI0ZUaKrCkgJMypLZu3Wq9t/S64PdQxtnFfpawCUqp67wadbVq1cru79271/6QmTJlivA8dZTXY9FRfacifQAAAAAAIPH5/PPP3eHDh13btm0jZESJelEri+pyg1LKIlIvJiW/KEjz7LPPWrBITczVlymy5557zpJk1NhcmU9qYq4Ak9oRKUNLFChaunSplcopc0t9nETvpyCRvoeCablz577k+qmKbMOGDRGWqe+2+m+PHz/eyhcV6FIvKwWepk+f7t555x3L+vJL+O699173yy+/BPpv+dTMXY8p+UcN1xWYU0mfZvUbNGiQC6vZ97TRqAlXcOrdlVBjMv3R/NvOnTtjbR0BAAAAAEDo4weqqoockPKDUpqNTkGlSzlw4IAFtvr16xfIIFKSi5JhogtqqT+Vel6rmXj16tWtwbiCO8GxDPVp+uOPP6w9UeS2Rfp+qhS73Abnixcvtu8RfNM66vstW7bMMrIU4CpZsqQ1X1dij98zSpTxpYCVMqKaN28e4b3VC0sBvgULFlh5n4JtKu9Tr6u4ksSLar7EOPbnn39ap3dNndiwYUNb9vXXX7vatWtb9DM4W0q/HP2i1QT9cqh8TxuqAlQZMmSI0XpVbz/QJWbfjusd6lUAAAAAAOACmslOjcMLFCgQZ/2N4sK7775r8QxN5JYiRQqXWP9GlxuLiRfle2rwlS1bNqvb9JUvX96akS1atMginaLI3o4dO1yVKlVCuLYAAABA4sLFWAC4ttRMXbPaaYI3NUpP6AGpRFO+p473CkqpZjO4OZciakprU+NzTXOoxufqTK+AFDPvAQAAAACAhGLo0KE2eVuOHDms7RDiSabUV199ZdlPUdVTqpZRtZDKlNKMeqp3HD16dEjWEwAAAAAA4Eqob5VuiGdBKTXkiq6tlWoSR40aZTcAAAAAAAAkHiEv3wMAAAAAAED4ISgFAAAAAACAOEdQCgAAAAAAAHGOoBQAAAAAAADiHEEpAAAAAAAAhN/sewAA4NKqtx/oErNvx/UO9SoAAAAgjhGUAgAAAAAACMGFwG+v8MLcqFGj3Kuvvur27t3rSpcu7d58801XsWJFl9BQvgcAAAAAAJBAzJgxw3Xr1s317dvXrV+/3oJS9erVc/v373cJDUEpAAAAAACABGL48OGuXbt2rnXr1q5YsWJu7NixLk2aNG7ixIkuoSEoBQAAAAAAkACcOXPGrVu3ztWpUyewLGnSpHZ/xYoVLqEhKAUAAAAAAJAAHDx40J07d85lz549wnLdV3+phIagFAAAAAAAAOIcQSkAAAAAAIAEIGvWrO66665z+/bti7Bc93PkyOESGoJSAAAAAAAACUCKFClc+fLl3aJFiwLLzp8/b/erVKniEppkoV4BAAAAAAAAXJ5u3bq5li1bugoVKriKFSu6119/3Z04ccJm40toCEoBAAAAAAAkEE2bNnUHDhxwffr0sebmZcqUcfPmzbug+XlCQFAKAAAAAADAOfftuN4uIXj66aftltDRUwoAAAAAAADhF5T666+/3COPPOKyZMniUqdO7UqWLOnWrl0beNzzPEtJy5kzpz1ep04dt2XLlpCuMwAAAAAAABJwUOrw4cOuatWqLnny5G7u3Lnu119/dcOGDXPXX3994DlDhw51I0eOdGPHjnWrVq1yadOmdfXq1XOnTp0K5aoDAAAAAAAgofaUGjJkiMuTJ4+bNGlSYFmBAgUiZEmpi/yLL77oGjZsaMumTp1qzbtmz57tmjVrFpL1BgAAAAAAQALOlPrss89sCsMHH3zQZcuWzZUtW9aNHz8+8Pj27dutk7xK9nwZM2Z0lSpVcitWrIjyPU+fPu2OHTsW4QYAAAAAAID4JaRBqd9//92NGTPG3XzzzW7+/PnuySefdJ06dXJTpkyxxxWQksjTGuq+/1hkgwcPtsCVf1MmFgAAAAAAAOKXkAalzp8/78qVK+defvlly5J6/PHHXbt27ax/1JXq1auXO3r0aOC2c+fOWF1nAAAAAAAAJPCglGbUK1asWIRlRYsWdTt27LCvc+TIYf/v27cvwnN0338sspQpU7oMGTJEuAEAAAAAACB+CWlQSjPvbdq0KcKyzZs3u3z58gWaniv4tGjRosDj6hGlWfiqVKkS5+sLAAAAAACARDD7XteuXd1tt91m5XsPPfSQW716tXv77bftJkmSJHFdunRxgwYNsr5TClL17t3b5cqVyzVq1CiUqw4AAAAAAIC4DEr9+++/zvM8lyZNGrv/559/uk8++cTK8OrWrRuj97r11lvtteoDNWDAAAs6vf76665FixaB5/To0cOdOHHC+k0dOXLEVatWzc2bN8+lSpUqpqsOAAAAAAAQrbrTe8Xp91vQbHCMnr906VL36quvunXr1rk9e/ZYTCUhJ+3EOCjVsGFD17hxY/fEE09YkKhSpUouefLk7uDBg2748OE2g15M3HvvvXaLjrKlFLDSDQAAAAAAIFydOHHClS5d2rVp08ZiM2HXU2r9+vWuevXq9vWsWbNc9uzZLVtq6tSpbuTIkddiHQEAAAAAAMJe/fr1rcXR/fff7xKDGAelTp486dKnT29fL1iwwCJzSZMmdZUrV7bgFAAAAAAAABDr5XuFChVys2fPtqjc/PnzrVm57N+/32XIkCGmbwcAAAAASECqtx/oErNvx/UO9SoAYSPGmVJ9+vRxzzzzjMufP7/1k6pSpUoga6ps2bLXYh0BAAAAAAAQ7plSDzzwgM2Apy7vaq7lq127dqJosgUAAID4L65nR4prMZ2NCQCAsMiUUof3tGnTWlaUekn5ihcv7oYMGRLb6wcAAAAAAIBEKMZBqSlTprh///33guVaphn4AAAAAAAAEPuOHz/uNmzYYDfZvn27fb1jxw6XqMv3jh075jzPs9s///zjUqVKFXjs3Llz7ssvv3TZsmW7VusJAAAAAAAQ1tauXetq1qwZuN+tWzf7v2XLlm7y5Mku0QalMmXK5JIkSWK3W2655YLHtbx///6xvX4AAAAAAABxIr739KtRo4YlCyUWlx2U+uabb+wHr1Wrlvvoo49c5syZA4+lSJHC5cuXz+XKletarScAAAAAAAASkcsOSt1xxx2BesW8efNaZhQAAAAAAAAQJ43ON27c6JYtWxa4P2rUKFemTBnXvHlzd/jw4StaCQAAAAAAAISXGAelnn32WWt6Lj/99JM11br77rstg8pvsAUAAAAAAADESvmeT8GnYsWK2dfqLdWgQQP38ssvu/Xr11twCgAAAAAAAIj1TCk1NT958qR9/dVXX7m6deva12p87mdQAQAAAAAAXK3z58+HehVwDf82Mc6UqlatmpXpVa1a1a1evdrNmDHDlm/evNnlzp37qlcIAAAAAACENyXEJE2a1O3evdvdcMMNdp8J1+IHz/PcmTNn3IEDB+xvpL9NnAWl3nrrLffUU0+5WbNmuTFjxrgbb7zRls+dO9fdddddV7wiAAAAAAAAomBHgQIF3J49eywwhfgnTZo0Lm/evPa3irOglL7h559/fsHyESNGxPib9+vXz/Xv3z/CssKFC7vffvvNvj516pTr3r27mz59ujt9+rSrV6+eGz16tMuePXuMvxcAAAAAAEg4lIGjGMR///3nzp07F+rVQZDrrrvOJUuW7Kqz12IclBJtDLNnz3YbN260+8WLF3f33XefrVRM6bXqTRVYoWT/t0pdu3Z1X3zxhZs5c6bLmDGje/rpp13jxo3dsmXLrmS1AQAAAABAAqKgR/Lkye2GxCfGQamtW7faLHt//fWXZTXJ4MGDXZ48eSyAdNNNN8VsBZIlczly5Lhg+dGjR92ECRPctGnTXK1atWzZpEmTXNGiRd3KlStd5cqVY7rqAAAAAAAAiCdiXPjXqVMnCzzt3LnTrV+/3m47duywWk89FlNbtmxxuXLlcgULFnQtWrSw95J169a5s2fPujp16gSeW6RIEUvdW7FiRYy/DwAAAAAAABJwptSSJUssUylz5syBZVmyZHGvvPKKzcgXE5UqVXKTJ0+2jCs1L1N/qerVq7uff/7Z7d271+pHM2XKFOE16ielx6Kj3lO6+Y4dOxajdQIAAAAAAEA8DEqlTJnS/fPPPxcsP378eIynAaxfv37g61KlSlmQKl++fO7DDz90qVOndldCpYSRm6cDAAAAAAAggZfv3Xvvve7xxx93q1atcp7n2U2ZU0888YQ1O78ayoq65ZZbrG+V+kydOXPGHTlyJMJz9u3bF2UPKl+vXr2sH5V/U5khAAAAAAAAEnhQauTIkdZTqkqVKi5VqlR2U9leoUKF3BtvvHFVK6Nsq23btrmcOXO68uXLW3f9RYsWBR7ftGmT9ZzS975YJleGDBki3AAAAAAAAJDAy/eUzfTpp59aNtPGjRttmWbEU1Aqpp555hnXoEEDK9nbvXu369u3r7vuuuvcww8/7DJmzOjatm3runXrZv2rFFzq2LGjBaSYeQ8AAAAAACBMglLnz593r776qvvss8+srK527doWRLrS3k+ya9cuC0AdOnTI3XDDDa5atWpWCqivZcSIES5p0qSuSZMm1ry8Xr16bvTo0Vf8/QAAAAAAAJDAglIvvfSS69evn6tTp44FolSqt3//fjdx4sQr/ubTp0+/6OMqDRw1apTdAAAAAAAAEIY9paZOnWpZSvPnz3ezZ892c+bMce+//75lUAEAAAAAAADXJCilBuN333134L4yppIkSWK9oAAAAAAAAIBrUr7333//WTldMM2Od/bs2Rh9QwAJU93pvVxit6DZ4FCvAgAAAACEjcsOSnme51q1auVSpkwZWHbq1Cn3xBNPuLRp0waWffzxx7G/lgAAAAAAAAjPoFTLli0vWPbII4/E9voAAAAAAAAgDFx2UGrSpEnXdk0AIMxUbz/QJWbfjusd6lUAAAAAkBganQMAAAAAAACxhaAUAAAAAAAA4hxBKQAAAAAAAMQ5glIAAAAAAACIn0GpcuXKucOHD9vXAwYMcCdPnrzW6wUAAAAAAIBwD0pt3LjRnThxwr7u37+/O378+LVeLwAAAAAAACRiyS7nSWXKlHGtW7d21apVc57nuddee82lS5cuyuf26dMnttcRAAAAAAAA4RiUmjx5suvbt6/7/PPPXZIkSdzcuXNdsmQXvlSPEZQCAAAAAABArASlChcu7KZPn25fJ02a1C1atMhly5btcl4KAAAAAAAAXFlQKtj58+dj+hIAAAAAAADg6oJSsm3bNvf6669bA3QpVqyY69y5s7vpppuu5O0AAAAAAAAQZi5r9r1g8+fPtyDU6tWrXalSpey2atUqV7x4cbdw4cJrs5YAAAAAAAAI76BUz549XdeuXS0QNXz4cLvp6y5durjnnnvuilfklVdesUbpeh/fqVOnXIcOHVyWLFlstr8mTZq4ffv2XfH3AAAAAAAAQAINSqlkr23bthcsb9Omjfv111+vaCXWrFnjxo0bZ1lXwRT8mjNnjps5c6ZbsmSJ2717t2vcuPEVfQ8AAAAAAAAk4KDUDTfc4DZs2HDBci27khn5jh8/7lq0aOHGjx/vrr/++sDyo0ePugkTJlgmVq1atVz58uXdpEmT3PLly93KlStj/H0AAAAAAACQgBudt2vXzj3++OPu999/d7fddpstW7ZsmRsyZIjr1q1bjFdA5Xn33HOPq1Onjhs0aFBg+bp169zZs2dtua9IkSIub968bsWKFa5y5cpRvt/p06ft5jt27FiM1wkAAAAAAADxLCjVu3dvlz59ejds2DDXq1cvW5YrVy7Xr18/16lTpxi91/Tp09369eutfC+yvXv3uhQpUrhMmTJFWJ49e3Z7LDqDBw92/fv3j9F6AAAAAAAAIJ6X76kZuXo97dq1y0rsdNPXnTt3tscu186dO+0177//vkuVKpWLLQqU+eulm74PAAAAAAAAEnimVDBlTF0pleft37/flStXLrDs3LlzbunSpe6tt95y8+fPd2fOnHFHjhyJkC2l2fdy5MgR7fumTJnSbgAAAAAAAEikQamrUbt2bffTTz9FWNa6dWvrG/Xcc8+5PHnyuOTJk7tFixa5Jk2a2OObNm1yO3bscFWqVAnRWgMAAAAAACBBB6WUZVWiRIkIy9KmTeuyZMkSWN62bVtrnp45c2aXIUMG17FjRwtIRdfkHAAAAAAAAAlDyIJSl2PEiBEuadKklimlGfXq1avnRo8eHerVAgAAAAAAQFwGpc6ePevuuusuN3bsWHfzzTe72LZ48eII99UAfdSoUXYDAAAAAABAmM6+px5PP/7447VbGwAAAAAAAISFGAWl5JFHHnETJky4NmsDAAAAAACAsBDjnlL//fefmzhxovvqq69c+fLlrTl5sOHDh8fm+gEAAAAAACARinFQ6ueff3blypWzrzdv3hzhsSRJksTemgEAAAAAACDRinFQ6ptvvrk2awIAAAAAAICwEeOeUr6tW7e6+fPnu3///dfue54Xm+sFAAAAAACARCzGQalDhw652rVru1tuucXdfffdbs+ePba8bdu2rnv37tdiHQEAAAAAABDuQamuXbu65MmTux07drg0adIEljdt2tTNmzcvttcPAAAAAAAAiVCMe0otWLDAyvZy584dYfnNN9/s/vzzz9hcNwAAAAAAACRSMc6UOnHiRIQMKd/ff//tUqZMGVvrBQAAAAAAgEQsxplS1atXd1OnTnUDBw60+0mSJHHnz593Q4cOdTVr1rwW6wgkCNXb/7/PRGKVmo83AAAAACCUQSkFn9TofO3ate7MmTOuR48e7pdffrFMqWXLlsXmugEAAAAAACCRinH5XokSJdzmzZtdtWrVXMOGDa2cr3Hjxu777793N91007VZSwAAAAAAAIR3ppRkzJjRvfDCC7G/NgCARKPu9F4uMVvQbHCoVwEAAAAIv6DU4cOH3YQJE9zGjRvtfrFixVzr1q1d5syZY3v9AAAAAAAAkAjFuHxv6dKlLn/+/G7kyJEWnNJNXxcoUMAeAwAAAAAAAGI9U6pDhw6uadOmbsyYMe66666zZefOnXNPPfWUPfbTTz/F9C0BAAAAAAAQZmKcKbV161bXvXv3QEBK9HW3bt3ssZhQYKtUqVIuQ4YMdqtSpYqbO3du4PFTp05ZoCtLliwuXbp0rkmTJm7fvn0xXWUAAAAAAAAk9KBUuXLlAr2kgmlZ6dKlY/ReuXPndq+88opbt26dW7t2ratVq5bN6PfLL7/Y4127dnVz5sxxM2fOdEuWLHG7d++2mf4AAAAAAAAQBuV7P/74Y+DrTp06uc6dO1tWVOXKlW3ZypUr3ahRoyzAFBMNGjSIcP+ll16y7Cm9nwJWaqY+bdo0C1bJpEmTXNGiRe1x/3sDAAAAAID4q3r7gS4x+3Zc71CvQuIOSpUpU8YlSZLEeZ4XWNajR48Lnte8eXPrN3Ul1JdKGVEnTpywMj5lT509e9bVqVMn8JwiRYq4vHnzuhUrVhCUAgAAAAAASOxBqe3bt1+zFVBjdAWh1D9KfaM++eQTV6xYMbdhwwaXIkUKlylTpgjPz549u9u7d2+073f69Gm7+Y4dO3bN1h0AAAAAAADXMCiVL18+d60ULlzYAlBHjx51s2bNci1btrT+UVdq8ODBrn///rG6jgAAAAAAAAhBUCoyNRz/7rvv3P79+9358+cjPKaeUzGhbKhChQrZ1+XLl3dr1qxxb7zxhpUBnjlzxh05ciRCtpRm38uRI0e079erVy+bCTA4UypPnjwxWicAAAAAAADEs6DU5MmTXfv27S2YlCVLFus15dPXMQ1KRaYgl8rvFKBKnjy5W7RokWvSpIk9tmnTJrdjxw4r94tOypQp7QYAAAAAAIBEFJTq3bu369Onj2UkJU2a9Kq+ud6jfv361rz8n3/+sZn2Fi9e7ObPn+8yZszo2rZta1lPmTNndhkyZHAdO3a0gBRNzgEAAAAAAMIsKHXy5EnXrFmzqw5Iicr/Hn30Ubdnzx4LQpUqVcoCUnfeeac9PmLECPs+ypRS9lS9evXc6NGjr/r7AgAAAAAAIIEFpZS9NHPmTNezZ8+r/uYTJky46OOpUqVyo0aNshsAAAAAAADCOCil2e3uvfdeN2/ePFeyZEnr+xRs+PDhsbl+AAAAAAAA8Vbd6b1cYrag2eD4FZRSiV3hwoXtfuRG5wAAAAAAAECsB6WGDRvmJk6c6Fq1ahXTlwIAAAAAAAAmxt3KU6ZM6apWrRrTlwEAAAAAAABXHpTq3Lmze/PNN2P6MgAAAAAAAODKy/dWr17tvv76a/f555+74sWLX9Do/OOPP47pWwIAAAAAACDMxDgolSlTJte4ceNrszYAAAAAAAAICzEOSk2aNOnarAkAAAAAAADCRox7SgEAAAAAAABxnilVoEABlyRJkmgf//333692nQAAAAAAAJDIxTgo1aVLlwj3z549677//ns3b9489+yzz8bmugEAAAAAACCRinFQqnPnzlEuHzVqlFu7dm1srBMAAAAAAAASuVjrKVW/fn330UcfxdbbAQAAAAAAIBGLtaDUrFmzXObMmWPr7QAAAAAAAJCIxbh8r2zZshEanXue5/bu3esOHDjgRo8eHdvrBwAAAAAAgEQoxkGpRo0aRbifNGlSd8MNN7gaNWq4IkWKxOa6AQAAAAAAIJGKcVCqb9++12ZNAAAAAAAAEDZiracUAAAAAAAAEOtBKZXpXXfddRe9JUsWs8SrwYMHu1tvvdWlT5/eZcuWzUoDN23aFOE5p06dch06dHBZsmRx6dKlc02aNHH79u2L0fcBAAAAAABA/HLZUaRPPvkk2sdWrFjhRo4c6c6fPx+jb75kyRILOCkw9d9//7nnn3/e1a1b1/36668ubdq09pyuXbu6L774ws2cOdNlzJjRPf30065x48Zu2bJlMfpeAAAAAAAASIBBqYYNG16wTFlNPXv2dHPmzHEtWrRwAwYMiNE3nzdvXoT7kydPtoypdevWudtvv90dPXrUTZgwwU2bNs3VqlXLnjNp0iRXtGhRt3LlSle5cuUYfT8AAAAAAAAk4J5Su3fvdu3atXMlS5a0DKcNGza4KVOmuHz58l3VyigIJZkzZ7b/FZw6e/asq1OnTuA5muEvb968lp0FAAAAAACAhClZTINGL7/8snvzzTddmTJl3KJFi1z16tVjZUVU+telSxdXtWpVV6JECVu2d+9elyJFCpcpU6YIz82ePbs9FpXTp0/bzXfs2LFYWT8AAAAAAACEIFNq6NChrmDBgu7zzz93H3zwgVu+fHmsBaREvaV+/vlnN3369Kt6HzVPV+8p/5YnT55YW0cAAAAAAADEcaaUekelTp3aFSpUyEr1dIvKxx9/HOOVUPNyBbuWLl3qcufOHVieI0cOd+bMGXfkyJEI2VKafU+PRaVXr16uW7duETKlCEwBAAAAAAAk0KDUo48+6pIkSRKr39zzPNexY0eb2W/x4sWuQIECER4vX768S548uZUJNmnSJNBcfceOHa5KlSpRvmfKlCntBgAAEK6qtx/oErvUNUO9BgAAIM6CUpoZL7apZE8z63366acuffr0gT5RKrtTVpb+b9u2rWU+qfl5hgwZLIilgBQz7wEAAAAAAIRJo/PYNmbMGPu/Ro0aEZZPmjTJtWrVyr4eMWKES5o0qWVKqYF5vXr13OjRo0OyvgAAAAAAAEgEQSmV711KqlSp3KhRo+wGAAAAAACAMJt9DwAAAAAAAIgtBKUAAAAAAAAQ5whKAQAAAAAAIM4RlAIAAAAAAECcIygFAAAAAACAOEdQCgAAAAAAAHGOoBQAAAAAAADiHEEpAAAAAAAAxLlkcf8tAQAAAACIn+pO7+USuwXNBod6FQBDphQAAAAAAADiHEEpAAAAAAAAxDmCUgAAAAAAAIhzBKUAAAAAAAAQ5whKAQAAAAAAIM4RlAIAAAAAAECcIygFAAAAAACAOJcs7r8lAABARHWn93KJ2YJmg0O9CgAAAPEOmVIAAAAAAAAIr6DU0qVLXYMGDVyuXLlckiRJ3OzZsyM87nme69Onj8uZM6dLnTq1q1OnjtuyZUvI1hcAAAAAAACJICh14sQJV7p0aTdq1KgoHx86dKgbOXKkGzt2rFu1apVLmzatq1evnjt16lScrysAAAAAAAASSU+p+vXr2y0qypJ6/fXX3YsvvugaNmxoy6ZOneqyZ89uGVXNmjWL47UFAAAAAABAou8ptX37drd3714r2fNlzJjRVapUya1YsSLa150+fdodO3Yswg0AAAAAAADxS7wNSikgJcqMCqb7/mNRGTx4sAWv/FuePHmu+boCAAAAAAAgkQSlrlSvXr3c0aNHA7edO3eGepUAAAAAAACQUIJSOXLksP/37dsXYbnu+49FJWXKlC5DhgwRbgAAAAAAAIhf4m1QqkCBAhZ8WrRoUWCZ+kNpFr4qVaqEdN0AAAAAAACQgGffO378uNu6dWuE5uYbNmxwmTNndnnz5nVdunRxgwYNcjfffLMFqXr37u1y5crlGjVqFMrVBgAAAAAAQEIOSq1du9bVrFkzcL9bt272f8uWLd3kyZNdjx493IkTJ9zjjz/ujhw54qpVq+bmzZvnUqVKFcK1BgAAAAAAQIIOStWoUcN5nhft40mSJHEDBgywGwAAAAAAABKPeNtTCgAAAAAAAIkXQSkAAAAAAACEV/keQqvu9F4uMVvQbHCoVwEAAAAAAESDTCkAAAAAAADEOYJSAAAAAAAAiHMEpQAAAAAAABDnCEoBAAAAAAAgzhGUAgAAAAAAQJxj9j0AAAAAiRqzTgNA/ESmFAAAAAAAAOIcQSkAAAAAAADEOYJSAAAAAAAAiHMEpQAAAAAAABDnCEoBAAAAAAAgzhGUAgAAAAAAQJwjKAUAAAAAAIA4R1AKAAAAAAAAcS5BBKVGjRrl8ufP71KlSuUqVarkVq9eHepVAgAAAAAAQGIOSs2YMcN169bN9e3b161fv96VLl3a1atXz+3fvz/UqwYAAAAAAIDEGpQaPny4a9eunWvdurUrVqyYGzt2rEuTJo2bOHFiqFcNAAAAAAAAiTEodebMGbdu3TpXp06dwLKkSZPa/RUrVoR03QAAAAAAAHDlkrl47ODBg+7cuXMue/bsEZbr/m+//Rbla06fPm0339GjR+3/Y8eOxfj7/3fmlEvM/jv5f7+nxOhK/uZXg+0l4WObiV2JfZthe4ldbC+xK7FvL8I2E7sS+zbD9hK72F4SPraZ2JXYt5ljV7C9+K/xPO+iz0viXeoZIbR792534403uuXLl7sqVaoElvfo0cMtWbLErVq16oLX9OvXz/Xv3z+O1xQAAAAAAADBdu7c6XLnzu0SZKZU1qxZ3XXXXef27dsXYbnu58iRI8rX9OrVyxqj+86fP+/+/vtvlyVLFpckSZJrvs4JhaKWefLksQ0kQ4YMoV4dxHNsL4gpthnEBNsLYoptBjHB9oKYYHtBTLHNRE35T//884/LlSuXu5h4HZRKkSKFK1++vFu0aJFr1KhRIMik+08//XSUr0mZMqXdgmXKlClO1jch0oeGDw4uF9sLYoptBjHB9oKYYptBTLC9ICbYXhBTbDMXypgxo7uUeB2UEmU9tWzZ0lWoUMFVrFjRvf766+7EiRM2Gx8AAAAAAAASpngflGratKk7cOCA69Onj9u7d68rU6aMmzdv3gXNzwEAAAAAAJBwxPuglKhUL7pyPVwZlTj27dv3glJHICpsL4gpthnEBNsLYoptBjHB9oKYYHtBTLHNXJ14PfseAAAAAAAAEqekoV4BAAAAAAAAhB+CUgAAAAAAAIhzBKUAAAAAAAAQ5whKAQAu2/nz50O9CgAAAFeEdspA/ENQCgBwWc6ePeuSJv1/h43Dhw+HenUAAGGOCyW4XB999JH9nyRJklCvCoBICEoBYSryQI6BHS7mk08+cXPmzLGvO3fu7O6//34LUgGXY9OmTfY/V6gBxGaQoW3btu7ff/8N9aogntuxY4d76KGH3H333RfqVUECw7glbhCUSiQIKCCm/IyXDz/8MMJ9ICrTp093TZs2dQ0bNnTvvvuue+utt1zy5MlDvVpIABYtWuSKFy/ufvvtN65QA4g1adKkcVOmTHHdu3d3p06dCvXqIB7LnTu3W7hwoVu7dq1r1KhRqFcHCYg/btm7d2+oVyVR4yw0kQSk/IDCxo0b3Y8//hjhcSK8iM7OnTvtKuO4ceNCvSqIp/z9x4wZM9xNN93kvvzyS9e7d29XokSJUK8aEtDJQKVKldz69evt/rlz50K9Sohn/vvvv8C+JvL2wRgG0alfv76bP3++mzx5smXwEphCVLQP0XlSrVq13AcffOBWrFjhWrVqFerVQgIybdo016VLF3f69GkSQa4RglKJgB+Q6tGjh7v33ntdxYoVXePGjd1XX30ViPAyqENUMmfO7Bo0aBA4WWQ7QTAdeP39x5kzZ1zBggVd7dq1Xf/+/a1sQsuE7QYXU7hwYXfLLbe4l156ye5fd911oV4lxBPKnpNkyZLZvuabb75x3bp1c3379nWrV6+2xxjDILLgwOWdd95p5eXK4CUwhYuZN2+ejV1y5Mjhpk6d6po1axbqVUICsX//fsu0++eff+y8m2NS7CMolYAFR2p1QP7000/dG2+8YV+rdvqVV15xs2fPtscZ1CGqyH7atGldy5Yt3cSJE923335LaQ2izMDUvmXLli2WJaVBnYLfbdq0sR5TCkz5240O2oDs2bMnwsnhoEGD7Bg0YcKEkK4X4g9lX/7vf/+z0mD5+uuvLcCwa9cuN2bMGLvQNnr0aHuMMQz83nTKVAgObOtYVa9ePQJTiJb2Hxq7qGyvUKFClu09cOBAy7LTRXwgWPCxxg+AK0uqaNGi7sUXX7THOV+KfQSlEjD/hFE71VWrVrmnnnrKThaVzvzxxx/bB+nNN98kMIUI28t3333nfv/998ByDeZ0UFZqqgIMbCPwU93lueees5PDpUuXWqBB3nvvPXfPPfe4du3a2VVHnUSqeegTTzwR4jVHfKAr0GXLlnVPPvmkHZskZ86crlSpUpYJA4i2h0yZMlmgUscfBbnVq077FLUhyJcvny3XOEYYw4Q3jWt1Unjbbbe5zz//3P3888+23D9WBQemdAJJYAo+7Te++OILm6ClU6dO7oEHHrBxjfYvCoY3b9481KuIeCQ44OQHwHVOrXGv2uQoW0o4HsUuglIJnDITHn30UTd06FC3ffv2wPK8efNa80d9YEaNGmU11EJkN7wpGHX77bdbdlTXrl3dgQMHbBtR82odsI8fP87AH4H9xODBg92kSZPspoCTAgs+DeYUBO/YsaOrU6eO+/PPPy3zAdAxSQN+DeLuuOMO17p1azuJfPbZZ92sWbPcggULQr2KCDFtGwowKAil0j3tT9TnpWTJkva4ymu0/1FWg/YrGscIY5jwpeCTLqBVqVLFLow8+OCDVhIc3EdVgSkFr95//30b5/gl5ghv2m/89ddfbt++fYFlmqhFY5enn37asjVpfo7gsmBVkOh4pMQPVR8pOKUKgV9++SXChRLEHoJSCUzkYEG2bNnsyrOuOK5cudKyGSIHpjRbgAZ7CD/qFbV161b7ukOHDpbpsmHDBstwUQadov7aySqrIWPGjO7ll1+257KjxcGDB93cuXPda6+95qpWrWpN8VVPr+2lZ8+egYwYNZhVUFzbmgZ5aliM8KQgt59Np75A2j50gqgyYe1zlL2gr5URo5IbGp6Hbwm5P5ZRrzFlSum+9iF+Zp3kypXL2hAUKVLEyvnefvvtkKw34gdNtKGLry1atLCg04ABA6x3qmbe04QtKjE/cuSIu+uuuyxopWOYAp6AKBtKWd2fffZZYJnGLDfffLNNxKHSUI1zEJ40dvWzonQRLWvWrLZtPP/889Z7d/z48faYzpN0vq0LsYhdSTxSIhJkjxelDmoq3LNnz7pUqVJZoEEN+zR40xVqpTf7dGVAHy6ay4YPfay1w6xQoYJdLTx69KgFDzQVbpkyZew5uoKoNHf1CVq8eLEN3nQSoEFelixZqJkOc9q3aHCfJ08e16RJE7tqpMxMldso+K0BXuRZGxVkYD8TntRnQYFu7VdUIjFkyJAIg72///7blukCidLfdbVR+xuEl82bN7vvv//eNW3a1H344YcWaFLwWyeDyljQ2EbZlw899FDgNbt377aMGGXa5c+fP6Trj9Dq16+fZVoq41L7DwUZdFFWxysFrXS8evjhhyOUYwWPnZH4+WPXbdu22flPunTp3I033mjLNeOexrrK3lWFgJb5F9m0baVOnTrUq48QUKWIgty6KKIqkiVLlljChy7Wa5lKPNXfsFixYpbocezYMRsT16xZk3Ol2KSgFOK/c+fOBb4eMmSIV79+fa9SpUpe27ZtvV9++cWWr1u3zitcuLDXsGFDb/ny5Re8x3///Ren64zQmz17tpcpUyYvZcqU3pw5cwLLz5w5E+F5n332mff88897qVOn9t54440QrCniy/4l2Ouvv+5VrVrVtp+ePXt6S5YsseXdu3f3WrVqFcdrifjqvffe8/LmzeuNGzfOe+mll7z06dN7zZs3944cORJh+9L/e/bs8WrUqOF17drV7p8/fz7Ea4+4or/1wIEDvSRJknidO3e2/ydNmhR4fPPmzd5dd93l1a5d25sxY0aE1zJ+CW/+fuKnn36y7cMf95YuXdq78847vaNHj3rvv/++9+CDD3pVqlRhvxKm/L/7Rx995OXPn98rWbKkV6xYMa9OnTreDz/84G3YsMG77777vJtuusmrUKGCLdfxStsVwtfatWu9PHny2HaRIUMG77fffrvgORs3brR9zB133GHHrttuuy0wxkHsIFMqgXnhhRcsO0EzR6g/kK44r1mzxi1atMiVK1fOrkBqNpvrr7/e0t1LlCgR6lVGCPhXBpUBpe1B2Qv6XyU0mp7df474VxCV5aIeHnqNrkLqCgHR/8Qv+CqysumUdaltoXr16patoD5jujKk3i6+GjVquPLly7thw4aFcM0RXyjVXVl0Ku2UZcuWWb8xZdopEyZ9+vSB52rI8cwzz7g//vjDGloj8VNPy1q1arns2bPbfZVC6Mp0+/btbZzil3Eqy1KZVJo9TduJyrR03EL4uVh2k5pUq0xP2ZcZMmSw7cvvd+if0vi9MRnDhB8df+6++24rs1LbCpVyqs/hq6++aqWeyqDSfsbPtlNmnTJgEN6URaeWAzqXVlVJcPZ/8L5E+yaV8qns/J133rFMTcSSWApuIQ5s377dK1GihPfpp59GWNa0aVMvV65c3u+//x6I+D788MPRZj8g8Yrubz59+nTvxhtv9Dp27Oht2rQp2tcrY+rmm2/2Dh06dA3XEvHRs88+6+XIkcPr0qWL98QTT1iGXadOnQKPHz9+3Fu1apVXt25dr1SpUt7Zs2dDur4IvQkTJngDBgzwypUr5w0dOjTCY8uWLfOuv/56r0WLFpbFEHwVW9uVXnPixAkyGhI5HUvSpEljV5cPHDhgf29l0SlDQVebp06dGjh2+fsUHaN0FbpBgwbesWPHQvwTIJTjmD/++MP2H//++29g2ZYtW7wbbrjBsnijG6uwXwnf7UbZutrHyI4dOyxj6sknnww8j/EtgvcR/v+ff/6598EHH1i2VLVq1QLHo+jGukWLFvWeeeaZOFzjxI8i63iqWrVq1qQ8mDIW1MhRWVA+TZmsrCldJVKGi6K5ymDQTDa6yhTcWBThc2VRs0WoX5RqnhXpV/8ONaNW0+GxY8e63377zZ5Xt25d6+fh0xUkXX2kWXV4UaalrhpqOu0RI0ZYnbyy64KvAOk5anqufgy6iqT/aVQdvvr3728zMuqqtPpDadtRo1if+hoqG0bHouHDh9syXWnUMUz7GV1pVF9EMhkSt8yZM7t169bZ7EXqe3n48GHLXFBfoF69elnPQx2rdOzyj1+5c+e27Ukz7gVn2SE8+NtBnz593J133mnjYWW8+DOnqa9hxYoVrYeqtq+oCj7YryRuwec2/njVX3bq1Cmb6EkZ3pqpUeNcf/ZO9VCdOXOmO3nyZIjWHPGBthV/H6H+UJoUQRM/6RilmRjV49DvF+VPlqCxjLYtf9xbunRpex/Os2NRqKNiuJD6/ahHx6lTpyIsV6aCauVfeOEF7+TJkxF6LShzQcsBZbwUKlTIu/XWW+2m7Jeff/7ZHps2bZpXoEABr1atWlZPny9fvkB/KV2N1DakmnuEl8mTJ9tVZ78Xg3osjB071u7/888/1qNOV5OUhelfjSRTKnyp/0aTJk28lStX2vFH+xdl1imzZevWrRc8N/K2QvZL+FGPDvXsUD+g/fv3B8Y06mV43XXXeVOmTLFlgwYN8urVqxdhjIPwEJzdpONQtmzZvA8//NDr1auXV7NmTeujumvXLntcPTKTJUvmLVq0KIRrjFD6888/A/sJVZC8+OKL9vWIESO87NmzW3VAhw4dAs/XsapNmzbe008/HSHzDuG7n1Gmt443yrxUhYCqSkRjXZ1HVaxY0fv222+tb93tt98eGP+qv6r2Pz/++GPIfo7EiKBUPKcBWv/+/QMfJDUHVTBBJ5H+h0MlEApW0aA6/EROUX/77bdt56qm96KmfCqRUFmeT4O5Pn36WPDKP1n0A1ORG6AjPLYfDeiU7q4Dcrp06QIBKZk7d64N7PwTSaE0OHyNGTPGBmoqr9q7d2+EJqAZM2aMMjAl2tdQUhOe/L97cGBKpXx+YKpv3752nNI4RqV+/vEL4WnWrFlWgqXyYN+8efNsggSNf3fu3GnL1MRaASuEHwWVdBzSNqCL+Np/qPTKp4smmrhH+xxd4Nd5kiZr0UVaHasQfiKPPxTEzJIliwXAVbpXvXp1u2ivkk89VxfbypQp4xUpUsQCUpHPj/766684/gkSP4JS8Zii+i+//LLtbP1+HRrYP/TQQ/ZB0eC/X79+9mEpXrw4mQthRpH8yJ577jmL/MvMmTMt40UzYolmifB3ysFBBbab8KC/eXTBJG1LCihoX/PWW28FlusqpGbDat26NQEFmO+//94Gadq3BAe7RScAGuQpYOVnNCA8Rbe/0Alh7ty5IwSmZMGCBd6bb74ZZUAT4UOZB8r8T5s2rV18Dd6e5s+fbxlTCl6qL9DXX3/NrIxhTMEDBZk0O/D48eNtmV9hopk8lf2t45FmaNR2kzNnTm/9+vUhXmvEBzrOqJLEz7TUvkRBTD8QHjxWVrZ3cIUA+5xrh9n34vlsI6p7Vnf/Ll262EwSPXv2tPppzVjz3XffWX+G/PnzW7108uTJAzMFIHF75ZVXbOYqzbwYPCvEgw8+aLX09erVsxlqhgwZ4p588kl7jmZK0/bx3HPPhXr1EcfUHypFihSB+9qn/Pnnny5t2rQ2I2OWLFmsp5Rm29PsNLfffrv1+9F2plnV1BNGdfXMZgT59ddfbf9SoEABmxFW/aN86i/VrVs361UX3exZSNz8/cTKlSvd+vXrrRdQ69atbawi6mmoXkGaCVYzp91www2hXmWESORjio5V6t2imdLUT0y9xzTDnm/hwoU2O+Mdd9xh42Bh3Bue9uzZY/sQnfsULVrUto3UqVNH2KY01lGf1Bw5ctg2oz68CC8a42qMomOQT7P/qtfYqlWr3JIlS2yWV+1z1Cfz33//tb5jek3wrNMXmxEUseQaBrwQA8FRWfX00cxFwVktw4cPtyyGwYMHR3hdcN8pMl7Ch/o/+X9vzcDo05VFpTSnSpXKGz16dGD54cOHvXvuucfK9hBeNDuIeof5vRe6d+/uZc2a1WYXUcbLLbfc4u3evdsemzRpkle4cGHr5aH+Hffdd18gZZmrQ+Hrm2++sdIIXVX0M6B0xVnbjzJ2dbyKCmWe4ccft6gkQqXkKolQZot6jil7Vz3q/IwplUqoHCu4NBjhI3j/oOOMPyuals+YMcNm6GzYsOEFPehWr17N8SiMBWdhqq+UZuvUOEZjFn+c449bOAaFt4MHD1rFUeTSO20zqjBSexzNEjxq1KgIlQP3339/tOMaXDsEpeIZ9flRgz4N4IoVK2YnAX7wQYEpNQR99dVXL3gdpTXhSeUzClYuXLgwMH2yptrWtqOTAh2gVVJTv359G/wTuAwv2i98+eWXXvny5W3Aphr4tm3bWuBbg3r1btFJY65cuQKBKQUdFOjUfX+/wnYT3sekvHnz2k0BS02X7Pf8UWBK0yI3atTI0t8B+e677yywPXHixEDpuI5TClLpwon6SIl6dujEQCeWCC/BwYJXXnnFgtvqN6aLKJpYQ959912vcuXKtn+JanIEAlPhxR+PKIitfYofxNR2oGORAlMqHfcDU+qzq3512tY4Rwo/kf/mKs0LvjDfpUsXOy6p7YlPxyZdwNc5EwHNuEdQKsSCD6pqtKYBvhoLq4a1bt26XsGCBb1PPvkkEOXVTlYfIjWwRviJvJPUQK1Vq1bWf0E9OURBKDUEVRaD+gSpblq19WS8hO82o9lDypYt6918880WhNqzZ0/g8V9++SUQmApeHvx6hCdlzqknh04SdQKwYsUK78EHH7R+Uv4snT/88IOXOXNmr0ePHqFeXcQDOs4oS9efCUsBbmVq6gSgffv2NpGCGhMr29d/PsKXZvzVhVhNrqExsAKXurCmDAddDJk6daoFGpTZq2bVCO8AgybqUaBSfaIUhFIWr8/P3lVw8+GHH2Z2tDDnn+to21GwqWXLlnaBVkFw/3FtJ6osUTC8U6dONjO5LpSQaRca9JQKEfVpyZYtW+D+u+++63bt2mX1qsE9f+677z73888/uxEjRri7777baqc//PBD17hxY+vxgvD01ltvWT+Xe+65xx08eNB6jb333nvus88+szpp9fDYu3evbTs333yzK1++vPVcUD8ytpvwoN4+2g5UB1+nTh23aNEi60u3du1aq6e//vrrA70X1COoQ4cO7ttvv3UHDhywxwAdi/766y/bt/h0nHrqqaes94uORer38vvvv1uvDvq6hK/gPi7qI6XjzE033WTHKB2Dxo8fH+gBc+LECdumHn744VCvNkJIxx31MVRPVPX7Wb16tatevbobN26ca9WqVaBf1IQJE+y4NXbsWHq6hLE5c+a45s2bu969e7sqVaq4iRMnWm9VbS/+vkTj3v79+9v+qGPHjq548eKhXm2E2IYNG1yZMmVsLDN06FDrI6Vz6B49etjjgwYNsmU6ZhUpUsQNHDjQvuZ8KQRCFAwLa6qR92e48qP/+fPntwyoNm3aXPB89XVRhoN6egRnuVBSE54UwdcsIiNHjgwsUxbDY489ZrOQ+KV8kZEhFT5U9qDeYpoWecyYMYG/v0qsdBVIWVN+irtPmS9PPfUU2wkCunXrZqXAkbcJZcKojC9yLyC2nfAT1YyuPmUpKKNB5Xz+jFjt2rXzOnbs6P36669xvq6IX7QN6Fgk6jemLDr/eKXeY7Nnz7bxTvB+hcyF8J1pTxUAamPi31cliapLkidPbmOe4HKt06dPh3BtEV+ofUWGDBkCYxW1pXj66adtfOxnTIlfUu5jLBMaXHIIAc1apNkA5OjRo/a/rjRrxqt58+bZrHrKbvB9+umnNjuNrggEX4kmghsegrcFUbZcpUqV3KFDhwLLMmfObDPtaQaJRo0a2cxXkZHFEB6mTp3q2rdv77p27WoZlppNxP/762r0m2++aRkN+lqze/pKly5tV6z1PF2dBpS1oO1BV6SPHz8eWK5sF81yFLz9CPuY8MyO+uqrr2xmI2V2K4tOmeA6binrctOmTe706dM21lF21M6dO93w4cNttiyEj+iKMpQ9pwxejYk1hvGPVz/99JNlwPz4448R9itkSoXnNqO/u2bs1H5G24y+rlmzpmXBNGjQwGYo19jHf03wbMMIX6lSpbLMf41XJGfOnO755593FStWdLNnz7Z9jmgm6mCMZUKD8r0QTn37xhtv2LTsKptRmrseL1eunDt16pSbNGmSBR6Cn890lOFNJRFKLU2TJo3r1auXpZsqiBl88FUpnwISmgL3m2++Cen6Iu5pAN+kSRP3zDPP2Hbg83fz2p9oP6IpcJ999lkLcOqEMvIBGeHp448/dkeOHHFZs2a1AIO2FZXR/Pbbb+7BBx+0UhttQ48//rg9X8Hv4GMUwo8umj3yyCN2sqgSCQ34NZ6ZNWuWnQDoIpy2q2LFiln5hMqINc5B+AgeuypAmTJlysB4uFOnTm706NGuc+fObtiwYYHnaLvRaz755BPGvWFM41gFFCpXrux27Njh8ubNa+0q1Jrigw8+cOnTpw8EpHShfsuWLS5jxoyhXm3Eg3Ns0cW0UqVKWYBbgUxdcFXASYHNwYMHu88//9zK9Vq0aBGy9cb/IdUmDkX1YXn//fetJ8ejjz7qChYsaIEHDdjatGljgalbb701cEDW/wSmwtPkyZMtiKCDbpYsWVymTJmsL4ci/cpwUSadsqV0Mqk+L5wohqdt27a5dOnSubvuuivCcn978PcfusKooHjTpk3tZOCdd94J0RojvtBAX5lyhQoVcj/88INlLKh3nY5DunCiEwA9p0SJEhbMXLFiRSDIyTEpPCkTSgP6fv36ue7du1tAs2/fvq5s2bIuR44c9hwFp7QN6eKJTiwVsEJ4nSj6+wdlyK1cudJODJWpq4C3+rooe05BBY1jFJBatmyZ2717t/v+++8Z94Y5ZdFpv7JmzRoLSGl70kWSPHnyWEDKp3MpXcgnIBW+/HGujkkKOuXOnduypHTs8auS/AwoXTBRz0z15m3WrFlI1xv/h0ypOBLdQVVXhlRio6uMuikwpT+JglEq6VPjYRr1hZ/IEX81b9RATs0+9fXSpUvtJFHlNcqYypUrlx2glcGgE0hhIBd+dHI4ZcoUC05F97fXfkUlNfXr13fr1q2z7AZSlcObtgmV/ioIlT9/fjsBaNiwoWVHqXTPv7Ko5RrkVa1alYkTYNtEvXr1LIhw7NgxK4m499577aq0fPHFF9boHOEpeByjrAQFGDQ+UdBbJZ7K0FWmwr///mv7HgUwFbTUiaLGxTQbhsa63bp1s2bU/sW2F154wdoQ9OnTxzKm1ABdwU5NqIDwdvbsWcvW/eeff2zbUfDJrxpRNpT2SdWqVbNkEDXH9/dPfgYVQos9fRwIDg5oUK+NX9F89VTQ1UXdHzlypD3uB6b0PH2tci2El8jBJF059K8633jjjfa/Ml3mz59vB2qlwqu/lIJTwSVbBKTCb+Cv/YoG+8pgyJ49+wUHWm1bCjKoBFRBKc3KKByQw5dOFpWhq+OOLoDoqqJm8FRpnrYR7Ud0gqjAtwJVPm0znCyGNw3stf9RJpQyL9XbRSeLotYEr732mm1PKptA+PGPS5oJVhdA1BdV+xZR6wEFqZStq2CUshuUiRlcSs4+JrxEVX6lzFz1BVIZpx+UUoaLMl+UXaeLJCoJJiAVniKfLymL+9VXXw08pu2pbdu2luChbWT58uV24VaCZ39l/Bs/sLePw9RlBaBUWqWdqa5GKyg1Y8aMwLSUGszpuerPoA+PSraEE8bw4m8vGtD7QUyV7ik1WduTdrQKOCg1VVcYlS0lOoEUtpfwEjyI00FWgUoFJ1Xaqe1AV450oBaVfKqBbOTsBbaX8JUtWzbr+aMLILq6qPJg7WNq1KhhJ47KfFEWjAIPwaURbDPhN9mGjk3BxxddEKlVq5ZlLNx2221u7NixgdcoW0rbjXpJIXwDCwoc9O/f34JL/sU1qVOnju1vFIxSs2plX2p7Cn4f9jGJ39dff22VIcr013ajkk0FtDVhj6gthfYvytpVnzEFuBUMV2adeqcqYKWLbAjvgJQCk7qAr7LOkiVL2jIdqzT21fm0LtZqO4q8n4oqEIrQIZXiGgre2L/88ktLMVXdsz48ClAp3VQDOlFgSrNlvfTSS9aEOBgH5vCbZW/AgAFu6NChdvDVgVcDfr9XlLYHnRzqpmypyNhewo+2FfWG0qBfTT8XLlxogzhtU35AateuXVY7r2b4unIEiLaFadOmWUmnysk1kNNAT8cv9X1RdoN6egT370B4UNNgDfS1Peim4432M7pwpuw6BRoUAFcPKQWgtP3oQptm4FN/MmVl+tm9CA86+VOPKE26oaCTAgkKeGtb0qQa/syu2naU+aJ2BNqW/GU+ThQTN41NFi9ebNm3urjqXzRTqZ5uClpqJnJtT8quU3WAth+9TiWdfsCKgFR4ipzwofYDzZs3t1k8FegWf+yrcj0FvtWnzt//+P0w2c/EL2RKXUP+xq6+CroSrZ3v7bffbsvUzFx18/ogKQtG6YbaEWsAp4M4wo+/g9UMRaJtRjtTHbB1pdGvh1a6uyht2T84I3z5wW/1G1MWphpUa3A3ZswY28co8K2TA50o6CCs9GUFLsmoC19bt261QJOyWLQNaJ9y8uRJ99hjj9mJoZpVa7m2LZ0Q+CU39KkLHyqX0UyeOg4pa0EZDZqRUTcFGBSwVBBKfQz1vzLpVOapLF4Fx3VC6V+xRnhQcFvZctq/KNikbG4FvdX/UuPad999145J999/vz3fz/rW5BwILzqOKBtX/QzV4F59MNVPbObMmXYBTedDCoCrnFNVA+pXpzFNx44dbbtC+ApO+FBZsMa0SvpQpqX2MZoRVmNeXawVXdzXxViNi4PHvIxl4iE1Ose1s2fPHq9s2bJe6tSpvYceeijCY+fOnfO6dOni1atXzzt58mSEx/777784XlPEB7Nnz/aSJEniFShQwFu1alVg+ZkzZ7znnnvOS548uffBBx/Ysu+//947e/ZsCNcW8cWKFSu8G264wfvwww/t/t9//+0tXbrUa968uVerVi2vWbNm3vDhwwPbC9tN+OrVq5d3yy23eOnSpfOKFSvmPfXUU3ackokTJ3rJkiXz+vbtyzYC7/777/eyZMniffHFF17Pnj29sWPHBh7r2rWrlzlzZm/06NE2lpFjx47ZWCbyeAaJn/YdqVKl8kaNGuUtWrTIjj+tWrXyrrvuOq9ly5a2j6lTp45XsGBBr3379va8hg0beoULF2ZfE4b8v/n58+e9P//808a9/fr1844fPx54zmeffWbbSvr06b2HH37YntO9e/cQrjXik+nTp3sPPPCA16FDh8CyQ4cO2XZUrlw579lnn7Vl//zzj9euXTvOqxMAglKxTDvY4P9lw4YN3p133unlyZPHPkTBRo4c6ZUuXdo7cuRInK8rQs8fzPv///XXX3aSqIGcAlTBj+kg/vzzz9uBecGCBYH3YEcbPvxtIfLX/kmiAuD79++PsPzUqVMR7rO9hK9hw4ZZkOHzzz/3fv75Z2/AgAHe7bffbsGHffv22XOmTp1q+5jx48eHenURAgpArVmzJnC/SZMmts1okP/JJ59EeG63bt0sMKVg1cGDB0OwtogP1q9f7910003ejBkzIizXNqGgpS6m6fikMYwuwmr/opNJnTz6OC4lfsFjWd8ff/xh/w8ZMsS2E/2vwEKwhQsXWoChZMmS3i+//BLHa4346OjRo3bRNXv27HZ+HUzbT//+/b1bb73Ve+KJJyI8xn4mfiMoFYuCTxKVqaCTwX///TeQ1VKzZk2vdu3a3qRJk2yZrhzVqFHDrhYFB7EQHpTx1Lp1a2/Tpk0Rrg7t3bvX+9///uelSZPGW7ZsmS3ztw9lTI0ZM4Yri2Fu8ODBFqAMDk5qWylRooT33XffBbYVwN9/KHulQYMG3sCBAyM89t5773kVKlTwRowYEVg2b9489jFhuI1s2bLFjjvKcNHFNF+bNm0skPDqq696p0+fjvA6nSzqsQkTJjCOCVOffvqpXVzVmNY/6fO3hcOHD3svvviibVcKhOu+AuF33XWXBUB9bDvhQVlRftWIthtlzm3dujVw0UT7EgWmIl+o137nxIkTIVlnxC/+vmLnzp3e008/7eXOnduOTcF0Dq6sOh3L2LckHASlYknwRv/yyy97d9xxhw3069ev723cuDFwNUmlNCrlK1WqlNe4cWO77weuImc+IHFH+XVlUSVXuvrTtm3bQLBSdPBVyZUGcn6QIfKOlZPG8PH222/bIN7Xu3dvr27durb96KDrD+4VdLjnnntCuKaIz3RF8fHHH79guU4SdIEkMvYx4Ucniiof1zFJF9N8Kp/JkCGDPR454P3CCy/YxRWEJ2U8KWPBF3msom1DZcEq8fMzqKpWrepVr17d+/jjjzlpDCOzZs2yc6OKFSvaNjFt2rQIjwcHpjROBlQ1ootn/rl0sF27dlk2VOXKla1FRTCVk0dVvYT4iy5fscRvuta7d29r+qnGsQ0aNLBmwpUqVbJZJjRDzfDhw12VKlWsmawahWomPk1p6s9wg/Cg5o0PPfSQzRIxefJkm51Gsy9q9ohXXnnFZo148803XcuWLW2Gmm+++eaCWSKCZ6pB4rVv3z7XqVMnm/nKbzit2RnV0FEzo6kx/osvvmhN8UuXLm1TKi9dujTUq4144tdff7Um5qKpkdesWeO2b99uzUJ9OiapAeipU6civJZ9TPjwtwc1Mh85cqRbsGCBTbuuWYv8Jtba/+iYpNmEz549G3jtoEGD3C233BKydUdoFS1a1BoLa5uRyGOVggULWvN7jXMlS5Ys7rPPPrOZhd9+++3A/gmJnyZP0H5Ex6ESJUoEJnY6c+aM/a8G52psrnMpnS9pu0L4UgN8nStpwo169erZNqGZ632aHOy5556zsa9mKH/jjTcCj2nGYO2LghujI54LdVQsoQuOviqVUBlQwX2jVJalTIaMGTNav6DgUj5lUX355ZchWW+Env72auD4ww8/2H1lzCkDRleJypcvb1eKVEv/4IMPWtknwpPKgJXdor4/RYsWtauMwVSWpSvRjz32mJXvaftRaR+gshn1AvIz6XTlOX/+/Hb8+fHHH60BqLYfldM88sgjoV5dxKPxjJoMqw9m5IwpHY/8SRUoEYZs27bNxrjqP6byLJ9fyqfHy5QpYw3QgzMwVWKzffv2EK014pr+7qoIUQ869RhTRYnOgw4cOHBB/0u1KMiUKRO96sKcyn017h00aJC3fPly7+6777asqBYtWlj1kV/mqd5k6ser8U3k3s1IOAhKXYXgcjt9MLRjTZs2rbd48eIIj6vxsBoQv/TSS4FlGuSplOK2227z5s6dG6KfAKGmnahuPs2G1ahRI6uFVrmWAgxKZ6a0M/xODoNPEFW+p/IIlTqod0eVKlUCjwVvG5s3b/aGDh3qXX/99RZ0QHiX1GTLls2C3+pTF5zurtn3NOuV/lcZhYKZfoCBNPfwE93fXGUTUQWm1Kxag38FNQFRGVbKlCmt+fC6desitCJQSbkC38HHKhoOh4/o9i/qq6qxjMa6wc3N/Qu1CloifPn7Cx2H1F5A59kavyjwrYBmzpw57QKbzrkV8NRFt9dee419SwJGbv4VUkDPL7fr0aOH27Vrl5VhlSlTxr333nuucuXKLmXKlPa866+/3qVJk8YdOXLEXqNlet7LL79s5VvFixcP9Y+DEClXrpybNGmSO3z4sKtdu7ZtK1OmTHEZMmSwbWr58uWucePGtt2cP3+eEs8wETnVuF27dm7hwoXuxx9/dK+//rpr1aqVu+2222z70Dahsgjtb1Se1axZMzdjxgy3efNmV7JkyZD9DAgd7Ts++eQTS2WvX79+YPl///1n6e7ajmbNmmWln9rXPPbYY1aqp8cp2QsvfmnD6tWr3caNG+1Y1KhRI5c7d27XsGFDe07Hjh0D/6tMYt68ebbtpEuXLsRrj/jiwQcfdCdOnHAdOnRwS5Ysse0kU6ZMbseOHVaCpXItHavU0kKlwrohfPYvamHy+eef23lQxYoVrQxYYxVtBzpOqXXFmDFjbPw7ffp0G9tkzpw51KuPEPLPd1QarvMfbUP+MUnbkc6dVRasZfp/9OjRrnv37va4v59BwsIZ7hUIrk/Vh0R9odTzRX2A7r33Xuvh4de1+vWsooCD/3rdKlSoYDWwefLkCeFPg1Bq27at1dKrx4JODtVnQf+LTgpUS+2fLBKQCg8TJ060fnNz5851mzZtsmU6IGt/oX5RNWrUcB988IHbs2ePq1q1qj2ugJS2EdH+RP1efvnll5D+HAgdDdj+/PNP6/Xibz+ifcm///5rx58WLVrYBZUnnnjClmsQR0AqPMcy6teh3oXvv/++9XNp3bq1XSzRsUkDfvU3VF/DwYMHu59++sleq+Am4NO+Q8HtVatW2Taj/Yw/Jl67dq19rWMUJ4rhRfsXXSC5++673ZYtW9z+/fvd008/7R555BH322+/WTBT/VSPHTtm/Xd1cX/q1KkEpBCgcYwSPZTEcejQIevPnDFjRhsHq7eqgpj/+9//bNzsYz+TMCVRulSoVyKh0kBOQQRlQSlCK2rY2LNnT/fdd9/Zcp006mudJPzwww8XDPppwBa+/L+9MuuGDBliB+Py5cuzTYQpDebVEFYHYDWA1WBt69at7uGHH7YDrgZpagzapUsX9+STT9p+pU2bNvZaZUX51BBdAz4FzMnCDE/Kdrn11lvtJFHHI/GzoJRxp+b5ukpNEAqaFEEXP1566SW7SKJ9ifYbynRRRubjjz/uUqRIYRfQdFKgZtY5c+YM9WojgSFzITwpo7JWrVp24V5ZdLJu3TqrAFCgQYEF0UU2XYRTtjcX6sNTVPsIv0JEGZcazyiDTsFLXUBRdtTlvAcSDoJSV0jBJ+1Uv/32W/uAfP3114HHdIVozpw5dlM6c65cuazkxr8azQcGkQ/aOoHUQds/gUR4uf32212pUqUsE+GLL76wFGSVdj711FPu+eeft0y6m266yQLdulI0YcIE248oe2HcuHE2sPP3KxrYpU6d2uXNmzfUPxbikILauvJ8/PhxOyaphEYDfQUoFdgUHX90xTpbtmx2hRHhyb/wof+HDh1q24nGKL///ru788477WLa0aNHbea9Xr16WeaUsjG1bVGyh0vhwlr48YMHOjdSENu/4LFz507L7vYzwP2LI8qe06yvOm4paxfhS+W9minPpyoBnRcpaKlxr8azGrvooolKQHfv3m3bmLCvSVwISl2mqDZ8nRxq+lKdGD7zzDOWkhq5xCq4DxD9OhAdlUf079/frloXK1Ys1KuDOKRp11955RVLbdfBV1lSX331lWVHDRgwwK4uagCnk0cFv2+44QbrCaRy4OD9EvuX8KUyPJU8aHCvK4rbt2+3fi5p06a1+8qwy58/vx2rFGxQGSjbSvjwxyEq61UZlajNgI41mnJby5WdoBI+9e9Q0FuBKmVMZc+e3XXu3NnKPDkBABAd9aTTsUg9MNXLUPsalZHr+KN+UbpAonGK9iG6iKaLcQqA62IcwpOOK0rc0PmzqgG0/YwfP96+Vqmnzq213Sg4pWNV9erVrR+zsniR+DAqvQzBgSU1FNaOVveVvaD+CzppnDlzpp1QKr1QO1z/BDE4SMVJAKKj7AUFHooUKRLqVUEcU2alDsqpUqWykz8dfFUyo54uOvAq+K2AlK42KqiQL1++CwJSwv4lPKnptJqWq5RcDWRVZqVBnO6r0b3KzD/66CMLduq+AuA0NQ8vGoco6K3BvDIrP/30U8ueU0sBlQvr8ZUrV1rZp/ZBohJPZfBq36TjkxCQAhCZxiIKbKudgNoQ6JxJmSw1a9a08YrGM8q4VB86LfNpf+L3UEX40lhXGbgqGdf2o2oBjWWUvfvOO+9YxVH79u2tvYVKQVWF1KRJkwjZVUgcGJHGICA1fPhw+8D88ccfls5ep04dV6hQIRvkK8qrK9V6rnbMDPYREwpEKI1ZB2lKPMODrgBpP6J+LurVonI9ZUApi0UBKvWUEu1PFLjSfsYf0JGxAJ9S2ZXlokGcglO6MKKJNpT1ouOXlvuzp/kISIUf7UM0s5X61K1YscKyoZQJ5TfBV9mNnqPHFaiaPXu29Y7SfoeSPQDR0VhEQSidB+nihyZDeOGFFywDSuXAyoZRkFsz7KkiQOXj2gdpvKOsGIQffww7duxY99xzz1km3T333GOZuppZ2h8ja5yix0TblCZR0Lk4x6RESuV7uLSePXt6WbNm9V577TWva9euXrly5bzmzZt7v/76qz2+d+9er2nTpl7hwoW9zz77LNSrCyAeq1evnle+fHnvzJkzdv++++7zkiRJ4t19993eyZMnvfPnz9tyPT5t2jQvderUXrdu3UK81oiPpkyZ4rVo0cL78ssvvXTp0nljxowJPPbxxx973bt39/bt2xdY5m9bCB/nzp2z/zV+0X6mYsWK3qFDhyI8R/dr1qzpFSpUyCtSpIiXOXNmb/369SFaYwAJbf+yadMmr1WrVt78+fO9O++80/YjX331lT22bds2O4/SfqV48eJehQoVvO+//z7Ea45Q8se/0rdvXy9p0qRe2bJlvf3790d43uuvv27bUrt27bzDhw8HxjCMZRIfekpdRiRX5RCK0GraSc2Opr4udevWtVIr3TRrTeHCha0Hg2bh69evH5kuAKKkHgsPPPCA7Te0H1m/fr2VYCm1XRktmkJbacu6mihKi1f5la4yarka4gM+NTdX2ru2EzWT9XstKOvl/vvvd7lz57ar0WTWhS8/41tZT+opph52yqRT+wH1GvPHOspm0Oydeo56wigTHACi2p+onYn+9/vUifoaqtxKmZa1a9e2fYoyd1V2pX3M3r17bdIEvS5jxowh/TkQGpogTL2hRFUCOs6onFxZdDqHVq9mVQiof6pv0KBB7pdffnHTpk0LTNLBmCbxISgViabJ1gxXGtz7vvzyS+u3oKbD6tOhQf+QIUPsQ6H0Qg3eVC9dpkyZwGsowQIQFQ3SVKp333332aBO+xcFFtSYWintClQ1aNDggsDU4sWLrXyPsitEprK9Rx991IKaOh7p2KTSCW1rmn5b2wyDuPDj/811kqim9z71L9RMWNpWVArhz9Sp5RUqVAjhGgNICBQg0PmPLtSrh6HfD/XgwYM2flHAW6Xj2s9odjXtZ/S1P2sawpNmY1R5nvpbqkx81KhRbvXq1Tb7tKiUb8aMGXbxVWOarFmzRjlrLGOZxImgVKTovxquaWD/5JNPumHDhtnyU6dO2U5VQSbVvOrqs2YI0ImiPkjqxaCdsjIf+LAAuNQVRs18pX2HAuBqOqxgk7/vUN869atT0GrEiBGBwJSPfkCITBdBlNH77LPP2v0cOXJYg2pl2OkqNhdJwo+/P1HQW/2jFADXOEUTJmj7ULBSJ4lqYq4xjzLAdbHt999/txn3GMcAiK6pufYdGqsouKDs7+7du1s/oKZNm1q2lALdujCi56qvlPYr6mkX3Ogc4ePnn3+2WRh1Pr18+XLrDaVtSQEpzQKrzG5NFuYHpjSe0aQbqhAIHgNzjp24cWYTRCeLyoLSiaIaEOsEUieFajqsm7IZdu3aZVkOoq/Lli1rafAa7AkfFgDR8SdNUINP7V90gNbsaBrY+VeEKlWq5L766ivbr6hpqNKVNduej4AUIlPASenvCmYeOXLEyiPU/Dx4JliEF/3tv/vuO7uIpotsyoJS0ElZ3zqBVIbD0qVLLfi9efNmd+DAAXu+AlYAcLGm5spw+d///mfnQApsHzt2zL344osW3NZY5tVXX7XAQ+XKld3ChQttP6OZ+BB+VJKnJvjaDlTSqfGIAlDajp5//nkr9dR9jYd1rq3jlMbKCk7peKQKJh/n2IkbmVL/v+AryTpZVP8o1bRqMKfAlJ+uqmCVdrLq+6I6ab1GmQ76oATP1AcAPmVT6qZsBfWO0gyemtlqzZo1dpDWfkXTtWfOnDlC3b1KhtXjhf0KrgTHpPC1Y8cOm047S5YsdsVZ1EtK4xWV6CnbW4FLXVzzZ3DUPgkAojuOKPPJ7yG1YcMGmyVY/YE0hlGmlPrvHjp0yPYzyojRRTYCCeFNJZ0KPr333nvuiy++sGy5v/76y7KnOnToYKWfn3/++QXbmtrotGzZkizvMEJQKop6Vw3O9Gv54IMPLghMqURPJRH6kKlB6KJFi2wHTUohgOj6/SjIvWzZMttXFCxY0A7E6h2lRp9qcq4rihrUKd09OCvKR3ABwOXauHGje+yxx6ypcJ8+fWxg71NgSlemdXFNGVMa7wDAxahET+c9yrDUmEb7mN69e1v5lcr1ihcvbtlRN998s12AU8BBPaUAUda/LoS8//77FoDSxVhtJwsWLLDeZCrhU89meeKJJ1y9evUsy1doPxA+CEoFmTlzptWvKsVQfReCA1OPP/64GzlypD1PWQ7KeNDOVyeKlEcAiIp6uShLQWnImklEwaVx48a57du3WzqzTgqVyaADsx+Y0mwkWgYAV0r7F5X+Kqtb5RPp0qULPKYmxMqiUkmNAuEM+AFER8GD9u3bW2a3xiia2En9oVS+J1qucye1IejZs2cgGMXFegRTBp3Gwn7GlAJT6iWl8a9m3NNFW2Xrqv/Ytm3bOK8OQwSlIlFttPq9aDB3++23BwJTbdu2tZ2yZsQKRgYDgKgoM+qBBx6wadj1fzBdAVLfKJXsKRNTB1/dV/aU6un9htUAcCnRnfzpyrQyMdWTQ0GqDBkyBB5T+wEFwpXxDQAXo550GqusX7/eMqT69etnF+RF4xc9rsCUekxp5rSqVauGepURQtGdG6t3oYKawYEpJXlo8h9NNKY+U8rm1TZFhlT4CdugVOQPTPCgTlcPlZKq7v9+YErlN0pRVVBKO1wAiIq/L1FmpU4IP/nkE7sCpP1NcD+G4Lp6f5pkXXHUoI4rRABisr9ZsmSJlUXoanSZMmUC45SuXbtafzoFwjXLXnBgCgAuZ/+yf/9+16BBA8ts0UQautimEmAFDvQcjVk0o6fKrurXr+/Gjx9vTasR3ufXOvYoeKllCkD5pXy68KpSPj8wFRkVSOEpbINSvrffftua9BUtWjRCYEo7X0X+Z8yYEQhMKZNBJ5J8UABcinq6aHKEFStWRNi3+AdbZVJptjS/vj6q5wDApSjwrbIaleoVKFDAel9qNkY1itUJZJcuXWz69lq1all5Tfr06UO9ygASEF1Q08yuKq1Shrf676os2A9M+RktynjRPuemm24K9SojBILHsWp6r0ojbQ979uyxY5SOTZrh3u8xpYQPtc5RIBMI67ozTT+p3gpKYd+yZYt9kPwYnRr5aSYsXW1Ujyk9duedd9qJop+yCgDR0f5DzUG1v/Bn5xQ/2KSG5mfOnLGbBJffEJACcDm0j1E5xKBBg6wkQj07NIFC9uzZA1mZyvDWhTcFyP39DQBExz8XUvaTgt7qQafAk2bTU7Ahb968VhKsYLeWqzedAg5qWE1AKnz541htD+qpqmwoNcVXM3OVjCtb98SJEzY+VmP8u+66yw0dOjTUq414IqyCUpGTwpRaqkGaPhwKTG3evDnCiaGmN926dWugwbmPE0YA0fGDT40bN3b//POPDdxE6cw6IfT3QzowqyEoPV0AXM3FNZXkaT+jSVgKFy7sHnroITd8+HDb56gVgShrSletmUQBwKXoXEgzjSuDZezYsXYBX5ndo0aNsnGLsi+VlXnPPffYWEeBKvXkBZRN9/3339ukPlWqVHGffvqpGzZsmE36o7Y4+v/YsWN2YVZ9pDSLPSDJwrHGVX1cFNnXB0IDNPV90c5WPRd0RUA7WqUb6mrjhg0bbAp3ALic/Yv/v64YqsGwBnban+gqkd87SsEpNQrVPkYnkQBwJZSJqeaxGvhrBiOV8OnEUTR+URaVTgjUZ0rZUwBwKWpo3qFDB8tiadWqlWVk6txIM/GJZijXjMIKUP3222/WqkDZmICOMwpQqt2NEj+UHaVMXm1PGgMrQ+rw4cOWReWXkjNpGMIqKOVv7M8//7ybO3eu7WAViFJJXrt27QIzX91xxx120+PKZNBOWK/lAwMgKsH7BvWH2r59u02/rl50CkQpk0FpzGpE3KhRI5tpRA3N9+3bZwM/9i8AYtKvQ+UQamieK1cuV7x4cVetWjX3yCOP2HhGV6d9uiqt/Y+m2QaAyKIbe2zbts0urCkgtWnTJsuY0izk/szAe/futX2PboxfwldUf/u0adPaBVlVI3355ZdW8tmyZUt7TJVJyqzT+bV/kVbYfhAWQangD4xODJXCrv4KitKqVnrAgAH2tRquKc1dKalHjx51JUqUsCZ+yqhihwsgOv6+QfsQlceUKlXKyvZUU68Mhbfeesvq5qdMmWITJ6gXQ7ly5axZqN+jjpJgAJeigNTs2bPd//73P5cjRw5rNqxeL5rxSieOajis2YxSp05tAXKNd5YuXUqGFIAL+Oc2u3btsotmyoLSvkRjFFWUKItF+xQFuxWUGjNmjL3us88+cz/99JOVYekCXHDbE4SP4HNjjW3Vm1mzMzZp0sTGuHpcs0trmbYTXSBZvny5lZdrNvvI7wGEzex7CjjppFAp7MqMEu10tUyDuhEjRlhfqcg4YQRwKQpG6QqiZhFRDb3KZ7p37+4mT55sV4x8mnFEV4p8wbPWAEB0NHjX7Ff33Xefe/TRR20mPc1c1L9/f8vI1ImhTix1wlioUCErDVZAvHTp0qFedQDxjB8MUNmdAgQlS5a0zMshQ4bY4+qxq2xvlQarX532MT4Fo3bs2GHnT+pnh/Dmj33Lli1rWVLTpk2zMXHTpk3d/Pnzre/Yrbfean2kNN5VhQDn1YhKWIQnlRGlnasypZTB4LvxxhvtimOePHncDz/8YMsix+j44AC4FJXT1K5d2wJSH3/8sfVx0SBOAanjx4/bwE+CA1La1xCQAnAx/phEfeiUAaX2Ag8++KAFnl588UXr+aKTRD2uSVnU32Xx4sWWKUVACkBU+xQ/IFW9enXXoEEDu5DmB6TUn07nRBrHKGvKL/9VawK1QNEsn5ppj4BU+PIn9NF4V0EoBaXUk/nhhx8OXHAVZd6pb7Myp3Tc8gNS/uNAsLCIuJQvX97STrt27eoWLlxoUVu/ubACUrlz57aZAoQ0VAAXE1W6se5rGmTtX1Q7r5lq2rdvb4M/ZS6o/4L606VJkybwGvY1AC5F+wmdJGoMo3I97X90BVoTtYjGNXqOyof379/vnnvuOU4WAURL+wtlbT/11FOWJTVw4MDAYwpMKRilcj2V7amPlJYp4J01a1YLfqsHr/pNIfwo80nN7f3jj0o/1Y9ZmVCzZs1yrVu3ttkamzdvbq1wdFP/ZmX2+uNmKpAQNplSfvQ28tf6oLzyyis2G40+MMpsEKUTbt261a4GAMCl+AfW4GlsFXDSbHqacUQlMwpIibKkVMKnoFRwQAoALsfatWutXE/7GJ0MqAGxekVpMhafemGqP6YCV2fPng3p+gKI/zTRilqYqOm0f66kc6PevXtbAEr7ke+++87dcsst1j9KM6ZpbPP1119bmRbCjyqNNMOrsp5USi7qQ6YApwJSbdq0sczdxx9/3B5T/0P1TtV5dvCFXAJSCIueUsEZDNq5rlq1yq4IaJpSf8YI7VQ1eFMZjT5YasCmwd3KlSttJgB/dhsAiI4Ga8qI0vTrfq8FZSpoEgWlM9988822P9LJ4sGDB21fxIEYQEwoADV16lQr2+vZs6ctU+BJA33NtvfEE0+4fPnyBZ6vSVv8K9gAEB2V4GlmPQWf/HMeZb2oRE8lfQpEKQtTwQcFHPLnzx/qVUY88Ouvv9p2owCVmpYrqUNBKJWNq6RTQSv/gqzaVxQsWDDQ8xAIq0wpPyCl9HVF+9XtX1cDNEWydrKihn2aFUtp8Lt377ZSPtW4KiAVvHMGgOgodV396BTM1sBNlAKvg7XSltXDTo+fPn3ankMNPYCY0NVlDeo1C3BwL8wnn3zSAlTvvvuuGz9+vJ1E+jJlyhSitQWQkCjIpHGJ+gCJLsirlYnOlXRBTY3PVSas86pUqVKFenURYn42nTLn1D9KJeKadEP3NUmYLoZodj31KVuxYoX1j1Im3vDhw+28OhHlv+AaSpYYm5prRpoPP/zQ1axZ004EFc1VXbTqXhcsWGBf6wOik0hFeffs2WON/JInTx7q1QcQz0SVPalMS2VBacCmfi/KxFR6+9tvv22lwuq7oKC40tz1HGroAcSEBv3an+jEULPqaWrtEiVK2GMdOnSwSRIUENcFNTUf1v6Fi2oALjcopRk6NYOe+u4GZ1z6F/g3bdpkz9OMaghPhw4dclmyZLFtQuNaHW+0rWgMrP5Sd911lzUyV0BKVQKafKNSpUouffr0Nuu9f0GWSX0QdplSoulLVePqN+HTB0EzYilaqylMVQ8tjz32mDXzUwBLKYd6DAAi80/0VEaj0t/grIROnTq5Ro0auTlz5tj+RLS/0QxZGujpQK4rTASkAMSUgtoqnTlx4oR78803A7N4ikr31I5Asx2xfwEQE8qKUhamAgqqLFFZVnCWptoRqHdd3759LcCA8PPtt9+6Bx54wC1dutTuKyAlfhaUJvZRCxzNsKfsXbW10AWUGTNm2HalRA9dkCUghbAISgWnA/pfK5VQUf3gJsQasGlwp94uKtkLHtRpKuVvvvmG9FQAEQSX2/3xxx92ANY06yNGjIgQmHrmmWdsgKcyYb/BebDIM/UBwOUqVaqUnRyq4bl61gWfPCrrW/3rACCmdEFNTc0/+OAD16RJE9uf6LxIM/KpPFjnUcWLFw/1aiJEsmXLZufWmn1RVUiiIJUmCvviiy9c7dq1bdtRm4oaNWrYxROVf2riMC7I4kok2LMlbexRpaorpVAp7vqgLF68OLBcgSp9UPzgk3/CqfT3ZcuW2YcPAEQHV//qjvrQKeCkXnVKS9ZVoGHDhgWeqybEyooqUqSIS5kyZYRZPwHgaumi2jvvvON+/PFHazugprIAcDU0xtGFNGW4qLpEgQdlY+ocSlkyzLIX3goXLmx9CzWmVcacAk6///67XZzNkyePPUcTiel8W2V+SvIIxgVZhMXse8E9XlSWt2HDBptyXVF+NV5TWqGaDSsQpZNInTDqpFKZUtrp+ieb/vsw4x4An3osaCIE1cZv2bLFNWjQwHq7qHm5Mi0HDRrkvv/+e5tKWb2kdJVI+546derYjHzalwTPBAoAsWHNmjW2z9FJgPpgAkBsoO8PoqNx8FNPPWXHHwWpVL4nweNczWKvigG2IYRVUCr4Q6CTRk2PrLRTRWnVL0pf66RRda5KS507d64189MATjMGqMaVnS+AqCj4pPR11dDrAKw0Ze0rRo0aZcEm3RT0fu2116xm3m9IrOlvlcWg5xLkBnCtqKEs7QYAxKbgcQtjGES2bds2m2BD59+aWKNatWq2PPIFWM6vEVZBKZ8yo15++WWL2CqlUNS0fPDgwXZfDUDVYE0fEDU+V+8X7WSZBQtAVNRDQRlPs2fPdnfffbdlJKhM77bbbrNUdu0//APu33//bUErzT6ifYs/+xUHZAAAACS2jClN7uMnhVStWjXUq4REJkEGpdTTRTPOqKZVX1euXDnw2HvvvefatWvnVq5c6UqXLh3hdUT/AURl8uTJrk2bNlaCt2DBAlumcl/1cVHAaezYse7xxx+3fYhuUZXmEZACAABAYg1MqRfzvn373IQJE2wiDiC2JMimJxUrVrSeUer7sn//flt29uxZ+/+RRx6xUr3ly5df8DoCUgAiU428MqR0U5PPjh072vKsWbNaKZ+uCOl/ZVL5JXwSOZ5PQAoAAACJkWZ7ffXVV63HqhriA7Ep3texRdUwuECBAlamd+zYMctu+Oqrr1yZMmUC2Q06WUyfPn2I1hhAQqEp1rt162bT29avX98mRFAQSoEn9aRTaV737t1tn9K6dWtbrsC3EOQGAABAuNCMe/4M1Ezqg7AJSgWXyWi2mV27drlcuXK5pk2bWumeTiCV3VCrVi2rc82ePbudXCog1axZs1CvPoB4TlMeT5s2zQJSov2Ggk0vvPCC3VdgShMlPPPMM7YvevTRRy2D6q677grxmgMAAAChQUAKYdFTKrj/k04QR4wY4cqXL++WLVtmJ459+/Z1hQsXdnv27LFym48//tgyGO644w7XokULm52GpuYAYrq/UQamJk3Qfke96xSYksOHD7uPPvrItWrViv0KAAAAAMSCeHtm5Z8gbt682Wa50hTtFSpUcOvXr7eshjNnzriBAwdaGqFKcPR8zYSlpsQKSJ0+fdqlTJky1D8GgAQguBQvQ4YMgUxLlfLpSpD2Mddff7177LHHbDkBbwAAAABIhJlSwRkL6hv1zTff2EnilClTXNq0aW352rVr3T333GON1hSYKlKkiNu9e7fNurdhwwYLTtGADcDVUMaUZvds3769Gz58uOvSpUuoVwkAAAAAEpV4F5TyKRPhu+++s35R2bJlc0uWLLFyPT9otW7dOnfffffZskmTJrl8+fK5v/76yzIcNFWlZtFKnjx5qH8MAAnYkSNHbN9z7733MrseAAAAAMSyeNmhbOzYsda3RT2kVq9ebTPqDR061O3du9cCUgpM6bFZs2ZZ9lTu3LntdTfeeKNlNixatIiAFICrptn3GjZsaAEpBcoBAAAAAIk8KCXLly93PXv2tJ5RixcvtvI9NTcPDkxVqVLFzZkzJ8IJo2bn08x8ABCb6CEFAAAAALEr5GdZ58+fv2BKySeeeMKlSZPGDRo0yHXv3t36uai3lEr59NzevXtb8CkYJ4wAAAAAAAAJR8gzpfyAlPpH7dq1K7D80UcftZn0vv76a2swXKlSJQtMjRs3zr333nshXGMAAAAAAABcrXiRXrRz505Xt25d16NHD5vpKmfOnLZcfaVUlqfMKWVCDRkyxGbXK1asWKhXGQAAAAAAAAk5U0rUA2revHnWN2r8+PFu9+7dgccUmCpQoIB799133dtvv+1KlSplASqaDgMAAAAAACRc8SJTSm6//XYLPD388MN2/7HHHrO+UQcOHHD169d3FSpUcC1atAg8nx5SAAAAAAAACVcST9PYxSPqLdWyZUtXrVo1C0R9+eWX1gx9/vz59vi5c+dstj0AAAAAAAAkXPEuKCXr1693L7zwgvWayp8/v/vkk09c8uTJnVY1SZIkoV49AAAAAAAAJMaglJw+fdqdPHnSZcqUyQJR6iFFyR4AAAAAAEDiEG+DUsFUvpc0abzoyQ4AAAAAAIBwCUoBAAAAAAAgcSH9CAAAAAAAAHGOoBQAAAAAAADiHEEpAAAAAAAAxDmCUgAAAAAAAIhzBKUAAAAAAAAQ5whKAQAAAAAAIM4RlAIAALiGFi9e7JIkSeKOHDkSJ99v8uTJLlOmTBd9Tr9+/VyZMmUC91u1auUaNWoUB2sHAADwfwhKAQAAXMSBAwfck08+6fLmzetSpkzpcuTI4erVq+eWLVvmEos33njDglm+GjVquC5duoR0nQAAQOKXLNQrAAAAEJ81adLEnTlzxk2ZMsUVLFjQ7du3zy1atMgdOnTomn3Pc+fOWXZV0qRxc/0wY8aMcfJ9AAAAgpEpBQAAEA2V3H377bduyJAhrmbNmi5fvnyuYsWKrlevXu6+++5zf/zxhwWPNmzYEOE1WqayvWDKrCpVqpRLlSqVq1y5svv5558vKLn77LPPXLFixSwja8eOHe706dPumWeecTfeeKNLmzatq1Sp0gXvq9cqiytNmjTu/vvvjzJY9sorr7js2bO79OnTu7Zt27pTp05FeDy4fE9fL1myxLKn9HPopp8TAAAgthGUAgAAiEa6dOnsNnv2bAsQXY1nn33WDRs2zK1Zs8bdcMMNrkGDBu7s2bOBx0+ePGnBr3feecf98ssvLlu2bO7pp592K1ascNOnT3c//vije/DBB91dd93ltmzZYq9ZtWqVBZn0PAXGFDgbNGhQhO/74YcfWg+pl19+2a1du9blzJnTjR49Otr1VDCqSpUqrl27dm7Pnj12y5Mnz1X97AAAAFEhKAUAABCNZMmSWSaSSveUyVS1alX3/PPPW4Aopvr27evuvPNOV7JkSXs/lQF+8skngccVoFKw6LbbbnOFCxd2Bw8edJMmTXIzZ8501atXdzfddJNlTVWrVs2W+wEkBal69OjhbrnlFtepUyfrdxXs9ddft8CVbnpfBa2UjXWxUr4UKVJY5pX6Z+l23XXXxfjnBQAAuBSCUgAAAJfoKbV7924rrVMASOVz5cqVi9AY/HIo+8iXOXNmCxBt3LgxsEyBIJX3+X766SfrLaVgk5+xpZtK67Zt22bP0etV0hfd97nc5wAAAIQCjc4BAAAuQX2glOWkW+/evd1jjz1mmU/qNyWe5wWeG1ySFxOpU6e2/k2+48ePW4bSunXrLshUUnAKAAAgoSNTCgAAIIZU/nbixAnrDSXqu+QLbnoebOXKlYGvDx8+7DZv3uyKFi0a7fcoW7asZUrt37/fFSpUKMJNJXWi16uvVHTf53KfE5mytvS9AQAAriUypQAAAKKhmezUXLxNmzZWWqfZ69QsfOjQoa5hw4aW3aSZ9DS7XYECBSyA9OKLL0b5XgMGDHBZsmSxWfBeeOEFlzVr1sCMd1FR2V6LFi3co48+ag3SFaQ6cOCAW7Roka3LPffcYz2k1Ofqtddes/WZP3++mzdvXoT36dy5s82oV6FCBXvu+++/b43UCxYsGO33zp8/vwWyNOuesrJUbpg0KdcyAQBA7GJ0AQAAEA0FZNSPacSIEe722293JUqUsPI9zUz31ltv2XMmTpzo/vvvP1e+fHnXpUuXC2a/8ylwpQCRnrd37143Z84cy0i6GDU0V1Cqe/fu1oNKQSzN3pc3b157XAGx8ePHW8Pz0qVLuwULFlwQFGvatKmts5qh63v/+eef7sknn7zo91VDdZUMKiNM2WA7duyI4W8OAADg0pJ4wU0QAAAAAAAAgDhAphQAAAAAAADiHEEpAAAAAAAAxDmCUgAAAAAAAIhzBKUAAAAAAAAQ5whKAQAAAAAAIM4RlAIAAAAAAECcIygFAAAAAACAOEdQCgAAAAAAAHGOoBQAAAAAAADiHEEpAAAAAAAAxDmCUgAAAAAAAIhzBKUAAAAAAADg4tr/B7AFq7dl6fqtAAAAAElFTkSuQmCC",
      "text/plain": [
       "<Figure size 1200x400 with 1 Axes>"
      ]
     },
     "metadata": {},
     "output_type": "display_data"
    },
    {
     "name": "stdout",
     "output_type": "stream",
     "text": [
      "AI-labeled dataset:\n"
     ]
    },
    {
     "data": {
      "image/png": "iVBORw0KGgoAAAANSUhEUgAABKUAAAGGCAYAAACqvTJ0AAAAOnRFWHRTb2Z0d2FyZQBNYXRwbG90bGliIHZlcnNpb24zLjEwLjYsIGh0dHBzOi8vbWF0cGxvdGxpYi5vcmcvq6yFwwAAAAlwSFlzAAAPYQAAD2EBqD+naQAAjBxJREFUeJzt3QmcjfX///832feQLYQW+y5LKFskWaIi+mRLkspWokKkRKFIlGQpooRKZQlRskuLZEuprJUlZInrf3u+/t/r/M6MGWY0M2fmnMf9djvMuc45M9eZuc51va/X9Xq93qk8z/McAAAAAAAAkIRSJ+UPAwAAAAAAAISgFAAAAAAAAJIcQSkAAAAAAAAkOYJSAAAAAAAASHIEpQAAAAAAAJDkCEoBAAAAAAAgyRGUAgAAAAAAQJIjKAUAAAAAAIAkR1AKAAAAAAAASY6gFAAAKUSHDh1ckSJFQr0aKUadOnXslhhSpUrlnn76aZfYPv/8c/tZ+t+n91SmTBmXFH7++Wf7+VOmTHFJLSnfZ2L8zl588cWQrof2FdpnXIz+tlpfrXdSfHYAAAhGUAoAgEvw6quv2olctWrVXEpZ34QOLCSXk++EOHnX+9AtderULkeOHK5s2bLu/vvvd2vWrEmwnzNjxgz30ksvueQoOa9bYjt27JgbNGiQBcAyZ87scuXK5SpUqOB69Ojh9uzZE+rVSxb0e1AQdtOmTaFeFQBAmEkT6hUAACAlmj59ugUz1q5d63bs2OGuueaaRP+ZEydOdOfOnbvkoFTu3LnjlDkRiRSE6NOnj339999/uy1btrj33nvPfue9evVyo0aNivL8f/75x6VJkybegZ/vv//e9ezZM86vufHGG+1npUuXziWm2Nbtqquusp+fNm1aF47OnDljv+Mff/zRtW/f3j388MMWpNq8ebP9Tm6//XZXoEABF2kWLVp0XlBq8ODBts/TZwUAgIRCUAoAgHjatWuX++qrr9ycOXNc165dLUClTIvEFq6BgeTgyiuvdPfcc0+UZcOHD3dt27Z1o0ePdtdee63r1q1b4LEMGTIk6vqcPHnSAlHK3Ersn3Uhyh4L5c9PbPPmzXNff/21fYb1t47+Nzh9+nSSr9Px48ctYyuUEjsICgCAj/I9AADiSSewl19+uWvSpIm744477P6FSttef/11d/XVV7v06dO766+/3q1bty7wvAMHDrgrrrjC+rd4nhdYruwrnZi2bt36gj2llDmlsqvSpUtb8CBv3rwWKDt06FDgOXqNMj+WL18eKFPTz/vpp5/sawVdolPQTY+98847//n3derUKQvaKZtMv4NChQq5vn372nKfSqfq1q173mv1/hQw0u85Pu85IWTMmNG99dZbLmfOnO7ZZ5+N8veJ3lNK2VXKMtLvWu8xT5487uabb3YbN260x/X7/vjjj90vv/wS+Bv4f0u/b9TMmTPdU089Ze83U6ZM7ujRozH2lPJt2LDB3XDDDbaeRYsWdRMmTLhor6Dgn+d/zwutW2w9pZYuXepq165t26jKHZs3b27ZZcH0+9FrtS1r29XzsmfP7jp27OhOnDgR57/Dhd6nspq0Diq1i+63335zl112mRs2bFis33vnzp32f82aNc97TNtWtmzZLtpn6UK93vTZUraZ1v2mm26ybLTor82SJYutx6233uqyZs3q2rVrF6/tXNvl0KFDXcGCBW270edIn/eYaHm9evVsffR8vS6m7Mvg96rtRPst0d/O30ZC0WcMABB+yJQCACCeFIRq2bKlZRPcfffdbvz48RZo8k/cgqkESAELnUzqRG7EiBH2WgWElPmk4IVef+edd7qxY8e6Rx55xE4SdbKqE1SV3V2Ivq9ODnWyqNcqi+uVV16x7I+VK1faz9CJrcqSdPL75JNP2ut0glusWDE7Gdf7UYla9Peon69gw3+h99KsWTP35ZdfWo+mkiVLuu+++85O1rdt22aZKqLgm4IY+/btc/ny5Qu8Xq9T6VCbNm3i9Z4Tin5nKuGaNGmS++GHHyxAEJMHHnjAzZ492z300EOuVKlS7s8//7R1V6CmUqVK9ns/cuSIBUr8IKC+d7BnnnnGtqlHH33UAnYXylZRYEJBjLvuusu2wXfffdcyufSaTp06xes9xmXdgn322WeucePGtv3ob6byPm272pYUhIseoNE6Kpik4JAef+ONN2y7VybaxVzsffp/n1mzZlmJpYJQPgVUFbDxgzwxUcBIpk2bZgFBfUYTir6nPvvdu3e3rKuXX37ZAkLa/vX58/3777+uUaNGrlatWhbEVmApPtv5wIEDLbik35Nu+h03bNjwvCwvfbYUsNLP69evnwXzFDBXgOpC9JkdMmSI/Rx9hhWMFAUKAQD4zzwAABBn69evV7qMt3jxYrt/7tw5r2DBgl6PHj2iPG/Xrl32vFy5cnl//fVXYPkHH3xgyz/66KMoz7/77ru9TJkyedu2bfNeeOEFe868efOiPKd9+/beVVddFbj/xRdf2POmT58e5XkLFiw4b3np0qW9m2666bz389prr9lzt2zZElh2+vRpL3fu3PbzLsR/j1rf2Lz11lte6tSpbV2DTZgwwV67cuVKu79161a7P3bs2CjPe/DBB70sWbJ4J06ciPd71vuN6T1Hp99pkyZNYn189OjR9r31t/Pp/qBBgwL3s2fP7nXv3v2CP0c/I/jv51u2bJl9v2LFigXeZ/TH9H/w+9KykSNHBpadOnXKq1ChgpcnTx77+8nkyZPtefo7Xex7xrZu/t9Y38vn/5w///wzsOybb76xv/O9994bWKbfj17bqVOnKN/z9ttvt8/FxcT1fS5cuNCe9+mnn0Z5fbly5S7699fvu3jx4vZ6vf8OHTp4kyZN8vbv3x/j+sT0/aJ/Lv3fWcaMGb3ffvstsHzNmjW2vFevXlFeq2X9+vWL8j3jup0fOHDAS5cunf39tC/yPfHEE/a84M9wz549bZnWw6fXa9uNvp1Ef6/r1q07bzsAACAhUL4HAEA8KINIWQ5+qZkyK5Tlo9Krs2fPnvd8PaZSP5+fZaBMqWDKgFBpk8rUBgwY4P73v/9dNEtJjbj1GpWJ/fHHH4Fb5cqVLYNk2bJlF30/ykBRaVBwCeLChQvt+0TvsXQptI7KtChRokSUdVTGiPjreN1111kDZWW8+PT7VPZR06ZNA9kcCfGe48vPGlLWS2xUmqaZ+v7LbG1qtH2xrBWfmqwrk8anzCHdVzmoyt0Sy969e20GNmXyqazRV65cOfubfPLJJzFmkQXTZ0CZZCpPTIj32aBBA2tGHrwNq0zu22+/veg2rN+3/m6PPfaY3VdmUufOnV3+/PktuzC4xDS+WrRoYaWYvqpVq9psnTH9joL7lcVnO1fWmjKitK7BWV4xNdPXz61evbqth0+lwxfKJAMAILERlAIAII4UJFHwSQEpldKoV45uOtHcv3+/W7JkyXmvKVy4cJT7foAqel8YneCPGTPGTqR1MqqvL2b79u1WdqVSKJ1cBt/Ua0cn7hejYIqCPioz9OnkXifTfuDov9A6qo9N9PVTEEqC11EBPJUl/f7774FeNno8uK9WQrzn+NL3FZUzxkZlmQqEqF+WTvpV1hY98HgxKnGLKwVhojfD9n+n0XtIJST1nZLixYuf95iCjwqcqFH3pXwGLvV9qhm8AisqBfV7VWkbVrBVZbEXo8+b/n76frqpVFPvT4FilVReKjXHj07rHv3vo8Cb+jsFi+t27v89ov8sPS84GO4/N6Z1iulvCQBAUqGnFAAAcaTmzsoUUWBKt+h0IqxeLsGCe9wEC26aHZyh5J+sq7+PAkYX69ekk9aYGq37J6Zxce+991pmhpqbly1b1n344YfuwQcftJP9/0rrqO+pfj8xURDHp+BT//79bV2U6aH+QQoY3HLLLQn+nuPDb06tRu0XyjhTBtDcuXPdokWL3AsvvGA9kzRDo/ovxUVcs6TiKrb+SDFl9CWm+HwGLpW2Yf3OFZhS7ykFWW+77TbbfuJDPabUq0p9qtQzS9uZ+jX5v8+Y1vm//j7VGD/6Zy0U2zkAAKFAUAoAgDjSCaJOFMeNG3feYwo+KCChmcEuJbiwYMECawCtWen0c1TKpbIiZVHERjP6qXxHDaYv9jMv1MBZQR+d5OrnKutL2SYqH0wIWsdvvvnG1a9f/6JNpJUppCwjlfCpYbh+pyqB0kn7pbznhKCsFP1dFTxTJtCFqORLwTzdlMmiBueatc8PSiVkE22VCSojKTiLSI3jxW807mfKHD58OMpr/eyaYHFdN78x+NatW8977Mcff3S5c+c+L7Mpsd+nP3tjxYoVbRtW1tHu3but+fql0u9O21rwbHlaFlP2W0y/Tz/bKTqte2wz9QWL63bu/z30sxRE8x08ePC8TDQ9N6Z1iulvGV1CbrsAAASjfA8AgDjQDGMKkij7Qn2fot8URFHPIWUZxZeCBvfdd58FZJ577jkLTmkGLX19IcrOUZZGTCVGmmErOBihk/rowQmfAl/+zGbqqaPMJvUISghaR5XjTZw4McbfafRSL2VLrV692r355ptWChZcuhff9/xfaf0UnPvrr79shroLZR6p1CqYgpcqPQvuSaS/QfTnXSq919deey1wX32FdF/BRfUd8gMbsmLFiijrqhnXoovruinwpt5fU6dOjfK7VvBGGWKa/S0hxeV9+vS30jpotslcuXLFKUNNAVNtZzEFmjTbYnBpm36fCrwp4BP8epWcxkRZW34pqqxdu9YCzXFZr7hu5+qnpVn4FIALzuLS7yA6/W302dJ6+PReYsvGCuYHBRPy8wUAgJApBQBAHCjYpKBTs2bNYnxcDYT9bKPogZSL6dGjhzV+VmaESp2UuaQglcqG1Oy8fPnyMb7upptusqbPw4YNs+bTKh3UCaqyIVQCpynoFTATncCPHz/evqfK0BQ0Ce4ZpfIn9bFSA2WVncWHemlpyvvolOWkQIGCXWp2re+tzA+dbOvkXstVslilSpUoJ+OPPvqo3dRnSyfdl/qe40PBg7fffjuQHaWAhL7fvn37XJ8+faI0245O24Wyc/Rz9bdSI2r9LdetW+dGjhwZeJ7+BsoC6927t7v++uvteerndSkU8NLfSf2J1KdI31e/DwWc9PuQ0qVL23apkkgF1vT7VNmpghrRxWfdVCanwEqNGjWsKbiCdwqKqFROvbQSUlzep69t27aWaajMNjUOj/54TBYvXuwGDRpkn2v9rvS+lQ2loKgCisHvR2V9KkNt1KiRvW9lwykzUr/nmJq263NWq1YtWxd9Lz9YpnW8mLhu59rn6LOi5ylgrsDT119/7T799FPLWgumn/vWW2/Z/kX7HAWa9HtUBpV62V2IAnIqJ9b7VW81vVZZlfHpgwYAQIwSZA4/AADCXNOmTb0MGTJ4x48fj/U5mk4+bdq03h9//BGYFv6FF14473laPmjQIPv6gw8+OG/aezl69KhNM1++fHnv9OnTMU4973v99de9ypUr2xT0WbNm9cqWLev17dvX27NnT+A5+/bts2nj9bh+XkxT25cuXdpLnTp1lGnsL8R/j7Hd3nrrLXue1n/48OH2/dOnT+9dfvnltr6DBw/2jhw5ct73rVmzpr3+vvvui/Vnx+U9R5/WPjb6nfrrnCpVKi9btmy2rl26dPHWrFkT42uC/4anTp3yHnvsMftbaV0yZ85sX7/66qtRXnPs2DGvbdu2Xo4cOez1/t9y2bJldv+999477+f4j+n/4Pel9Vu/fr1Xo0YN2y71vV555ZXzXr9z506vQYMG9nvPmzev98QTT3iLFy8+73vGtm7+33jy5MlRvu9nn31mfyf9/vX70ufjhx9+iPIc/X702oMHD0ZZru+l5freFxKf9+m79dZb7Xt/9dVXXlz89NNP3sCBA73q1at7efLk8dKkSeNdccUV9llZunTpec9/++23vWLFinnp0qXzKlSo4C1cuPC8z2XwZ1+f60KFCtnvv3bt2t4333wT5fvptdpe/st2fvbsWfss5c+f355Xp04d7/vvv7d10vcP9u2339rvVb/LK6+80nvmmWe8SZMmnff3iOmzo31VqVKl7HcU0zYBAMClSKV/Yg5XAQCASKKePMqmiWkWQSAlUIPy7777zmbFBAAAyR89pQAAgFu/fr2VCamMD0iJNDPmxx9/nGBN+gEAQOIjUwoAgAimBtUbNmyw3kdq+Kx+OhkyZAj1agFxtmvXLms2rgkC1Mdr586dLl++fKFeLQAAEAdkSgEAEMFmz57tOnbs6M6cOePeeecdAlJIcZYvX27ZUQpOaVZAAlIAAKQcZEoBAAAAAAAgyZEpBQAAAAAAgCRHUAoAAAAAAABJLk3S/8jk59y5c27Pnj0ua9asLlWqVKFeHQAAAAAAgBRLnaL+/vtvV6BAAZc6dez5UASlnLOAVKFChUK9GgAAAAAAAGHj119/dQULFoz1cYJSzlmGlP/LypYtW6hXBwAAAAAAIMU6evSoJf/48ZbYEJTSFIT/V7KngBRBKQAAAAAAgP/uYi2SaHQOAAAAAACAJEdQCgAAAAAAAEmOoBQAAAAAAACSHD2lAAAAAABAsnX27Fl35syZUK8GgqRNm9Zddtll7r8iKAUAAAAAAJIdz/Pcvn373OHDh0O9KohBjhw5XL58+S7azPxCCEoBAAAAAIBkxw9I5cmTx2XKlOk/BT+QsMHCEydOuAMHDtj9/PnzX/L3IigFAAAAAACSXcmeH5DKlStXqFcH0WTMmNH+V2BKf6NLLeWj0TkAAAAAAEhW/B5SypBC8uT/bf5Lvy8ypf6j2l2fceHqi9cGhHoVAAAAAAARjJK98P7bkCkFAAAAAACAJEdQCgAAAAAAIAaff/65ZQRF6gyAqVKlcvPmzQvPoNSKFStc06ZNXYECBS76Rh944AF7zksvvRRl+V9//eXatWvnsmXLZtMRdu7c2R07diwJ1h4AAAAAAITSqlWrrMl2kyZNEuX733DDDW7v3r0ue/bscX5NkSJFzotdXIoOHTq4Fi1auHAW0qDU8ePHXfny5d24ceMu+Ly5c+e61atXW/AqOgWkNm/e7BYvXuzmz59vga77778/EdcaAAAAAAAkB5MmTXIPP/ywxQL27NmT4N8/Xbp0Ll++fPS2CsegVOPGjd3QoUPd7bffHutzfv/9d9vApk+f7tKmTRvlsS1btrgFCxa4N954w1WrVs3VqlXLjR071s2cOTNRNkYAAAAAAJA8qEpq1qxZrlu3bpYpNWXKlBhL75YsWeKqVKlis8Up82nr1q32uOd5rkGDBq5Ro0b2tV+NVbBgQTdw4MBYy/e+/PJLV7t2bZcxY0ZXqFAh98gjj1jSjdSpU8f98ssvrlevXvY63fSYqrtmz54dZf3mzZvnMmfO7P7+++9Lev/ff/+9xVWyZMni8ubN6/73v/+5P/74wx57/fXXLbHn3LlzUV7TvHlz16lTp8D9Dz74wFWqVMllyJDBFStWzA0ePNj9+++/Lqkk655S+uXpl/rYY4+50qVLx5imp5I9bVw+bVCpU6d2a9asifX7njp1yh09ejTKDQAAAAAApBzvvvuuK1GihCtevLi755573JtvvhkILgV78skn3ciRI9369etdmjRpAkEZBYymTp3q1q1b58aMGRNoHXTllVcGglLR7dy5091yyy2uVatW7ttvv7WgmIJUDz30kD0+Z84cC2oNGTLEyv50U+CpTZs2bvLkyVG+1+TJk90dd9zhsmbNGu/3riBZvXr1XMWKFe19KWFn//797q677rLH77zzTvfnn3+6ZcuWBV6jgJuep4oz+eKLL9y9997revTo4X744Qf32muvWWDv2WefdUkljUvGhg8fbhuMoo4x2bdvn8uTJ0+UZXp+zpw57bHYDBs2zKJ/AAAAAAAg5ZbuKRglChQdOXLELV++3LKVginIctNNN9nX/fr1s6yqkydPWnaQAlAKxig4ozjCJ5984r7++muLLcQWT1BQp2fPnnb/2muvtYCWvv/48eMtHqEeVwo0qezPd9999wX6U+XPn98dOHDAftZnn312Se/9lVdesYDUc889F1imoJwyt7Zt2+auu+46y6KaMWOGq1+/vj2uTK3cuXO7unXr2n3FRfT7aN++vd1XptQzzzzj+vbt6wYNGuQiOlNqw4YN7uWXX7YoXULXbvbv3982Vv/266+/Juj3BwAAAAAAiUcleGvXrnV333233VcQqXXr1haoiq5cuXKBrxUQEgWFfMoqUluh559/3r344osWaIrNN998Y3EKlcz5N5X/qdJr165dsb6uatWqVgGmzCx5++233VVXXeVuvPHGS3r/Wg9lQQWvh7LG/GwuUfDs/ffft2oxUVskZWypusz/HsroCv4eXbp0scDZiRMnXERnSimNTBtJ4cKFA8vOnj3r+vTpY13sf/75Z4s6Bm9IotpHpaQFRySjS58+vd0AAAAAAEDKo+CTzv+DJ0RT6Z7O9ZVFFDxbXnB/aj/pJbjXkgIwSoxRhtP27dsv2seqa9euMVZ0BccvYqJsKU30puwkle517NjxkpNwtB5Nmza1CrPo/MCbHtfv5OOPP3bXX3+9xVlGjx4d5XsoW6ply5bnfQ9lkUV0UEq9pNQfKpiij1quP5zUqFHD6ii18VSuXNmWLV261DYuNT4HAAAAAADhRcGoadOmWZ+ohg0bRnmsRYsW7p133rHeUHGl5BdlD3366afu1ltvtfI+9WuKiZqCq//SNddcc8EZ+5RUE51KDVUap3I/fY/2/1c2dym0HsqCKlKkSKylhgosKeCkDKkdO3ZY7y29Lvh7KOPsQu8lrINSisrpF+NTqtumTZusBlMRxly5ckV5vqKbyoDSL1JKlixpdaNKL5swYYI7c+aMNRdTOlpwtBQAAAAAAISH+fPnu0OHDrnOnTtHyYgSNSBXFlVcg1LKIlIvJk2kpiCNJlpTsEhNzC+//PLznv/444+76tWrW+xBmU9qYq4A0+LFiy1DSxQoWrFihcUmlLmlPk6i76cgkX6GgmkFCxa86Pqp5ZDiJMEUK+nevbubOHGilS8q0KU4iuIrM2fOdG+88YZlffklfLfddpvbvHlzoP+WT83c9ZjiL2q4rsCcSvo0q9/QoUNd2PeUUod4NebSTXr37m1fx9blPiaK+KluUo27FNGsVauWTX0IAAAAAADCj4JOqqyKHpDyg1KKNSiodDEHDx60wNbTTz8dyCBSOVvevHljDWqpP5WaqauZeO3atQMxjODEGPVpUsuhq6++2l1xxRVRXq+fd/r06cAMgBfz+eefB+Im/k3rqJ+3cuVKy8hSgKts2bLWfD1HjhyBnlGijC8FrJQR1bZt2/Oq0RTgW7RokZX3Kdim8j71ukoqqbyY5kuMMEePHrWNWRHIbNmyxeu1tbs+48LVF68NCPUqAAAAAAAikGbHUzVV0aJFk6y/UVJ46623XK9evdyePXuszC9c/0ZxjbMk255SAAAAAAAA4UDN1DWrnWb4U6P0lB6QCovyPQAAAAAAgHA3YsQIaz2kPtn9+/cP9eokGwSlAAAAAAAAEpH6VmlytiVLlrgsWbKEenWSDYJSAAAAAAAASHIEpQAAAAAAAJDkaHQOIEE0nBm+ddGL2gwL9SoAAAAAQNghUwoAAAAAAABJjqAUAAAAAAAAkhxBKQAAAAAAACQ5glIAAAAAAABIcjQ6BwAAAAAAcM7V7vpMkv68L14bcEmvGzdunHvhhRfcvn37XPny5d3YsWNd1apVXUpDphQAAAAAAEAKMWvWLNe7d283aNAgt3HjRgtKNWrUyB04cMClNASlAAAAAAAAUohRo0a5Ll26uI4dO7pSpUq5CRMmuEyZMrk333zTpTQEpQAAAAAAAFKA06dPuw0bNrgGDRoElqVOndrur1q1yqU0BKUAAAAAAABSgD/++MOdPXvW5c2bN8py3Vd/qZSGoBQAAAAAAACSHEEpAAAAAACAFCB37tzusssuc/v374+yXPfz5cvnUhqCUgAAAAAAAClAunTpXOXKld2SJUsCy86dO2f3a9So4VKakAalVqxY4Zo2beoKFCjgUqVK5ebNmxd47MyZM+7xxx93ZcuWdZkzZ7bn3HvvvW7Pnj1Rvsdff/3l2rVr57Jly+Zy5MjhOnfu7I4dOxaCdwMAAAAAAJC4evfu7SZOnOimTp3qtmzZ4rp16+aOHz9us/GlNCENSumXVr58eTdu3LjzHjtx4oTbuHGjGzBggP0/Z84ct3XrVtesWbMoz1NAavPmzW7x4sVu/vz5Fui6//77k/BdAAAAAAAAJI3WrVu7F1980Q0cONBVqFDBbdq0yS1YsOC85ucpQZpQ/vDGjRvbLSbZs2e3QFOwV155xVWtWtXt3r3bFS5c2CKC+sWvW7fOValSxZ4zduxYd+utt9ofSNlVAAAAAAAAcfHFawNcSvDQQw/ZLaVLUT2ljhw5YmV+KtOTVatW2dd+QEoaNGjgUqdO7dasWRPr9zl16pQ7evRolBsAAAAAAACSTooJSp08edJ6TN19993WP0r27dvn8uTJE+V5adKkcTlz5rTHYjNs2DDLxPJvhQoVSvT1BwAAAAAAQAoLSqnp+V133eU8z3Pjx4//z9+vf//+lnXl33799dcEWU8AAAAAAACkgJ5S8QlI/fLLL27p0qWBLCnJly+fO3DgQJTn//vvvzYjnx6LTfr06e0GAAAAAACA0EidEgJS27dvd5999pnLlStXlMdr1KjhDh8+7DZs2BBYpsDVuXPnXLVq1UKwxgAAAAAAAEj2mVLHjh1zO3bsCNzftWuXTWWonlD58+d3d9xxh9u4caObP3++O3v2bKBPlB5Ply6dK1mypLvllltcly5d3IQJEyyIpe7zbdq0YeY9AAAAAACAZCykQan169e7unXrBu737t3b/m/fvr17+umn3Ycffmj3K1SoEOV1y5Ytc3Xq1LGvp0+fboGo+vXr26x7rVq1cmPGjEnS9wEAAAAAAIAUFJRSYEnNy2Nzocd8ypqaMWNGAq8ZAAAAAAAAIranFAAAAAAAAMITQSkAAAAAAAAk//K9f/75x8rqMmXKZPd/+eUXN3fuXFeqVCnXsGHDxFhHAAAAAACARNdwZv8k/XmL2gyL1/NXrFjhXnjhBbdhwwa3d+9ei8e0aNHCRUymVPPmzd20adPs68OHD7tq1aq5kSNH2vLx48cnxjoCAAAAAABEvOPHj7vy5cu7cePGuXAQ76DUxo0bXe3ate3r2bNnu7x581q2lAJVzHoHAAAAAACQOBo3buyGDh3qbr/9dheR5XsnTpxwWbNmta8XLVrkWrZs6VKnTu2qV69uwSkAAJJTSnRSi28KNgAAABCp4p0pdc0117h58+a5X3/91S1cuDDQR+rAgQMuW7ZsibGOAAAAAAAAiPSg1MCBA92jjz7qihQpYv2katSoEciaqlixYmKsIwAAAAAAAMJMvMv37rjjDlerVi3r8q7mWr769etbKR8AAAAAAACQ4JlSnTp1cpkzZ7asKPWS8pUuXdoNHz48vt8OAAAAAAAAESjeQampU6e6f/7557zlWqYZ+AAAAAAAAJDwjh075jZt2mQ32bVrl329e/duF9ble0ePHnWe59nt77//dhkyZAg8dvbsWffJJ5+4PHnyJNZ6AgAAAAAARLT169e7unXrBu737t3b/m/fvr2bMmWKC9ugVI4cOVyqVKnsdt111533uJYPHjw4odcPAAAAAAAgSSxqM8wlZ3Xq1LFkoXAR56DUsmXL7I3Xq1fPvf/++y5nzpyBx9KlS+euuuoqV6BAgcRaTwAAAAAAAISROAelbrrppkC9YuHChS0zCgAAAEB4qd31GRfOvnhtQKhXAQBwqY3Ot2zZ4lauXBm4P27cOFehQgXXtm1bd+jQofh+OwAAAAAAAESgeAelHnvsMWt6Lt9995011br11lstg8pvsAUAAAAAAAAkSPmeT8GnUqVK2dfqLdW0aVP33HPPuY0bN1pwCgAAAEhKDWf2d+EsuTfdBQAgyTKl1NT8xIkT9vVnn33mGjZsaF+r8bmfQRVXK1assKCWGqSrR9W8efOiPK7G6gMHDnT58+d3GTNmdA0aNHDbt2+P8py//vrLtWvXzmXLls1mCOzcubM7duxYfN8WAAAAAABIZs6dOxfqVUAi/m3inSlVq1YtK9OrWbOmW7t2rZs1a5Yt37ZtmytYsGC8vtfx48dd+fLlXadOnVzLli3Pe3zEiBFuzJgxburUqa5o0aJuwIABrlGjRu6HH35wGTJksOcoILV37163ePFid+bMGdexY0d3//33uxkzZsT3rQEAAAAAgGRACTGpU6d2e/bscVdccYXdZ8K15EEJRKdPn3YHDx60v5H+NkkWlHrllVfcgw8+6GbPnu3Gjx/vrrzySlv+6aefultuuSVe36tx48Z2i+1NvvTSS+6pp55yzZs3t2XTpk1zefPmtYyqNm3aWNP1BQsWuHXr1rkqVarYc8aOHWtlhC+++KJlYAEAEK6YIQsAAIQrBTuUnKIkFAWmkPxkypTJFS5c2P5WSRaU0g+cP3/+ectHjx7tEpJ6V+3bt89K9nzZs2d31apVc6tWrbKglP5XyZ4fkBI9X7+QNWvWuNtvvz1B1wkAAAAAACQNZeAoBvHvv/+6s2fPhnp1EOSyyy5zadKk+c/Za/EOSok2BmUrKVNJSpcu7Zo1a2YrlVAUkBJlRgXTff8x/Z8nT54oj+uXov5W/nNicurUKbv54tsLCwAAAAAAJD4FPdKmTWs3hJ94B6V27Nhh5XG///67K168uC0bNmyYK1SokPv444/d1Vdf7ZI7re/gwYNDvRoAAAAAAAARK96Ff4888ogFnn799Ve3ceNGu+3evdtqPfVYQsmXL5/9v3///ijLdd9/TP8fOHAgyuNK69OMfP5zYtK/f3935MiRwE3vBQAAAAAAAMk4KLV8+XKbFU8lcr5cuXK5559/3h5LKApyKbC0ZMmSKGV26hVVo0YNu6//Dx8+7DZs2BB4ztKlS21aQvWeik369OldtmzZotwAAAAAAACQjMv3FND5+++/z1t+7NixeE8DqNeoHDC4ufmmTZss4KVmZj179nRDhw511157rQWpBgwYYDPqtWjRwp5fsmRJm/GvS5cubsKECe7MmTPuoYcesibozLwHAAAAAAAQRplSt912m7v//vstY8nzPLutXr3aPfDAA9bsPD7Wr1/vKlasaDfp3bu3fT1w4EC737dvX/fwww/bz7v++ustiLVgwQKXIUOGwPeYPn26K1GihKtfv771uqpVq5Z7/fXX4/u2AAAAAAAAkJwzpcaMGePat29vpXN+93v1cVJA6uWXX47X96pTp44FtS7UZX/IkCF2i42yqmbMmBGvnwsAAAAAAIAUFpTKkSOH++CDD6zsbsuWLYEyumuuuSYx1g8AAAAAAACRHJRS8/AXXnjBffjhh+706dNWLjdo0CCXMWPGxF1DAAAAAAAARG5PqWeffdY98cQTLkuWLO7KK6+0Ur3u3bsn7toBAAAAAAAgsoNS06ZNc6+++qpbuHChmzdvnvvoo4+sybgyqAAAAAAAAIBECUrt3r3bZrfzNWjQwBqR79mzJ14/EAAAAAAAAIhzUEoz7GXIkCHKMs2+d+bMmcRYLwAAAAAAAISxODc69zzPdejQwaVPnz6w7OTJk+6BBx5wmTNnDiybM2dOwq8lAAAAAAAAIjMo1b59+/OW3XPPPQm9PgAAAAAAAIgAcQ5KTZ48OXHXBAAAAAAAABEjzj2lAAAAAAAAgIRCUAoAAAAAAABJjqAUAAAAAAAAkhxBKQAAAAAAACTPoFSlSpXcoUOH7OshQ4a4EydOJPZ6AQAAAAAAINKDUlu2bHHHjx+3rwcPHuyOHTuW2OsFAAAAAACAMJYmLk+qUKGC69ixo6tVq5bzPM+9+OKLLkuWLDE+d+DAgQm9jgAAAAAAAIjEoNSUKVPcoEGD3Pz5812qVKncp59+6tKkOf+leoygFAAAAACEv9pdn3Hh7IvXBoR6FYCwF6egVPHixd3MmTPt69SpU7slS5a4PHnyJPa6AQAAAAAAIEzFe/a9c+fOJVlA6uzZs27AgAGuaNGiLmPGjO7qq692zzzzjJUQ+vS1srPy589vz2nQoIHbvn17kqwfAAAAAAAAEjFTKrqdO3e6l156yRqgS6lSpVyPHj0saJSQhg8f7saPH++mTp3qSpcu7davX2+9rbJnz+4eeeQRe86IESPcmDFj7DkKXimI1ahRI/fDDz+4DBkyJOj6AAAAAAAAIESZUgsXLrQg1Nq1a125cuXstmbNGgsaLV682CWkr776yjVv3tw1adLEFSlSxN1xxx2uYcOG9rP9LCkFx5566il7ntZl2rRpbs+ePW7evHkJui4AAAAAAAAIYVCqX79+rlevXhaIGjVqlN30dc+ePd3jjz+egKvm3A033GD9q7Zt22b3v/nmG/fll1+6xo0b2/1du3a5ffv2WcmeT1lU1apVc6tWrUrQdQEAAAAAAEAIy/dUsvfuu++et7xTp06WtZSQFAA7evSoK1GihLvsssusx9Szzz7r2rVrZ48rICV58+aN8jrd9x+LyalTp+zm088AAAAAAABAMs6UuuKKK9ymTZvOW65lCd0AXcGv6dOnuxkzZriNGzda36gXX3zR/v8vhg0bZhlV/q1QoUIJts4AAAAAAABIhEypLl26uPvvv9/99NNPVl4nK1eutKbkvXv3dgnpscces2ypNm3a2P2yZcu6X375xYJK7du3d/ny5bPl+/fvt9n3fLpfoUKFWL9v//79o6yrMqUITAEAAAAAACTjoJRmt8uaNasbOXKkBXekQIEC7umnnw7MiJdQTpw44VKnjprMpTK+c+fO2deabU+BKfWd8oNQCjCpx1W3bt1i/b7p06e3GwAAAAAAAFJIUCpVqlTW6Fy3v//+25YpSJUYmjZtaj2kChcubLP7ff3119ZYXf2r/HVRg/WhQ4e6a6+91oJUCpopSNaiRYtEWScAAAAAAACEICgVLLGCUb6xY8dakOnBBx90Bw4csGBT165d3cCBAwPP6du3rzt+/LiVFB4+fNjVqlXLLViwwGXIkCFR1w0AAAAAAAAhCkolNgW9NKPfhWb1U7bUkCFD7AYAAAAAAIAwnX0PAAAAAAAA+K8ISgEAAAAAACB5B6XOnDnj6tev77Zv3554awQAAAAAAICwF6+gVNq0ad23336beGsDAAAAAACAiBDv8r177rnHTZo0KXHWBgAAAAAAABEh3rPv/fvvv+7NN990n332matcubLLnDlzlMdHjRqVkOsHAAAAAACAMBTvoNT333/vKlWqZF9v27YtymOpUqVKuDUDAAAAAABA2Ip3UGrZsmWJsyYAAAAAAACIGPHuKeXbsWOHW7hwofvnn3/svud5CbleAAAAAAAACGPxDkr9+eefrn79+u66665zt956q9u7d68t79y5s+vTp09irCMAAAAAAAAiPSjVq1cvlzZtWrd7926XKVOmwPLWrVu7BQsWJPT6AQAAAAAAIAzFu6fUokWLrGyvYMGCUZZfe+217pdffknIdQMAAAAAAECYinem1PHjx6NkSPn++usvlz59+oRaLwAAAAAAAISxeAelateu7aZNmxa4nypVKnfu3Dk3YsQIV7du3YRePwAAAAAAAISheJfvKfikRufr1693p0+fdn379nWbN2+2TKmVK1cmzloCAAAAAAAgsjOlypQp47Zt2+Zq1arlmjdvbuV8LVu2dF9//bW7+uqrE2ctAQAAAAAAENmZUpI9e3b35JNPJvzaAAAAAAAAICJcUlDq0KFDbtKkSW7Lli12v1SpUq5jx44uZ86cCb1+AAAAAAAACEPxLt9bsWKFK1KkiBszZowFp3TT10WLFrXHAAAAAAAAgAQPSnXv3t21bt3a7dq1y82ZM8duP/30k2vTpo09ltB+//13d88997hcuXK5jBkzurJly1qTdZ/neW7gwIEuf/789niDBg3c9u3bE3w9AAAAAAAAEMKg1I4dO1yfPn3cZZddFlimr3v37m2PJSRlYdWsWdOlTZvWffrpp+6HH35wI0eOdJdffnmU2QCVqTVhwgS3Zs0alzlzZteoUSN38uTJBF0XAAAAAAAAhLCnVKVKlayXVPHixaMs17Ly5csn4Ko5N3z4cFeoUCE3efLkwDKVCQZnSb300kvuqaeespkAZdq0aS5v3rxu3rx5lr0FAAAAAACAFBqU+vbbbwNfP/LII65Hjx6WFVW9enVbtnr1ajdu3Dj3/PPPJ+jKffjhh5b1dOedd7rly5e7K6+80j344IOuS5cu9rhKCPft22cle8EzA1arVs2tWrUq1qDUqVOn7OY7evRogq43AAAAAAAAEiAoVaFCBZcqVSrLTPL17dv3vOe1bdvW+k0lFPWqGj9+vJUGPvHEE27dunUWFEuXLp1r3769BaREmVHBdN9/LCbDhg1zgwcPTrD1BAAAAAAAQCIEpZSRFArnzp1zVapUcc8995zdr1ixovv++++tf5SCUpeqf//+FugKzpRSmSAAAAAAAACSUVDqqquucqGgGfVKlSoVZVnJkiXd+++/b1/ny5fP/t+/f78916f7yu6KTfr06e0GAAAAAACAFNLoXPbs2eO+/PJLd+DAActmCqbyuoSimfe2bt0aZdm2bdsCQTI1PVdgasmSJYEglLKeNAtft27dEmw9AAAAAAAAEOKg1JQpU1zXrl2tr1OuXLms15RPXydkUKpXr17uhhtusPK9u+66y61du9a9/vrrdvN/Xs+ePd3QoUPdtddea0GqAQMGuAIFCrgWLVok2HoAAAAAAAAgxEEpBX0GDhxofZlSp07tEtP111/v5s6daz9ryJAhFnR66aWXXLt27aI0XD9+/Li7//773eHDh12tWrXcggULXIYMGRJ13QAAAAAAAJCEQakTJ064Nm3aJHpAynfbbbfZLTbKllLASjcAAAAAAACkDPGOLHXu3Nm99957ibM2AAAAAAAAiAjxzpQaNmyYZS6pRK5s2bIubdq0UR4fNWpUQq4fAAAAAAAAwtAlBaUWLlzoihcvbvejNzoHAAAAAAAAEjwoNXLkSPfmm2+6Dh06xPelAAAAAAAAwKX1lEqfPr2rWbNmfF8GAAAAAAAAXHpQqkePHm7s2LHxfRkAAAAAAABw6eV7a9eudUuXLnXz5893pUuXPq/R+Zw5c+L7LQEAAAAAABBh4h2UypEjh2vZsmXirA0AAAAAAAAiQryDUpMnT06cNQEAAAAAAEDEiHdPKQAAAAAAACDJM6WKFi3qUqVKFevjP/30039dJwAAAAAAAIS5eAelevbsGeX+mTNn3Ndff+0WLFjgHnvssYRcNwAAAAAAAISpeAelevToEePycePGufXr1yfEOgEAAAAAACDMJVhPqcaNG7v3338/ob4dAAAAAAAAwliCBaVmz57tcubMmVDfDgAAAAAAAGEs3uV7FStWjNLo3PM8t2/fPnfw4EH36quvJvT6AQAAAAAAIAzFOyjVokWLKPdTp07trrjiClenTh1XokSJhFw3AAAAAAAAhKl4B6UGDRqUOGsCAAAAAACAiJFgPaWSwvPPP2+lgz179gwsO3nypOvevbvLlSuXy5Ili2vVqpXbv39/SNcTAAAAAAAACRSUUpneZZdddsFbmjTxTryKs3Xr1rnXXnvNlStXLsryXr16uY8++si99957bvny5W7Pnj2uZcuWibYeAAAAAAAA+O/iHEWaO3durI+tWrXKjRkzxp07d84lhmPHjrl27dq5iRMnuqFDhwaWHzlyxE2aNMnNmDHD1atXz5ZNnjzZlSxZ0q1evdpVr149UdYHAAAAAAAASRSUat68+XnLtm7d6vr162eZSgoaDRkyxCUGlec1adLENWjQIEpQasOGDe7MmTO23Kdm64ULF7ZAWWxBqVOnTtnNd/To0URZbwAAAAAAACRgTymVyHXp0sWVLVvW/fvvv27Tpk1u6tSp7qqrrnIJbebMmW7jxo1u2LBh5z22b98+ly5dOpcjR44oy/PmzWuPxUbfK3v27IFboUKFEny9AQAAAAAAkEBBKZXLPf744+6aa65xmzdvdkuWLLEsqTJlyrjE8Ouvv7oePXq46dOnuwwZMiTY9+3fv7+9F/+mnwMAAAAAAIBkWL43YsQIN3z4cJcvXz73zjvvxFjOl9BUnnfgwAFXqVKlwLKzZ8+6FStWuFdeecUtXLjQnT592h0+fDhKtpRm39N6xiZ9+vR2AwAAAAAA+C8azuzvwtmiNudXriV5UEq9ozJmzGhZUirV0y0mc+bMSbCVq1+/vvvuu++iLOvYsaP1jVLGlsru0qZNaxlbrVq1CvS52r17t6tRo0aCrQcAAEh6DPAAAADCW5yDUvfee69LlSqVS0pZs2Y9rzQwc+bMLleuXIHlnTt3dr1793Y5c+Z02bJlcw8//LAFpJh5DwAAAAAAIAyCUlOmTHHJ0ejRo13q1KktU0oz6jVq1Mi9+uqroV4tAAAAAAAAJERQKrn4/PPPo9xXA/Rx48bZDQAAAAAAAGE4+x4AAAAAAACQEAhKAQAAAAAAIMkRlAIAAAAAAECSIygFAAAAAACAJEdQCgAAAAAAAEmOoBQAAAAAAACSHEEpAAAAAAAAJLk0Sf8jAQAXUrvrMy6cZawb6jUAAAAAkByQKQUAAAAAAIAkR1AKAAAAAAAASY6gFAAAAAAAAJIcQSkAAAAAAAAkOYJSAAAAAAAASHIEpQAAAAAAAJDkCEoBAAAAAAAgyRGUAgAAAAAAQJIjKAUAAAAAAIAklybpfyQAAAAAAMlbw5n9XThb1GZYqFcBSN6ZUsOGDXPXX3+9y5o1q8uTJ49r0aKF27p1a5TnnDx50nXv3t3lypXLZcmSxbVq1crt378/ZOsMAAAAAACAFB6UWr58uQWcVq9e7RYvXuzOnDnjGjZs6I4fPx54Tq9evdxHH33k3nvvPXv+nj17XMuWLUO63gAAAAAAAEjB5XsLFiyIcn/KlCmWMbVhwwZ34403uiNHjrhJkya5GTNmuHr16tlzJk+e7EqWLGmBrOrVq4dozQEAAAAAAJBig1LRKQglOXPmtP8VnFL2VIMGDQLPKVGihCtcuLBbtWoVQSkAAID/U7vrMy5cZawb6jUAAABhHZQ6d+6c69mzp6tZs6YrU6aMLdu3b59Lly6dy5EjR5Tn5s2b1x6LzalTp+zmO3r0aCKuOQAAAAAAAFJUT6lg6i31/fffu5kzZyZIA/Xs2bMHboUKFUqQdQQAAAAAAEAYZUo99NBDbv78+W7FihWuYMGCgeX58uVzp0+fdocPH46SLaXZ9/RYbPr37+969+4dJVOKwBQSWziXTQilEwAAAACAsMmU8jzPAlJz5851S5cudUWLFo3yeOXKlV3atGndkiVLAsu2bt3qdu/e7WrUqBHr902fPr3Lli1blBsAAAAAAACSTprkXrKnmfU++OADlzVr1kCfKJXcZcyY0f7v3LmzZT2p+bmCSw8//LAFpGhyDgAAAAAAkHwl66DU+PHj7f86depEWT558mTXoUMH+3r06NEuderUrlWrVta8vFGjRu7VV18NyfoCAAAAAAAgDIJSKt+7mAwZMrhx48bZDQAAAAAupOHM/i5cLWozLNSrAADh01MKAAAAAAAA4YmgFAAAAAAAAJJcsi7fAwAAAAAAKV/trs+4cJWxbqjXIOUiUwoAAAAAAABJjqAUAAAAAAAAkhzle4jImUmE2UkAAAAAAAgdMqUAAAAAAACQ5AhKAQAAAAAAIMkRlAIAAAAAAECSIygFAAAAAACAJEdQCgAAAAAAAEmOoBQAAAAAAACSHEEpAAAAAAAAJDmCUgAAAAAAAEhyBKUAAAAAAACQ5AhKAQAAAAAAIMkRlAIAAAAAAECSIygFAAAAAACAJBc2Qalx48a5IkWKuAwZMrhq1aq5tWvXhnqVAAAAAAAAEM5BqVmzZrnevXu7QYMGuY0bN7ry5cu7Ro0auQMHDoR61QAAAAAAABCuQalRo0a5Ll26uI4dO7pSpUq5CRMmuEyZMrk333wz1KsGAAAAAACAcAxKnT592m3YsME1aNAgsCx16tR2f9WqVSFdNwAAAAAAAMQsjUvh/vjjD3f27FmXN2/eKMt1/8cff4zxNadOnbKb78iRI/b/0aNH4/3z/z190oWrf0/8v99ROLqUv/d/Ec7bSrhvL2wrCSuct5Wk3l7YVlI29i0Jh20lYYXzthLu2wvbSsIK521F2F4SDttK7K/xPM9dSCrvYs9I5vbs2eOuvPJK99VXX7kaNWoElvft29ctX77crVmz5rzXPP30027w4MFJvKYAAAAAAACR49dff3UFCxYM30yp3Llzu8suu8zt378/ynLdz5cvX4yv6d+/vzVG9507d8799ddfLleuXC5VqlSJvs4pgaKahQoVsg0oW7ZsoV4dJHNsL4grthXEFdsK4optBfHB9oK4YltBXLGtxEz5T3///bcrUKCAu5AUH5RKly6dq1y5sluyZIlr0aJFIMik+w899FCMr0mfPr3dguXIkSNJ1jel0YeKDxbiiu0FccW2grhiW0Fcsa0gPtheEFdsK4grtpXzZc+e3V1Mig9KibKe2rdv76pUqeKqVq3qXnrpJXf8+HGbjQ8AAAAAAADJT1gEpVq3bu0OHjzoBg4c6Pbt2+cqVKjgFixYcF7zcwAAAAAAACQPYRGUEpXqxVauh/hTeeOgQYPOK3MEYsL2grhiW0Fcsa0grthWEB9sL4grthXEFdvKf5PiZ98DAAAAAABAypM61CsAAAAAAACAyENQCgAAAAAAAEmOoBQAAAAAAACSHEEpAMB/du7cuVCvAgAAQJzQVhlIPghKAQD+kzNnzrjUqf//w8mhQ4dCvToAgAjExRHExfvvv2//p0qVKtSrAuD/EJQCcNGBHQM9xGbu3Lnuo48+sq979Ojhbr/9dgtSARezdetW+5+r1QASItDQuXNn988//4R6VZCM7d692911112uWbNmoV4VpBCMUZIGQakIQVAB8eFnvbz77rtR7gPRzZw507Vu3do1b97cvfXWW+6VV15xadOmDfVqIZlbsmSJK126tPvxxx+5Wg3gP8uUKZObOnWq69Onjzt58mSoVwfJVMGCBd3ixYvd+vXrXYsWLUK9OkgB/DHKvn37Qr0qYY0zzQgJSPlBhS1btrhvv/02yuNEgBGTX3/91a46vvbaa6FeFSRD/n5j1qxZ7uqrr3affPKJGzBggCtTpkyoVw0p5MSgWrVqbuPGjXb/7NmzoV4lJCP//vtvYB8TfdtgzIKYNG7c2C1cuNBNmTLFsnYJTCE67Tt0PlSvXj33zjvvuFWrVrkOHTqEerWQAsyYMcP17NnTnTp1ikSPREJQKgL4Aam+ffu62267zVWtWtW1bNnSffbZZ4EIMIM8RJczZ07XtGnTwEkj2wh8OiD7+43Tp0+7YsWKufr167vBgwdbCYWWCdsMYlO8eHF33XXXuWeffdbuX3bZZaFeJSQDypyTNGnS2D5m2bJlrnfv3m7QoEFu7dq19hhjFgQLDlrefPPNVlKurF0CU4jNggULbKySL18+N23aNNemTZtQrxKSuQMHDliG3d9//23n1RyDEh5BqTAWHMnVQfqDDz5wL7/8sn2tmurnn3/ezZs3zx5nkBfZYor6Z86c2bVv3969+eab7osvvqDEBudlXmqfsn37dsuS0iBPQe9OnTpZjykFpvxtRgdzYO/evVFOEocOHWrHnUmTJoV0vZA8KOvyf//7n5UEy9KlSy3I8Ntvv7nx48fbhbVXX33VHmPMAvWkU9ZCcEBbx6dGjRoRmEKMtN/QWEVle9dcc41ldz/zzDOWYaeL9YAEH1v8oLeypEqWLOmeeuope5xzooRHUCqM+SeO2tmuWbPGPfjgg3bSqBTnOXPm2Adt7NixBKYQ2Fa+/PJL99NPPwWWa3CnA7XSVhVkYPuIbH7quzz++ON2krhixQoLNsjbb7/tmjRp4rp06WJXIXUyqWaiDzzwQIjXHKGmq9EVK1Z03bp1s+OR5M+f35UrV86yYQBtCzly5LAgpY45Cm6rR532JWo7cNVVV9lyjVuEMUvk0hhWJ4g33HCDmz9/vvv+++9tuX98Cg5M6WSSwBRE+4uPP/7YJmR55JFH3B133GHjGO1XFARv27ZtqFcRyUBwwMkPeuucWeNbtcFRtpRw/ElYBKXCnDIU7r33XjdixAi3a9euwPLChQtbQ0h9oMaNG2e11ULkN3IpGHXjjTdadlSvXr3cwYMHbftQA2sdxI8dO8ZJQITz9w/Dhg1zkydPtpsCTgou+DS4U/D74Ycfdg0aNHC//PKLZUAgsuk4pMG/BnY33XST69ixo51MPvbYY2727Nlu0aJFoV5FhJC2CwUZFIRS6Z72I+r3UrZsWXtcZTba7yi7QfsTjVuEMUtkUvBJF8xq1KhhF0PuvPNOKwUO7pmqwJSCV9OnT7dxjV9Wjsil/cXvv//u9u/fH1imiVk0VnnooYcsS5Pm55EruBRYVSI6/iixQ9VFCk6pEmDz5s1RLowg4RCUCjPRAwZ58uSxq9C6Arl69WrLaogemNJsAhr8IbKoV9SOHTvs6+7du1u2y6ZNmyzLRdlzuiKgHbCyG7Jnz+6ee+45ey474cj2xx9/uE8//dS9+OKLrmbNmtYQX3X22lb69esXyIpRs1kFw7WdadCnxsWIPApu+5l06g2kbUMniioP1r5GWQz6WlkxKr2h4Xlklo37Yxf1GVOmlO5r3+Fn1UmBAgWs7UCJEiWsnO/1118PyXoj9DS5hi60tmvXzoJOQ4YMsT6pmnlPE7SorPzw4cPulltusaCVjlsKdgLKhlIW94cffhhYpjHKtddea5NvqCxU4xpEFo1R/awoXTDLnTu3bRNPPPGE9dedOHGiPaZzIZ1P64IrElYqj7SHsOz1otRCTY975swZlyFDBgs2qJGfBnO6Wq2UZ5+uGOjDR6PZyKCPvHamVapUsauHR44csQCCpsetUKGCPUdXFJX2rl5Bn3/+uQ3mdEKgQV+uXLmop45g2qdooF+oUCHXqlUru5qkjEyV3SjorQFf9BkbFWhg/xJ51HtBAW7tT1QuMXz48CgDwL/++suW6aKIUuJ1BVL7GUSObdu2ua+//tq1bt3avfvuuxZoUtBbJ4XKXNBYRlmXd911V+A1e/bssawYZdkVKVIkpOuP0Hn66actw1KZltpvKNCgC7A6RilopWPU3XffHaUkK3icjPDmj1N37txp5zlZsmRxV155pS3XjHsa1ypjV9UAWuZfVNN2lTFjxlCvPpKQqkEU2NZFEFWKLF++3BI6dEFey1TaqX6GpUqVskSOo0eP2ti3bt26nA8lJAWlkPKdPXs28PXw4cO9xo0be9WqVfM6d+7sbd682ZZv2LDBK168uNe8eXPvq6++Ou97/Pvvv0m6zgitefPmeTly5PDSp0/vffTRR4Hlp0+fjvK8Dz/80HviiSe8jBkzei+//HII1hTJYb8S7KWXXvJq1qxp206/fv285cuX2/I+ffp4HTp0SOK1RHL09ttve4ULF/Zee+0179lnn/WyZs3qtW3b1jt8+HCUbUv/792716tTp47Xq1cvu3/u3LkQrz2Sgv7OzzzzjJcqVSqvR48e9v/kyZMDj2/bts275ZZbvPr163uzZs2K8lrGK5HL3z989913tm34Y9zy5ct7N998s3fkyBFv+vTp3p133unVqFGD/UkE8v/m77//vlekSBGvbNmyXqlSpbwGDRp433zzjbdp0yavWbNm3tVXX+1VqVLFlusYpW0KkWf9+vVeoUKFbHvIli2b9+OPP573nC1btth+5aabbrJj1Q033BAYzyBhkCkVZp588knLUtCMEuoRpKvP69atc0uWLHGVKlWyK5Ka3ebyyy+39PcyZcqEepWRxPwrhcqA0ragLAb9r1IaTdPuP0f8K4rKdFE/D71GVyV19YArA+Et+IqyMumUbantoHbt2pa1oB5jumKkHi++OnXquMqVK7uRI0eGcM2RHCj9XRl0KuuUlStXWq8xZdkpGyZr1qyB52oY8uijj7qff/7ZmlojvKmHZb169VzevHntvkojdKW6a9euNi7xSziVXalMKs2gpm1EpVo6ViGyXCi7SY2qVaanrMts2bLZtuX3OPRPb/xemIxZIouOObfeequVW6lFhco41dvwhRdesDJPZVBp/+Jn2imrTpkwiEzKnlN7AZ0rq3IkOMs/eP+h/ZFK+VRm/sYbb1h2JhJIAgW3kAzs2rXLK1OmjPfBBx9EWda6dWuvQIEC3k8//RSICN99992xZkEgPMX29545c6Z35ZVXeg8//LC3devWWF+vjKlrr73W+/PPPxNxLZHcPPbYY16+fPm8nj17eg888IBl1z3yyCOBx48dO+atWbPGa9iwoVeuXDnvzJkzIV1fhNakSZO8IUOGeJUqVfJGjBgR5bGVK1d6l19+udeuXTvLZgi+oq1tSq85fvw4mQ1hTMePTJky2dXmgwcP2t9aGXTKVNDV52nTpgWOV/6+RMclXZVu2rSpd/To0RC/A4Rq3PLzzz/bfuOff/4JLNu+fbt3xRVXWOZubGMT9ieRuc0oQ1f7Ftm9e7dlTHXr1i3wPMaykc3fL/j/z58/33vnnXcsW6pWrVqB409sY9qSJUt6jz76aBKucfijsDqFqlWrljUpD6bMBTV3VBaUT1MoK2tKV46U5aJorzIZNLONrjwFNxpFZFxp1EwS6helemhdBVAvDzWkVvPhCRMmuB9//NGe17BhQ+vt4dNVJV2NpGF15FCGpa4iamrt0aNHW/28MuuCrwzpOWp6rv4Murqk/2lWHZkGDx5sszHqCrX6Q2m7UdNYn3oZKiNGx59Ro0bZMl191HFL+xddfVQvRDIawlfOnDndhg0bbDYj9bk8dOiQZTCoN1D//v2tz6GOTzpe+cesggUL2rakGfeCM+wQ/vxtYODAge7mm2+2sa+yXvzZ09TLsGrVqtYvVdtWTMUf7E/CV/A5jD829ZedPHnSJnRSRrdmadSY1p+1U/1S33vvPXfixIkQrTlCSduIv19QfyhNhKDJnXRM0gyM6mno94vyJ0jQuEXblD++LV++vH0fzqMTUKijYog/9fxRv46TJ09GWa6MBdXPP/nkk96JEyei9F5QBoOWI7Ip6+Waa67xrr/+erspA+b777+3x2bMmOEVLVrUq1evntXYX3XVVYH+Uro6qe1HdfiIHFOmTLEr0H5vBvVcmDBhgt3/+++/rTedrjIp+9K/OkmmVGRSL45WrVp5q1evtmOO9ivKqlN2y44dO857bvTthAyYyKKeHerhoZ5ABw4cCIxh1L/wsssu86ZOnWrLhg4d6jVq1CjKmAbhLzi7SceePHnyeO+++67Xv39/r27dutYz9bfffrPH1RMzTZo03pIlS0K4xgiVX375JbB/UKXIU089ZV+PHj3ay5s3r1UCdO/ePfB8HZ86derkPfTQQ1Gy7hB5+xZldev4omxLVQKockQ0ptW5UtWqVb0vvvjCetXdeOONgXGu+qhqn/Ptt9+G7H2EI4JSKZwGbIMHDw580NQsVAEFnUz6Hx6VQyhYRZPqyBI9Zf3111+3Ha8a3osa9qlcQmV5Pg3uBg4caMEr/6TRD0xFb4CO8N92NMBT+rsO1FmyZAkEpOTTTz+1gZ5/QimUBEem8ePH2+BNJVb79u2L0hg0e/bsMQamRPsYSmsij/83Dw5MqZTPD0wNGjTIjk0at6jUzz9mIfLMnj3byrBUFuxbsGCBTYygse6vv/5qy9TIWgErRBYFlXTs0d9fF+u131AJlk8XSjRJj/Y1upCv8yFNzqILsjo+IXJEH2soeJkrVy4Leqt0r3bt2nZhXqWeeq4urFWoUMErUaKEBaSinwP9/vvvSfwOwh9BqRRM0f7nnnvOdsJ+7w4N8u+66y77IOlE4Omnn7YPU+nSpclgiCCK8kf3+OOP21UBee+99yzrRTNjiWaQ8HfYwYEFtpnwp793bMEkbUcKKmgf88orrwSW66qkZsXq2LEjQQV4X3/9tQ3ctE8JDnKLTgY08FPAys9sQOSJbT+hE8OCBQtGCUzJokWLvLFjx8YYzERkUBaCsvwzZ85sF1qDt6WFCxdaxpQCl+oNtHTpUmZkjFAKIijIpNmAJ06caMv8ShLN4Klsbx2DNDujtpn8+fN7GzduDPFaI5R0XFG1iJ9dqf2Hgpd+8Dt4TKzM7uBKAPYziYfZ91L4DCSqh1b3/549e9oME/369bO6as1g8+WXX1q/hiJFilgdddq0aQMzCSB8Pf/88zaDlWZdDJ4x4s4777T6+kaNGtmMNcOHD3fdunWz52i2NG0bjz/+eKhXH0lI/aHSpUsXuK99yS+//OIyZ85sszHmypXLekpptj3NVnPjjTdazx9tY5pZTb1hVG/PzEb44YcfbL9StGhRmwVW/aN86i/Vu3dv61EX2yxaCF/+/mH16tVu48aN1g+oY8eONjYR9TFUvyDN/qrZ06644opQrzJCIPpxRMcn9XHRbGnqJaa+Y5phz7d48WKbmfGmm26yMa8wxo08e/futX2HznFKlixp20XGjBmjbE8a26gnar58+Wx7Ub9dRAaNZTUe0THHp5l+1WNszZo1bvny5Tarq/Yz6on5zz//WL8xvSZ4dukLzQKKBJKIAS8koOCorfr6aBaj4MyWUaNGWTbDsGHDorwuuO8UWS+RQf2f/L+1Zl/06Uqj0pwzZMjgvfrqq4Hlhw4d8po0aWJle4gcmjVEfcP8Xgx9+vTxcufObbOOKOvluuuu8/bs2WOPTZ482StevLj19VAvj2bNmgVSmblqFJmWLVtmZRK60uhnQOnqs7YdZenqGBUTSjwjiz9OUYmEysdVIqHsFvUbU8auetP5GVMqnVBJVnBJMCJD8H5BxxZ/ZjQtnzVrls3M2bx58/N6z61du5ZjUIQKzr5UXynN0qlxi8Yo/rjGH6dw3IlMf/zxh1UURS+907aiCiK1v9GMwOPGjYtSIXD77bfHOoZB4iEolcKo148a92lAV6pUKTsh8AMQCkypQegLL7xw3usosYk8KqNRoHLx4sWB6ZQ17ba2G50g6KCt0prGjRvbiQBBy8ih/cEnn3ziVa5c2QZwqo3v3LmzBbw1wFcPF508FihQIBCYUuBBQU7d9/cnbDORexwqXLiw3RSs1BTKft8fBaY0VXKLFi0sJR748ssvLaD95ptvBsrFdWxSkEoXS9RHStTDQycKOsFE5AgOGDz//PMW1FavMV040WQa8tZbb3nVq1e3/UpMkyIQmIoc/vhDwWvtS/wAprYBHX8UmFK5uB+YUj9d9anTdsa5UOSI/rdWaV7wxfeePXvacUitTXw6Fukivc6LCGQmPYJSyVzwgVaN2DTYV4Nh1bg2bNjQK1asmDd37txAFFg7X33I1MQakSX6DlQDtw4dOlg/BvXnEAWh1CBU2QzqFaSaatXbk/USmduLZhWpWLGid+2111oQau/evYHHN2/eHAhMBS8Pfj0ij7Lm1J9DJ4s6GVi1apV35513Wj8pf3bOb775xsuZM6fXt2/fUK8uQkzHFmXm+jNiKbCtDE2dEHTt2tUmUFCDYmX4+s9HZNIMv7roqgk1NN5V0FIX0pTtoAsg06ZNs2CDsnnVsBqRG2jQpDwKUqpPlIJQytz1+Rm7CmzefffdzJIWofzzGW0zCja1b9/eLsQq8O0/ru1D1SMKgD/yyCM2+7gujJBhFxr0lEqm1K8lT548gftvvfWW++2336yeNbjvT7Nmzdz333/vRo8e7W699VarqX733Xddy5YtrdcLIs8rr7xifV2aNGni/vjjD+sz9vbbb7sPP/zQaqjVz2Pfvn223Vx77bWucuXK1oNBvcjYZsKf+vtoG1B9fIMGDdySJUusH9369eutzv7yyy8P9GJQn6Du3bu7L774wh08eNAeQ2TT8ef333+3fYpPx6YHH3zQesDo+KO+Lz/99JP17aC/S2QK7ueiPlI6tlx99dV2XNJxZ+LEiYFeMMePH7ft6e677w71aiNEdKxR70L1P1XPn7Vr17ratWu71157zXXo0CHQL2rSpEl2rJowYQL9XSLURx995Nq2besGDBjgatSo4d58803ro6ptxd+HaIw7ePBg2w89/PDDrnTp0qFebYTIpk2bXIUKFWzcMmLECOsjpXPkvn372uNDhw61ZTpGlShRwj3zzDP2NedEIRCiYBguQHXz/kxX/lWBIkWKWAZUp06dznu++rso00H9PYIzXSitiTyK7mtmkTFjxgSWKZvhvvvus5lJ/FK+6MiQigwqgVBfMU2TPH78+MDfXmVWujqkrCk/5d2n7JcHH3yQbQSmd+/eVgIcfXtQNozK+KL3A2K7iSwxzeLqU7aCMhtUzufPjNWlSxfv4Ycf9n744YckX1ckH/r76/gj6jWmDDr/GKW+Y/PmzbPxTfD+hCyGyJxpT9n+alfi31fFiKpI0qZNa2Oc4LKtU6dOhXBtEWpqU5EtW7bAuETtJx566CEbB/sZU+KXkPsYt4QGlxmSIc1gpNkC5MiRI/a/rjpr5qsFCxbYrHrKcvB98MEHNluNrhQEX5Umwhv+grcDUaZctWrV3J9//hlYljNnTptpT7NLtGjRwmbAio5shvA3bdo017VrV9erVy/LrNQsI/7fXlemx44da5kN+lqzevrKly9vV6/1PF2pRmRT9oK2BV2dPnbsWGC5Ml4041HwtiPsWyIvO+qzzz6zmY6Uya0MOmV+61ilbMutW7e6U6dO2dhG2VG//vqrGzVqlM2ahcgQW4GGMueUtavxr8Ys/jHqu+++syyYb7/9Nsr+hEypyNte9DfXTJ3av2h70dd169a1bJimTZvaTOQa6/ivCZ5dGJEnQ4YMluGvsYnkz5/fPfHEE65q1apu3rx5tp8RzTgdjHFLaFC+l4ynw3355ZdtenaVzyjtXY9XqlTJnTx50k2ePNmCD8HPZ7rKyKXyCKWdZsqUyfXv399SURXADD4gq5RPQQlNi7ts2bKQri+SlgbzrVq1co8++qhtAz5/96/9iPYfmhr3scces+CmTiyjH6gReebMmeMOHz7scufObUEGbScqp/nxxx/dnXfeaSU32n7uv/9+e76C3sHHJUQWXSS755577KRRJRM6AdD4Zfbs2XZCoItu2qZKlSpl5RQqH9a4BpEheJyq4GT69OkDY99HHnnEvfrqq65Hjx5u5MiRgedom9Fr5s6dyxg3QmnMqsBC9erV3e7du13hwoWtNYXaULzzzjsua9asgYCULshv377dZc+ePdSrjRCeQ4sunJUrV86C2gpg6sKqAk4KaA4bNszNnz/fyvXatWsXsvXG/0MqTTIS04dp+vTp1p/j3nvvdcWKFbPggwZwnTp1ssDU9ddfHzhI638CU5FnypQpFkjQgThXrlwuR44c1qNDVwGU5aIsOmVL6aRS/V44YYw8O3fudFmyZHG33HJLlOX+tuDvN3TFUcHw1q1b24nBG2+8EaI1RnKgQb+y5K655hr3zTffWOaCetbp2KOLJToZ0HPKlCljgcxVq1YFApwchyKPMqE0wH/66addnz59LJg5aNAgV7FiRZcvXz57joJT2n50wUQnmApYIXJOGv39grLjVq9ebSeJys5VoFs9XpQ5p8CCxi0KSK1cudLt2bPHff3114xxI5gy6LQ/WbdunQWktC3pwkihQoUsIOXTOZMu2BOQijz+eFbHIAWdChYsaFlSOtb4VUd+BpQukKg/pvrvtmnTJqTrjf+HTKlkIrYDra4WqdRGVx11U2BKfzIFo1TSpwbENPCL7KsBauiogZ2af+rrFStW2MmiymyUMVWgQAE7aCuTQSeSwsAusugkcerUqRaciu3vrv2JSmsaN27sNmzYYFkOpDBHLm0PKvlVEKpIkSJ2MtC8eXPLjlLpnn+1Ucs18KtZsyYTJkQ4bQ+NGjWyQMLRo0etROK2226zq9Ty8ccfW6NzRPa4RRkKCjJoPKJgt8o7lZWrrIV//vnH9jkKXipgqZNGjYFpPBzZNK7t3bu3NaX2L649+eST1nZg4MCBljGlBugKdGoiBUSmM2fOWHbu33//bduMgk9+ZYiyobQfqlWrliV7qCm+v0/yM6gQWuzdk4HgAIEG+PpwKMqvHgu62qj7Y8aMscf9wJSep69VsoXIET2YpCuJ/hXoK6+80v5XtsvChQvt4K3UePWXUnAquGyLgFRknQRof6KBvzIZ8ubNe94BWNuVAg0q/1RQSjMyCgfqyKSTRmXl6lijix660qiZO1Wap+1D+w+dKCrgrUCVT9sLJ42RSwN97XeUCaWMS/V40UmjqBXBiy++aNuSyigQWfxjkWZ/1UUP9UDVPkXUakBBKmXoKhilTAdlYAaXj7NviewyLGXjqj+QSjj9oJQyXZQBo8w6XRhRKTABqcg+J1LG9gsvvBB4TNtR586dLYFD28ZXX31lF2gleLZXxrnJA3v4ZJTOrACUyqu0k9WVaQWlZs2aFZi2UoM7PVf9GvThUtmWcOIYOfxtRYN7P4Cp0j2lK2tb0k5YQQelreqKo7KlRCeSwrYSOYIHdTr4KkipwKTKOrUN6IqSDuCick81k42excC2Epny5MljfX900UNXHFUWrH1LnTp17ARS2S/KhFHwIbhMgu0lsibY0PEo+JiiiyD16tWzzIUbbrjBTZgwIfAaZUtpm1EvKURmcEHBg8GDB1twyb+YJg0aNLD9jIJRalitrEttS8Hfh31LeFu6dKlVgCirX9uMyjUVyNbkPKIWFNqvKFNXPcYU2FYQXFl16pOqgJUuqiEyA1IKSOoivco5y5Yta8t0bNIYV+fLuiir7Sf6vimmAChCh3SJEAr+MHzyySeWeqp6aH24FKBSGqoGeKLAlGbNevbZZ60ZcTAO1pE1y96QIUPciBEj7ICsg7EG/36vKG0LOknUTdlS0bGtRBZtJ+oNpRMANQFdvHixDeq0PfkBqd9++81q6tUIX1eUAG0HM2bMsHJOlZBrcKfBn45Z6v+iLAf19wju5YHwp+bBGvhrW9BNxxjtX3ShTJl1CjYo8K0eUgpAadvRhTXNwKfeZMrG9DN6Ef50IqgeUZpoQ0EnBRMU6NZ2pIk0/Nlctd0o+0XtB7Qd+ct8nDSGL41FPv/8c8u41YVU/yKZSvV0U8BSM45rW1JmnSoBtO3odSrn9ANWBKQiO6FDrQbatm1rM3cquC3+GFflegp2qzedv8/xe1+yb0leyJQKIf/DoD4LuiqtnfKNN95oy9TMXLX0+qApE0bpiNpBa0CnAzsii7/z1WxFou1FO1odxHXl0a+VVvq7KJXZP2AjsoPe6jWm7Es1qdZgb/z48bZvUcBbJwo6adDBWWnNClqSTReZduzYYYEmZbLo7699yYkTJ9x9991nJ4hqWK3l2q50cuCX3tCfLjKobEYzeOrYo+wFZTZoNkbdFGRQsFJBKPUu1P/KolOJpzJ3FRTXiaV/BRvhT0FtZcppv6Jgk7K3FexWv0uNYd966y07Dt1+++32fD/LWxNyIHLo2KEMXPUwVHN79b1UL7H33nvPLpjpvEeBb5VyqkJAfeo0hnn44Ydtm0JkJ3SoFFhjVyV1KLtS+xXNAKuxrS7Kii7g66Krxr/BY1vGLcmQGp0jdPbu3etVrFjRy5gxo3fXXXdFeezs2bNez549vUaNGnknTpyI8ti///6bxGuKUJs3b56XKlUqr2jRot6aNWsCy0+fPu09/vjjXtq0ab133nnHln399dfemTNnQri2SA5WrVrlXXHFFd67775r9//66y9vxYoVXtu2bb169ep5bdq08UaNGhXYVthmIlP//v296667zsuSJYtXqlQp78EHH7Rjk7z55ptemjRpvEGDBrF9RLjbb7/dy5Url/fxxx97/fr18yZMmBB4rFevXl7OnDm9V1991cYucvToURu7RB+/ILxpn5EhQwZv3Lhx3pIlS+yY06FDB++yyy7z2rdvb/uWBg0aeMWKFfO6du1qz2vevLlXvHhx9jERxv97nzt3zvvll19sjPv00097x44dCzznww8/tO0ka9as3t13323P6dOnTwjXGsnBzJkzvTvuuMPr3r17YNmff/5p20+lSpW8xx57zJb9/fffXpcuXThvTgEISiUx7XiD/5dNmzZ5N998s1eoUCH7kAUbM2aMV758ee/w4cNJvq4ILX9g7///+++/28miBnYKUAU/pgP7E088YQfrRYsWBb4HO+HI4G8H0b/2TxYV+D5w4ECU5SdPnoxyn20lMo0cOdICDfPnz/e+//57b8iQId6NN95oAYj9+/fbc6ZNm2b7lokTJ4Z6dZHEFIBat25d4H6rVq1se9Ggf+7cuVGe27t3bwtMKVj1xx9/hGBtEWobN270rr76am/WrFlRlmt7UMBSF890TNKYRRdctV/RiaVOJH0ci8Jb8LjV9/PPP9v/w4cPt21E/yvAEGzx4sUWaChbtqy3efPmJF5rJCdHjhyxi6t58+a18+dg2m4GDx7sXX/99d4DDzwQ5TH2LckbQakkFHyyqIwFnRT+888/gcyWunXrevXr1/cmT55sy3Q1qU6dOnYFKTiIhfCnjKeOHTt6W7dujXLFaN++fd7//vc/L1OmTN7KlSttmb9tKGNq/PjxXGmMYMOGDbPgZHBgUttJmTJlvC+//DKwnQDabyiDpWnTpt4zzzwT5bG3337bq1Klijd69OjAsgULFrBvibDtY/v27XasUZaLLp75OnXqZMGEF154wTt16lSU1+mkUY9NmjSJcUsE+uCDD+xCqsav/gmgvx0cOnTIe+qpp2ybUgBc9xUAv+WWWyz46WO7CX/KivKrQ7TNKGtux44dgQsl2ocoMBX9grz2N8ePHw/JOiN58PcPv/76q/fQQw95BQsWtGNRMJ1jK5tOxy72JykHQakkEvyheO6557ybbrrJBv2NGzf2tmzZErjCpJIalfKVK1fOa9mypd33A1fRMyAQvlcAdKVRZVe6ItS5c+dAoFJ0QFbZlQZ2fqAh+k6Xk8fI8Prrr9uA3jdgwACvYcOGtu3oYOwP9BV4aNKkSQjXFMmVrjLef//95y3XCYMuikTHviWy6IRRJeM6DunimU9lNNmyZbPHowe6n3zySbuggsijjCdlL/iij020XagcWCV+fgZVzZo1vdq1a3tz5szhBDJCzJ49286BqlatatvDjBkzojweHJjSmBiRS5UhulDmnysH++233ywbqnr16taKIpjKx2OqTkLyRZevJOI3ZRswYIA1AVUT2aZNm1pT4WrVqtnsE5qxZtSoUa5GjRrWWFaNQzUTn6Y69We8QfhTQ8e77rrLZpCYMmWKzVajmRc1s8Tzzz9vM0qMHTvWtW/f3masWbZs2XkzSATPXIPwtH//fvfII4/YDFh+02nNzKhGj5odTU3xn3rqKWuIX758eZtiecWKFaFebSQDP/zwgzUxF02XvG7dOrdr1y5rIOrTcUhNQU+ePBnltexbIoO/LaiR+ZgxY9yiRYts+nXNYuQ3stZ+R8chzR585syZwGuHDh3qrrvuupCtO0KnZMmS1mRY24tEH5sUK1bMGt9rTCu5cuVyH374oc0k/Prrrwf2SwhvmjRB+w8de8qUKROYwOn06dP2vxqcq7G5zpl0XqRtCpFHje91PqQJNho1amTbgmam92nyr8cff9zGuJqF/OWXXw48ptmBtf8JboyOZC7UUbFwFxydVaqhMqCC+0apNEsZDdmzZ7eeQcGlfMqi+uSTT0Ky3ggt/d3V1PGbb76x+8qWUxaMrhxVrlzZrh6pvv7OO++0kk9EHpX/KsNFvX9KlixpVx2DqTRLV6Xvu+8+K9/TtqPSPkQ2lc+oH5CfRaer0EWKFLFjzrfffmtNQbXtqKzmnnvuCfXqIpmMX9RsWH0vo2dM6RjkT6ZAaTB27txp41n1HlOJls8v5dPjFSpUsAbowZmXKrfZtWtXiNYaSUl/c1V+qPec+oupckTnOwcPHjyv36VaEuTIkYMedRFKJb4a3w4dOtT76quvvFtvvdWyotq1a2fVRX55p3qSqeeuxjLRezMj5SAolYiCy+30wdEON3PmzN7nn38e5XE1IFYj4meffTawTIM+lVXccMMN3qeffhqid4BQ0g5WN59mxWrRooXVSatkS0EGpThT1hlZJ4nBJ4oq31OphMoe1MejRo0agceCt4tt27Z5I0aM8C6//HILPCByS2vy5MljQW/1pwtOgdfse5r9Sv+rpEKBTD/IQOp7ZInt760yipgCU2pYrZMBBTQBlWKlT5/eGhFv2LAhSusBlZEr4B18fKL5cGTvV9RDVWMXjWuDm5v7F2UVsETk8fcROu6olYDOozVWUbBbgcz8+fPbxTSdUyvQqQtsL774IvuTFIw8/ESigJ9fbte3b1/322+/WSlWhQoV3Ntvv+2qV6/u0qdPb8+7/PLLXaZMmdzhw4ftNVqm5z333HNWwlW6dOlQvx2EQKVKldzkyZPdoUOHXP369W07mTp1qsuWLZttT1999ZVr2bKlbTPnzp2jvDMCRE9B7tKli1u8eLH79ttv3UsvveQ6dOjgbrjhBts2tD2oREL7GZVotWnTxs2aNctt27bNlS1bNmTvAaGhfcbcuXMtvb1x48aB5f/++6+lwGsbmj17tpV9ah9z3333WameHqdkL3L4pQ5r1651W7ZsseNPixYtXMGCBV3z5s3tOQ8//HDgf5VNLFiwwLabLFmyhHjtkRzceeed7vjx46579+5u+fLlto3kyJHD7d6928qwVLKl45PaV6hEWDdExn5FrUrmz59v5ztVq1a18l+NTbQN6NikNhXjx4+3se7MmTNtLJMzZ85Qrz5CwD+nUSm4znG07fjHIG0/OjdWKbCW6f9XX33V9enTxx739y1IWTiLTQTB9av6EKkvlHq/qBfQbbfdZv08/LpXv95VFHTwX69blSpVrEa2UKFCIXw3CJXOnTtbfb16LugkUX0X9L/oBEF11v5JIwGp8Pfmm29an7lPP/3Ubd261ZbpQK39hPpF1alTx73zzjtu7969rmbNmva4AlLaPkT7EfV92bx5c0jfB0JDg7hffvnFer74245oH/LPP//YMaddu3Z2EeWBBx6w5RrYEZCKvLGL+neoX+H06dOtr0vHjh3tAomORzoBUE9D9TIcNmyY++677+y1CmwCon2Ggtpr1qyx7UX7F3/8u379evtaxyVOGiOH9iu6KHLrrbe67du3uwMHDriHHnrI3XPPPe7HH3+0QKZ6px49etT67Ooi/rRp0whIwcYsSuRQksaff/5p/ZezZ89u4131UFXw8n//+5+Nj33sW1KmVEqXCvVKhCsN7BRIUBaUIriiJo79+vVzX375pS3XyaO+1gnDN998c94JAA3aIpP/d1dW3fDhw+0AXblyZbaHCKSBvZrD6sCsZrAavO3YscPdfffddiDWoE2NQnv27Om6detm+5NOnTrZa5UV5VNDdA0AFSgn+zLyKOPl+uuvt5NFHYPEz4JStp0a5+uKNUGoyKbJEHTB49lnn7ULI9qHaH+hbBdlYt5///0uXbp0dsFMJwlqaJ0/f/5QrzZSELIYIo8yKevVq2cX6JVBJxs2bLBsfwUcFGAQXVTTRTdld3NBPrLEtF/wq0CUZamxizLnFLTUBRNlR8XleyDlICiVSBR80s72iy++sA/Q0qVLA4/pqtFHH31kN6U4FyhQwEpv/CvTfKAQfCDXiaQO5P6JJCLHjTfe6MqVK2cZCR9//LGlJqus88EHH3RPPPGEZdFdffXVFuDWFaRJkybZ/kNZDK+99poN9Pz9iQZ6GTNmdIULFw7120ISUTBbV6GPHTtmxyGV0mjQr+CkgpqiY46uXufJk8euOiLy+Bc79P+IESNsG9GY5KeffnI333yzXTw7cuSIzbzXv39/y5xSFqa2K0r2cCFcSIssfhBB50AKXvsXOX799VfL5vYzvv0LIsqc00yvOlYpUxeRRyW9minPp2oAnfsoWKnxrcatGqfoIolKP/fs2WPblrB/CS8EpRJITB8MnSRqWlOdID766KOWqhq9zCq4FxC9OxATlUoMHjzYrmCXKlUq1KuDJKLp159//nlLdddBWVlSn332mWVHDRkyxK42akCnk0gFva+44grrC6Qy4OD9EfuVyKQyPJU/aKCvq4y7du2yvi6ZM2e2+8quK1KkiB2fFHBQCSjbSWTwxx0q51UplaitgI4vmoJby5WloBI+9fNQsFuBKmVM5c2b1/Xo0cNKPDkhABCdetHp+KOel+pfqH2MSsd1zFG/KF0U0bhE+w5dNNPFNwW+dfENkUXHESVm6PxYWf/abiZOnGhfq8RT587aXhSc0rGpdu3a1m9ZWbsIP4xAE0BwYEmNhbUD1n1lMagfg04e33vvPTuxVPqhdsT+iWJwkIoTAsREWQwKPpQoUSLUq4IkpIxKHawzZMhgJ4E6KKt0Rr1ddEBW0FsBKV19VGDhqquuOi8gJexXIo8aT6tpucrH1UxWpVYa2Om+mtyrtPz999+3QKfuK/BNU/PIoXGHgt0a3Cuj8oMPPrDMObUQUJmwHl+9erWVfGrfIyrvVNau9kk6JgkBKQA+jT0U0Fb7ALUd0LmRMlrq1q1r4xONX5Rpqf5zWubTfsTvl4rIozGtMm5VIq7tRlUBGrcoW/eNN96wiqKuXbtaGwuVgKrKqFWrVlGyqxAeGH0mYEBq1KhR9oH6+eefLb29QYMG7pprrrEBv6LAumqt52qHzcAfcaVghFKbdeCmvDP86cqQ9h/q66KeLSrXUwaUMlkUoFJPKdF+RIEr7V/8AR6ZCxCltyvTRQM7Bad0MUSTayjzRccsLfdnUPMRkIos2ndohiv1p1u1apVlQykTym+Ar/IbPUePK1A1b9486x2l/Q0lewCi09hDQSid7+iChyZBePLJJy0DSmXAyopRcFsz7Cn7XyXj2vdofKPsGEQOf6w6YcIE9/jjj1sGXZMmTSwzVzNI+2NhjUn0mGhb0sQJOtfmGBSmVL6H/65fv35e7ty5vRdffNHr1auXV6lSJa9t27beDz/8YI/v27fPa926tVe8eHHvww8/DPXqAkiGGjVq5FWuXNk7ffq03W/WrJmXKlUq79Zbb/VOnDjhnTt3zpbr8RkzZngZM2b0evfuHeK1RnIzdepUr127dt4nn3ziZcmSxRs/fnzgsTlz5nh9+vTx9u/fH1jmb1eIDGfPnrX/NV7R/qVq1aren3/+GeU5ul+3bl3vmmuu8UqUKOHlzJnT27hxY4jWGEBK2a9s3brV69Chg7dw4ULv5ptvtv3HZ599Zo/t3LnTzpe0PyldurRXpUoV7+uvvw7xmiMU/HGuDBo0yEudOrVXsWJF78CBA1Ge99JLL9k21KVLF+/QoUOB8QrjlvBDT6kEiPSqNEIRXE1LqRnS1N+lYcOGVm6lm2axKV68uPVk0Cx8Tz/9NNkuAKJQz4U77rjD9hfaf2zcuNHKsJTqrqwWTaetdGZdXRSlyasES1cdtVzN8AFRc3OlwmsbUWNZv/+CMl9uv/12V7BgQbsyTVZdZGd4K+tJ/cTUu05ZdGo3oD5j/thGWQ2atVPPUW8YZX4DQPB+RG1L9L/fn07Uy1BlV8qwrF+/vu1LlK2r8ivtW/bt22eTJeh12bNnD+n7QNLSBGDqDSWqBtBxReXjyp7TObJ6MasSQH1SfUOHDnWbN292M2bMCEzKwfgl/BCUiidNma2ZrjTQ933yySfWf0HNh9WzQycAw4cPtw+N0g81mFMddYUKFQKvoQwLQDAN2lSq16xZMxvkab+i4IKaUyvFXYGqpk2bnheY+vzzz618j9IrBFPZ3r333msBTR2DdDxSGYW2M03Fre2FgV1k8f/eOllUw3ufehZqRixtJyqN8Gfo1PIqVaqEcI0BJGcKFOg8Rxfk1bfQ7336xx9/2HhFgW6Vi2v/olnWtH/R1/7saYgsmoVR5XnqZamy8HHjxrm1a9faLNOiUr5Zs2bZRVaNX3Lnzh3jLLGMW8ITQal4XhVQQzYN8rt16+ZGjhxpy0+ePGk7WwWZVBOrK9GaQUAnjPqgqTeDdtbKgODDBCC2K46aAUv7DAW+1XxYwSZ/n6F+depTp6DV6NGjA4EpHz2BEEwXPpTF+9hjj9n9fPnyWZNqZdfpijYXRiKLvx9RsFv9oxT41rhEEyVo21CgUieLamKuMY4yvnVx7aeffrIZ9xi3AIje1Fz7DI1NFGRQtnefPn2sL1Dr1q0tW0oBbl0M0XPVV0r7E/WyC250jvD3/fff2+yLOl/+6quvrDeUtiEFpDTrq7K4NRmYH5jS2EWTbKgSIHisyzl0eOMMJh500qgsKJ0wqhGxTiR1cqjmw7opq+G3336zbAfR1xUrVrS0eA3+hA8TgOj8yRLU8FP7FR24NUOaBnr+laJq1aq5zz77zPYnaiKqNGbNtucjIIVgCjgpJV6BzMOHD1uphJqfB8/+isihv/uXX35pF810UU1ZUAo6KctbJ5LKdFixYoUFvbdt2+YOHjxoz1fACgBiamquTJf//e9/dq6jgPbRo0fdU089ZUFtjV1eeOEFC0BUr17dLV682PYvmokPkUMleWp+r7+/Sjk19lAAStvPE088YSWeuq9xr86ldVzSmFjBKR1/VKHk4xw6vJEpFUfBV5V10qj+Uap51eBOgSk/jVXBKu181f9F9dN6jTIe9EEKnqkPAJRFqZuyFtQ7SjN3aoardevW2cFb+xNN254zZ84o9fgqFVavF/YniC+OQ5Fp9+7dNr12rly57Aq0qJeUxicq0VN2t4KWupjmz96ofREARD92KPPJ7yG1adMmmxVYfYI0ZlGmlPrs/vnnn7Z/UWaMLqoRUIhMKuVU8Ontt992H3/8sWXJ/f7775Y91b17dyv5nD9//nnbmNrktG/fnozuCEJQ6hLqYTVY06/tnXfeOS8wpRI9lUfoQ6iGoUuWLLEdNymHAKL3/FFwe+XKlbaPKFasmB2g1TtKjT/V5FxXGDXIU/p7cFaUjwADgIvZsmWLu++++6y58MCBA22g71NgSleqdTFNGVMa3wBATFSip/MbZVZqDKN9y4ABA6wMS+V6pUuXtuyoa6+91i64KfCgnlKIbMru14WP6dOnWwBKF121fSxatMh6kqmETz2Z5YEHHnCNGjWyrF6h1UDkICgVD++9957VtyoFUX0YggNT999/vxszZow9T9kOynzQTlknjJRKAAimni7KVlB6smYYUXDptddec7t27bI0Z50cKqNBB2w/MKVZSrQMAOJL+xWV/CqLW+UUWbJkCTymZsTKolJpjQLgnAAAiE5BhK5du1omt8YkmsBJ/aFUvidarnMktR3o169fIBjFRXmIMuc05vUzphSYUi8pjXM1454uzio7V33Hdu7cyXlzBCIoFU+qmVbfFw3ubrzxxkBgqnPnzraz1sxYwchkABBMmVF33HGHTceu/4PpypD6RqlkTxmYOijrvrKnVGfvN60GgNjEdhKoK9XKwFSPDgWpsmXLFnhM7QYUAFeGNwDERL3oNDbZuHGjZUg9/fTTduFdNF7R4wpMqceUZlCrWbNmqFcZIRDbua96FSqYGRyYUhKHJvnRRGLqM6XsXW1LZEhFHoJScfxABQ/ydDVRqaqaHcAPTKkMR6mrCkppRwwAwfx9iDIqdWI4d+5cuzKk/Uxwf4bgent/2mRdgdQgjytHAOKyn1m+fLmVSejqdIUKFQLjkl69ellfOgXANctecGAKAC60Xzlw4IBr2rSpZbho8gxdXFPprwIIeo7GKJrJU+VXjRs3dhMnTrTm1YjM82cdaxS01DIFoPxSPl1gVSmfH5iKjgqjyERQ6iJef/11a95XsmTJKIEp7ZR1RWDWrFmBwJQyGnRCyQcJQGzU20WTIqxatSrKPsU/CCuTSjOm+XX3MT0HAGKjgLfKa1SqV7RoUet1qZkY1ThWJ5I9e/a0adzr1atnZTZZs2YN9SoDSAF0AU2zuarEShnd6rOrcmA/MOVntijzRfuaq6++OtSrjCQUPF5Vs3tVEmk72Lt3rx2TdCzSDPZ+jykldKg1jgKYAHVlF6DpKdVrQSnt27dvtw+aH8NTgz/NiKWrj+oxpcduvvlmO2H0U1kBIDrtN9QsVPsJf1ZO8YNNamh++vRpu0lwGQ4BKQAXon2LyiOGDh1qJRLq4aGJE/LmzRvIxlRGty60KTDu72cAIDr/nEfZTwp2q/ecAk+aTU9Bh8KFC1spsILcWq6edAo8qHE1AanI449XtR2od6qyodQMX83MVSKu7Nzjx4/bOFgN8W+55RY3YsSIUK82kgmCUkGiJ40p5VSDNn14FJjatm1blBNETXu6Y8eOQINzHyeOAKLzg08tW7Z0f//9tw3kRGnOOjH09z86YKtBKL1dAFzKxTSV5Gn/oklXihcv7u666y43atQo29eo9YAoa0pXsZk8AUBsdM6jGcWVyTJhwgS7UK9M7nHjxtk4RVmXysZs0qSJjW0UqFLvXUQuZdF9/fXXNnlPjRo13AcffOBGjhxpk/uo7Y3+P3r0qF2AVR8pzVIPCNGTGGpg1c9FEX99YDRgU/8X7YTVg0FXCrQDVjqirj5u2rTJpnIHgAvtV/z/dQVRjYY10NN+RFeP/N5RCk6pcaj2LTqZBID4UAammsnqREAzGqmETyeQovGKsqh0gqA+U8qeAoDYqKF59+7dLZulQ4cOlompcyDNxCeaiVwzCCtA9eOPP1prAmVhInLpuKLApNrZKLFD2VHK3NV2pLGuMqQOHTpkWVR+6TiTgkEISv0f/8PwxBNPuE8//dR2vApEqSSvS5cugRmwbrrpJrvpcWU0aOes1/KBAhAseJ+g/lC7du2yadjVg06BKGU0KL1ZDYlbtGhhM5Coofn+/fttIMh+BUBc+neoPEINzQsUKOBKly7tatWq5e655x4bv+hqtU9XqbXf0bTbAOCLbayxc+dOu5CmgNTWrVstY0qzjfszAe/bt8/2OboxXok8Mf3NM2fObBdeVW30ySefWKln+/bt7TFVHimjTufP/sVYYbuBRHxQKvgDpRNEpbSr34KiuKqhHjJkiH2thmxKe1eq6pEjR1yZMmWsuZ8yqtgRA4jO3ydo36EymXLlylnZnmrtlanwyiuvWD391KlTbcIE9WaoVKmSNQ/1e9NRCgwgNgpIzZs3z/3vf/9z+fLls6bD6vmima90AqnGw5rdKGPGjBYY1/hmxYoVZEgBCPDPYX777Te7SKYsKO1DNCZR5YiyWbQvUZBbQanx48fb6z788EP33XffWTmWLrgFtzdB+As+99UYVr2XNStjq1atbCyrxzWLtJZp+9AFka+++srKyTVbffTvATD73v9RwEknh0ppV2aUaGesZRrkjR492vpKRceJI4DYKBilK4qaXUS19Sqj6dOnj5syZYpdSfJpJhJdQfIFz2IDANFpMK9ZsJo1a+buvfdem0lPMxkNHjzYMjF1gqgTTJ04XnPNNVYSrEB4+fLlQ73qAJIJPyigsjsFCsqWLWsZl8OHD7fH1UtX2d0qCVafOu1bfApG7d69286T1McOkckf41asWNGypGbMmGFj39atW7uFCxdav7Hrr7/e+khpXKtKAM6bERPCk/83q4R2usqUUiaD78orr7QrkIUKFXLffPONLYsew+ODBSA2KqupX7++BaTmzJlj/Vw0qFNA6tixYzYQlOCAlPYxBKQAxMQfg6j/nDKg1E7gzjvvtMDTU089Zb1fdLKoxzUJi/q8fP7555YpRUAKQPC+xA9I1a5d2zVt2tQunPkBKfWl07mPxi3KmvLLftWKQK1ONLunZtojIBW5E/doXKsglIJS6rl89913By6sijLu1JdZmVM6TvkBKf9xIBgRFedc5cqVLR21V69ebvHixRbV9ZsMKyBVsGBBm0lASE8FEJOY0pB1X9Mia7+imnrNXNO1a1cbDCqDQf0Y1JcuU6ZMgdewjwEQG+0fdLKoMYvK9bTf0RVpTcwiGsfoOSobPnDggHv88cc5aQRwHu0nlKX94IMPWpbUM888E3hMgSkFo1Sup7I99ZHSMgW6c+fObUFv9dpVvylEDmU+qam9f7xRyaf6LSsTavbs2a5jx442S2Pbtm2t1Y1u6s+sTF5/fEyFEWKTOlKju9G/1gfp+eeft9lp9IFShoMo3XDHjh12lQAAYuMfcIOnt1XASbPpaSYSlc4oICXKklIJn4JSwQEpALiQ9evXW7me9i06OVAjYvWK0uQrPvW+VD9MBa7OnDkT0vUFkHxpYhW1KlHzaf+cSOdAAwYMsACU9h9ffvmlu+6666x/lGZO01hm6dKlVq6FyKFKIs3oqqwnlY6L+o8psKmAVKdOnSxT9/7777fH1O9QPVJ1Hh18wZaAFGITUT2lgjMZtNNds2aNXSnQ9KX+TBLa2Wowp3IaffDUoE2DvdWrV9tMAf5sNwAQnQZvyojSNOx+7wVlLGjyBKU5X3vttbYf0knjH3/8YfsgDtAA4kIBqGnTplnZXr9+/WyZAk8a+Gu2vQceeMBdddVVgedrkhb/ijYARKcSPM2sp+CTf26j7BeV6KmkT4EoZV8qCKHAQ5EiRUK9ygihH374wbYXBajUtFxJGwpCqUxcpZwKWvkXXtWmolixYoEeh8DFRFSmlB+QUjq7rgJoNgBdJdCUydr5ihr5aXYspcXv2bPHSvlUA6uAVPBOGwCiUyq7+tApiK2BnCglXgdxpTOrd50eP3XqlD2H2noAcaGrzRrka9bf4N6X3bp1swDVW2+95SZOnGgnk74cOXKEaG0BpAQKMmkcon5AogvvalmicyJdQFPjc5UH6/wpQ4YMoV5dhIifRaeMOfWPUkm4JtnQfU0Cposfml1P/clWrVpl/aOUgTdq1Cg7b46g/Bf8B2kisam5Zqh59913Xd26de2EUNFe1UurLnbRokX2tT5AOplUFHjv3r3W4C9t2rShXn0AyURMWZPKsFQWlAZw6vuiDEylu7/++utWIqw+DAqGK+1dz6G2HkBc6CRA+xGdIGpWPU21XaZMGXuse/fuNjmCAuG6gKYmxNqvcBENwMWCUpqZUzPoqb9ucKalfyF/69at9jzNrIbI8ueff7pcuXLZtqDxq44v2kY01lV/qVtuucUamSsgpWoATbZRrVo1lzVrVpvV3r/wyuQ9iIuIypQSTWuqGli/OZ8+KJoZS9FcTW2qOmm57777rMmfAlhKSdRjAODzT/hUTqOS3+DshEceecS1aNHCffTRR7YfEe1nNFOWBn46wOvKEwEpAHGlYLZKaI4fP+7Gjh0bmL1TVLqn9gOa/Yj9CoC4UFaUsi8VWFAFicqzgrMz1X5APesGDRpkgQZEji+++MLdcccdbsWKFXZfASnxs6A0gY9a3GiGPWXrqn2FLpjMmjXLticlcujCKwEpxFVYB6WC0wX9r5VqqGh/cDNiDeA02FOPF5XsBQ/yNLXysmXLSFsFYILL7X7++Wc7MGu69dGjR0cJTD366KM24FN5sN/gPFj0mfoA4GLKlStnJ4lqeK5edcEnkcryVt86AIgrXUBTU/N33nnHtWrVyvYjOv/RjHwqC9b5UunSpUO9mkhiefLksXNnzbqoKiNRkEoTgX388ceufv36ts2oHUWdOnXsYonKPjUxGBdecSnC9qxIH4aYUteVcqiUd32QPv/888ByBar0QfKDT/6Jp9LhV65caR9OAJFNB13/qo/6zyngpB51SlfW1aGRI0cGnqtmxMqKKlGihEufPn2U2T4B4FLpItobb7zhvv32W2szoCazAHApNKbRhTNluqiKRAEIZWHqXEnZMsyyF5mKFy9ufQo1dlWmnAJOP/30k12ELVSokD1HE4XpfFplfkriCMaFV8RXWM6+F9zrRWV5mzZtsqnXFf1XYzalHarpsAJROpnUiaNOLpUppZ2xf9Lpfx9m3AOgnguaAEE189u3b3dNmza1Hi9qXq4My6FDh7qvv/7aplZWLyldPdI+p0GDBjYjn/YhwTOAAsB/sW7dOtvX6KRAfS8B4L+g/w+i03j3wQcftOONglQq35Pg8axmqVdlANsO/ouwC0oFf0h08qjpkpWOqiiu+kXpa508qg5W6aqffvqpNfnTgE4zCqgGlp0ygGAKPimdXbX1OjArfVn7iHHjxlmwSTcFu1988UWrpfcbE2taXGUz6LkEtwEkNDWYpb0AgIQQPE5hzALfzp07bUINnV9rIo1atWrZ8ugXWjl/xn8RdkEpnzKjnnvuOYvoKuVQ1LR82LBhdl8NQdWATR8gNT5XDxjtfJkNC0Aw9VRQxtO8efPcrbfeapkJKtO74YYbLLVd+w3/QPzXX39Z0Eqzkmif4s+CxYEaAAAAKTVjSpP4+EkfNWvWDPUqIcyEZVBKvV00A41qXvV19erVA4+9/fbbrkuXLm716tWufPnyUV7HVQEAwaZMmeI6depkJXiLFi2yZSrzVT8XBZwmTJjg7r//ftt36BZTaR4BKQAAAKT0wJR6Le/fv99NmjTJJt4AEkpYNjepWrWq9YxS/5cDBw7YsjNnztj/99xzj5XqffXVV+e9joAUAJ9q55UhpZuafj788MO2PHfu3FbKpytF+l+ZVH4Jn0SP8xOQAgAAQEqm2V1feOEF66WqRvhAQkrxdWoxNQ4uWrSolekdPXrUshw+++wzV6FChUCWg04as2bNGqI1BpDcaar13r1727S3jRs3tokQFIRS4Em96FSa16dPH9uXdOzY0ZYr4C0EtwEAABBuNOOeP9M0k/cgIaXooFRwuYxmn/ntt99cgQIFXOvWra10TyeSynKoV6+e1cHmzZvXTjIVkGrTpk2oVx9AMqUpkGfMmGEBKdH+QsGmJ5980u4rMKUJEh599FHbB917772WQXXLLbeEeM0BAACAxEVACgkpxfaUCu7/pBPF0aNHu8qVK7uVK1faCeSgQYNc8eLF3d69e63sZs6cOZbJcNNNN7l27drZbDU0NQcQ1/2MMi81WYL2N+pZp8CUHDp0yL3//vuuQ4cO7E8AAAAAIB5S7BmUf6K4bds2m+1KU7VXqVLFbdy40bIbTp8+7Z555hlLM1Qpjp6vGbHUnFgBqVOnTrn06dOH+m0ASMaCS/GyZcsWyLBUKZ+uEGnfcvnll7v77rvPlhPoBgAAAIAwzpQKzlxQ36hly5bZyeLUqVNd5syZbfn69etdkyZNrBGbAlMlSpRwe/bssVn3Nm3aZMEpGrQBuBTKmNKsnl27dnWjRo1yPXv2DPUqAQAAAECKlOKCUj5lJHz55ZfWLypPnjxu+fLlVq7nB602bNjgmjVrZssmT57srrrqKvf7779bpoOmstRsWmnTpg312wCQAh0+fNj2Obfddhuz6wEAAADAJUqRHcomTJhg/VvUQ2rt2rU2o96IESPcvn37LCClwJQemz17tmVPFSxY0F535ZVXWobDkiVLCEgBuGSafa958+YWkFKAHAAAAAAQIUEp+eqrr1y/fv2sZ9Tnn39u5Xtqbh4cmKpRo4b76KOPopw4anY+zcwHAAmBHlIAAAAAcGmS/dnUuXPnzpty8oEHHnCZMmVyQ4cOdX369LG+LuotpVI+PXfAgAEWfArGiSMAAAAAAEDykewzpfyAlPpH/fbbb4Hl9957r82kt3TpUms0XK1aNQtMvfbaa+7tt98O4RoDAAAAAADgYlJE+tCvv/7qGjZs6Pr27WszXuXPn9+Wq6+UyvKUOaVMqOHDh9vseqVKlQr1KgMAAAAAACAlZ0qJekAtWLDA+kZNnDjR7dmzJ/CYAlNFixZ1b731lnv99ddduXLlLEBF82EAAAAAAIDkK0VkSsmNN95ogae7777b7t93333WN+rgwYOucePGrkqVKq5du3aB59NDCgAAAAAAIPlK5WmauhREvaXat2/vatWqZYGoTz75xJqhL1y40B4/e/aszbYHAAAAAACA5CvFBaVk48aN7sknn7ReU0WKFHFz5851adOmdXorqVKlCvXqAQAAAAAAIByDUnLq1Cl34sQJlyNHDgtEqYcUJXsAAAAAAAApQ4oNSgVT+V7q1CmiZzsAAAAAAADCJSgFAAAAAACAlIX0IgAAAAAAACQ5glIAAAAAAABIcgSlAAAAAAAAkOQISgEAAAAAACDJEZQCAAAAAABAkiMoBQAAAAAAgCRHUAoAACAJff755y5VqlTu8OHDSfLzpkyZ4nLkyHHB5zz99NOuQoUKgfsdOnRwLVq0SIK1AwAAkYygFAAAQDwcPHjQdevWzRUuXNilT5/e5cuXzzVq1MitXLnShYuXX37Zglm+OnXquJ49e4Z0nQAAQPhJE+oVAAAASElatWrlTp8+7aZOneqKFSvm9u/f75YsWeL+/PPPRPuZZ8+eteyq1KmT5npi9uzZk+TnAACAyEamFAAAQByp5O6LL75ww4cPd3Xr1nVXXXWVq1q1quvfv79r1qyZ+/nnny14tGnTpiiv0TKV7QVTZlW5cuVchgwZXPXq1d33339/Xsndhx9+6EqVKmUZWbt373anTp1yjz76qLvyyitd5syZXbVq1c77vnqtsrgyZcrkbr/99hiDZc8//7zLmzevy5o1q+vcubM7efJklMeDy/f09fLlyy17Su9DN71PAACA/4qgFAAAQBxlyZLFbvPmzbMA0X/x2GOPuZEjR7p169a5K664wjVt2tSdOXMm8PiJEycs+PXGG2+4zZs3uzx58riHHnrIrVq1ys2cOdN9++237s4773S33HKL2759u71mzZo1FmTS8xQYU+Bs6NChUX7uu+++az2knnvuObd+/XqXP39+9+qrr8a6ngpG1ahRw3Xp0sXt3bvXboUKFfpP7x0AAEAISgEAAMRRmjRpLBNJpXvKZKpZs6Z74oknLEAUX4MGDXI333yzK1u2rH0/lQHOnTs38LgCVAoW3XDDDa548eLujz/+cJMnT3bvvfeeq127trv66qsta6pWrVq23A8gKUjVt29fd91117lHHnnE+l0Fe+mllyxwpZu+r4JWysa6UClfunTpLPNK/bN0u+yyy+L9fgEAAKIjKAUAABDPnlJ79uyx0joFgFQ+V6lSpSiNweNC2Ue+nDlzWoBoy5YtgWUKBKm8z/fdd99ZbykFm/yMLd1UWrdz5057jl6vkr7Yfk5cnwMAAJAUaHQOAAAQT+oDpSwn3QYMGODuu+8+y3xSvynxPC/w3OCSvPjImDGj9W/yHTt2zDKUNmzYcF6mkoJTAAAAKQ2ZUgAAAP+Ryt+OHz9uvaFEfZd8wU3Pg61evTrw9aFDh9y2bdtcyZIlY/0ZFStWtEypAwcOuGuuuSbKTSV1oterr1RsPyeuz4lOWVv62QAAAAmJTCkAAIA40kx2ai7eqVMnK63T7HVqFj5ixAjXvHlzy27STHqa3a5o0aIWQHrqqadi/F5DhgxxuXLlslnwnnzySZc7d+7AjHcxUdleu3bt3L333msN0hWkOnjwoFuyZImtS5MmTayHlPpcvfjii7Y+CxcudAsWLIjyfXr06GEz6lWpUsWeO336dGukXqxYsVh/dpEiRSyQpVn3lJWlcsPUqbm2CQAA/htGEwAAAHGkgIz6MY0ePdrdeOONrkyZMla+p5npXnnlFXvOm2++6f79919XuXJl17Nnz/Nmv/MpcKUAkZ63b98+99FHH1lG0oWoobmCUn369LEeVApiafa+woUL2+MKiE2cONEanpcvX94tWrTovKBY69atbZ3VDF0/+5dffnHdunW74M9VQ3WVDCojTNlgu3fvjudvDgAA4HypvOCmBwAAAAAAAEASIFMKAAAAAAAASY6gFAAAAAAAAJIcQSkAAAAAAAAkOYJSAAAAAAAASHIEpQAAAAAAAJDkCEoBAAAAAAAgyRGUAgAAAAAAQJIjKAUAAAAAAIAkR1AKAAAAAAAASY6gFAAAAAAAAJIcQSkAAAAAAAAkOYJSAAAAAAAAcEnt/wMqZ1Z4D/ziCgAAAABJRU5ErkJggg==",
      "text/plain": [
       "<Figure size 1200x400 with 1 Axes>"
      ]
     },
     "metadata": {},
     "output_type": "display_data"
    }
   ],
   "source": [
    "print(\"Human-labeled dataset:\")\n",
    "plot_anxiety_distribution_by_subreddit(df=human_label, subreddit_col=\"subreddit\", anxiety_col=\"anxiety_level\")\n",
    "print(\"AI-labeled dataset:\")\n",
    "plot_anxiety_distribution_by_subreddit(df=ai_label, subreddit_col=\"subreddit\", anxiety_col=\"anxiety_level\")"
   ]
  },
  {
   "cell_type": "code",
   "execution_count": 8,
   "id": "1507e18c",
   "metadata": {},
   "outputs": [
    {
     "data": {
      "image/png": "iVBORw0KGgoAAAANSUhEUgAABK4AAAGGCAYAAABSXcmDAAAAOnRFWHRTb2Z0d2FyZQBNYXRwbG90bGliIHZlcnNpb24zLjEwLjYsIGh0dHBzOi8vbWF0cGxvdGxpYi5vcmcvq6yFwwAAAAlwSFlzAAAPYQAAD2EBqD+naQAAmBlJREFUeJzt3QncTPX///83su9L1uxkyU5Ei0jZIpEkZUlS2YkQWctSlhYSRVqUtEiSQklZsqcUbdbsPnbZz//2fP3+Z75zbbou24xrHvfbbbjmzJmZM3Od6yyv83q93kk8z/McAAAAAAAAEGaShnoBAAAAAAAAgNgQuAIAAAAAAEBYInAFAAAAAACAsETgCgAAAAAAAGGJwBUAAAAAAADCEoErAAAAAAAAhCUCVwAAAAAAAAhLBK4AAAAAAAAQlghcAQAAAAAAICwRuAIAAJfFwIEDXZIkSdy+fftCtgwLFy60ZdD//+X222+3m2/z5s323LfeeusyL6Wz99B7rVy58rK/F67segUAAC4OgSsAAGB+/vlnd99997n8+fO7VKlSuTx58rg777zTvfLKK6FetLAxZ84cC8jF17lz59zbb7/tqlSp4rJkyeLSp0/vrr/+eteyZUu3bNkydzVT0KZx48YuZ86cLkWKFC579uyuQYMG7pNPPgn1ogEAgETkmlAvAAAACL0lS5a4GjVquHz58rl27dpZMGLbtm0WXHnppZdcp06dXKRRAO/ff/91yZMnjxK4GjduXLyDV507d7b577nnHteiRQt3zTXXuI0bN7ovv/zSFSpUyN10003uajRgwAA3ePBgV7RoUde+fXv7rvbv32/fT5MmTdx7773nHnzwQZdY3XbbbbZuKGAHAAAuLwJXAADAPffccy5jxoxuxYoVLlOmTFEe27NnzxVfHmUqnTp1yjK/QkWlYBfz/rt373bjx4+3QODEiROjPDZ27Fi3d+9ed6UdP37cpUmT5qJe46OPPrKglbLzpk2bFiWw17NnT/fVV1+506dPu8ToxIkTFqxKmjRpSNdNAAAiCaWCAADA/fXXX+6GG26IEbQSlYDFp++TpseWiaQeV/fff7/LkCGDy5o1q+vSpYsFAKI/t2PHjpapo+VImTKlmzt3rj32zz//uEceecTlyJHDpuvxyZMnx3if7du3u0aNGrm0adPaMnfr1s2dPHky1s+rQFLhwoVd6tSpXeXKld33338fY57on7V169aWPeUvr3+Ly6ZNm5znee7mm2+O9bsK/l59Wt7u3bu7a6+91j7HvffeGyPA9dlnn7n69eu73Llz2/ehzzFkyBB39uzZKPOpX1epUqXcqlWrLENIAau+ffsG3kdZU0WKFLHXyJs3r+vVq1ec31ew/v37W9mjfgfBQStf7dq13d133x0l8Nm2bVv7/SnYU7ZsWTd16tRYv+sXX3zRvmNlo2l577rrLsv80/eoz3jdddfZ70wZbP/73/+ivEaBAgXsfb/++mtXrlw5e6+SJUvGKF3U85566ilXunRply5dOlsv69at63766adY+1h98MEHrl+/flY6q2U6fPhwrD2u/vjjD8s2U7ai3lvL+sADD7hDhw4F5jlz5ox9Dv3O9L1rmfU7if69+5/lhx9+sPVTr6fvRGWnAABEGjKuAACAlXotXbrU/fLLLxbsuJQUtNKJ+LBhw6z08OWXX3YHDhyIcRL+zTffuA8//NACWNmyZbPnKGtJ5XR+YEsBHZXZKRCiAELXrl3tuSrbuuOOO9zWrVutPE9BnXfeecdeM7o333zTytuqVatmz//7779dw4YNLRijAE5c9JwdO3a4efPm2WvH5zuVGTNmuKZNm8Yr00klmZkzZ7agkoI5yszS554+fXpgHgXSFHBRgEv/6zM+++yz9n288MILUV5P5XsKyiiA8tBDD1nwSNls+rwKijz22GOuRIkS1t9szJgx7vfff3czZ86Mc/kUnNmwYYMFEtWv67/o96IA2p9//mmfo2DBgvZ9KAh48OBBC2IGU+BSmXb6HhRgGjlypK0/NWvWtCDR008/ba+lvmsKPkUPYGr5mjVr5h5//HHXqlUrN2XKFPvuFQRVvzbR71ufUdO1PFrHXn/9dVe9enX366+/2roTTIEmZVnp/RRgiq08UMusgJ0e17IreKWA6+zZs+1zKptRHn30UQvaKVutR48e7scff7S/i99++819+umnUV5Tn1PzaV3XZ9Fn1fdWsWJFC94CABAxPAAAEPG+/vprL1myZHarWrWq16tXL++rr77yTp06FWW+TZs2eTp8mDJlSozX0PQBAwYE7utnTWvYsGGU+Z588kmb/tNPP0V5btKkSb3169dHmbdt27Zerly5vH379kWZ/sADD3gZM2b0jh8/bvfHjh1rr/Hhhx8G5jl27JhXpEgRm/7tt9/aNH2e7Nmze+XKlfNOnjwZmHfixIk2X/Xq1c/7WTt06GDT4qtly5Y2f+bMmb17773Xe/HFF73ffvstxnx6D81Xq1Yt79y5c4Hp3bp1s9/JwYMHA9P8zxysffv2Xpo0abwTJ04Epumz6DUnTJgQZd533nnHvuvvv/8+ynTNp/kXL14c5+f57LPPbJ4xY8bE6/P7v5d33303ME2/A61j6dKl8w4fPhzlu7722mujfNY+ffrY9LJly3qnT58OTG/evLmXIkWKKJ83f/78Nu/HH38cmHbo0CFbf8qXLx+YpuecPXs2ynLq/VOmTOkNHjw4ME3rjF6vUKFCMb5z/zF/vVqzZo3dnzFjRpzfxdq1a22eRx99NMr0p556yqZ/8803MT7LokWLAtP27Nljy9ijR4843wMAgMSIUkEAAGDZKMq4UiaOSqaU6aIMEpVHzZo166Jeu0OHDlHu+43e1cg7mDJeVNrlUzzr448/tpHq9LNKDv2blk0lWKtXrw68Vq5cuSxDxacMJ2UUBVu5cqWVrikjJzhzRpksflbMpaSMn1dffdUye5RRo6wdZTgpO0wZOdFpeYPLD2+99VYrAdyyZUtgmkrlfEeOHLHvQ/Opf5WyoYKpHK1NmzZRpinjSctQvHjxKN+psprk22+/jfPzKKtL4pNt5f9elH3UvHnzwDSVFyor7ujRo+67776LMr+yoIJ/DxqNUZQtpsb2wdOV5RT9O1S2lMorfSoD1AiOa9ascbt27Qp8J+pRJfpulZWmzLVixYoF1qdgynYK/s5j4y+z+nvp9xDXdyHKlAumzCv54osvokzX34J+rz5lG2oZlTEGAEAkIXAFAADMjTfeaP2AVMa3fPly16dPHwuMKBikEqoLpZHngqm/jwIHKoULpuBOMPV2UpmV+lHppD345gdj/MbxCuyoX1P0nlM60Q/mB4CiL5OCKeohdKnpcypwpz5TCg6pP5VK91Tep/K96DSqYzCVDYp+J77169dbcEbBEgVm9H0osCPB/ZREgcfopW0qp9NrRP9Or7/++v9sxq/3E60X8aHvW9+1HyjyKXDmP36+z+8HhKKXcPrTg78XiW0d8D+Xv76pVFJlkVouBbFUlqrPv27duhjfX2zrZWw0jwJSb7zxhr2eAqvq1RX8evqs+h60jMEU2FNvuf/6Lvz1IfpnBgAgsaPHFQAAiEKBDgWxdNNJv4JEytJR36W4mpFHbwx+PnG9RvSsFgUYREEZZb3EpkyZMu5qocb0ymjTTX2flG2kYIXfC0uSJUsW63P/XzWls0CeMtMUQNLIfgoCqnG3MoXU/8n/znyxZQppHjUmHz16dKzvdb4+X8rSEvXEuhzi+vz/9b0kxPPPP28N5tWnS/2r1NtMASX1O4v+/cl/ZVv5Ro0aZZl7Ck6qQbyyyvy+bmrU7jtfQ//L9ZkBALiaEbgCAABxqlSpkv2/c+fOKBlACqAEi54tEj3DJzhrRU2nFSBQ8/XzURaMStIUFKtVq9Z551XwR43ldVIfHBjYuHFjjPn8ZfJL4+T06dM2CqBGvDuf+AYd4vO9KnCl7zU4cPVf1KBcpW3KjNNIgT4te3wp2KVyUJUrJvTzKJCpLDYFZ1566SUrsTsffTZlMun3HZx15Zc0JuSzx4fWrejrgBrOi7++ffTRR65GjRrWpD+Y1mllS10MBQR10yiES5YssRElJ0yY4IYOHWqfVd+D1j0/40zUHF7vfam/CwAAEgtKBQEAgPU1ii2Tw+/L45fcKdNHJ/eLFi2KMt/48ePjfG2VTAXTiHCikrn/yjhp0qSJ9blSUCo6lRL66tWrZyP+KSjhU68hlRlGDxgpIKZggnokBY/UFz0YF5u0adPa//GZVz2VYiux1PsuWLAg1rKx+GbhBP+u9Hrn+/6j0yh96g01adKkWEcBPHbs2HmfP2jQIAueaYS8M2fOxHhc2UYaTc//veh7CB4VUc/ROqCgl7LHLiWtA8Gj86knl0avLFeunJXk+d9h9HVdGYWx9RyLL71P9O9CASz9jjXSoP9diEaKDOZnvtWvX/+C3x8AgMSMjCsAAGAN0xXoUe8klYMpGKKMEQUclKkS3OBbAYvhw4fb/woEKYjlZ7XERtlAKo+rU6eONYB/99133YMPPvif2U2i91FQTc2427VrZw2r//e//1lp3Pz58+1n0WNqgq5G3OonpUbt77zzjjVoj97LStkv7du3t4yrZs2a2fKpiXp8elxVrFjR/lcZmPoYKQgSW68q2b59u6tcubK9j7KbFDhR/6j333/fMp5UmpbQDJ9q1apZ1ptKJ7UMyizS50xI+djDDz/sPvzwQ2tQr+9WWUHKalMWlKarwbifaRcbfWcqFXzuuees6bkarytbSMGsuXPnWlBu2rRpgWbzr7/+upXQ6feidUnBxcWLF1sAJ75N3hOSEda2bVu3YsUKlyNHDjd58mTLaNLv13f33XdbmaXWaX2f+izvvffeRfU4U8+yjh07WnN5LYOCWPq9+MFX0fqu35uCqX7Jp3rJTZ061TVq1MiywAAAQCxCPawhAAAIvS+//NJ75JFHvOLFi3vp0qXzUqRI4RUpUsTr1KmTt3v37ijzHj9+3Gvbtq2XMWNGL3369N7999/v7dmzR5ETb8CAAYH59LOm/frrr959991n82bOnNnr2LGj9++//0Z5Tc3XoUOHWJdN76/H8ubN6yVPntzLmTOnd8cdd3gTJ06MMt+WLVu8hg0bemnSpPGyZcvmdenSxZs7d6699rfffhtl3vHjx3sFCxb0UqZM6VWqVMlbtGiRV716dbv5Nm3aZM+dMmVKYNqZM2fsO7n22mu9JEmS2ONxOXz4sPfSSy95tWvX9q677jpbdn0HVatW9SZNmuSdO3cuMK/eQ6+1YsWKKK+h5Y6+/IsXL/ZuuukmL3Xq1F7u3Lm9Xr16eV999VWM+fRZbrjhhliX7dSpU96IESPscX0H+r1UrFjRGzRokHfo0CEvPhYsWODdc889Xvbs2b1rrrnGvpMGDRp4n332WYzfX5s2bex3ovWqdOnSUb7T4O/6hRdeiPXzz5gxI8r02L6v/Pnze/Xr17fvokyZMva5tD5Hf+6JEye8Hj16eLly5bLv8Oabb/aWLl0a4/cf13sHP+Z/33///bf9/RQuXNhLlSqVlyVLFq9GjRre/Pnzozzv9OnT9h1r3dP6oHW6T58+tkzB/M8SXfRlBAAgEiTRP7EFtAAAAICrhbK5SpUqFShTBAAAiQM9rgAAAAAAABCWCFwBAAAAAAAgLBG4AgAAAAAAQFiixxUAAAAAAADCEhlXAAAAAAAACEsErgAAAAAAABCWrgn1Alytzp0753bs2OHSp0/vkiRJEurFAQAAAAAAuGqoc9WRI0dc7ty5XdKkcedVEbi6QApa5c2bN9SLAQAAAAAAcNXatm2bu+666+J8nMDVBVKmlf8FZ8iQIdSLAwAAAAAAcNU4fPiwJQT58ZW4ELi6QH55oIJWBK4AAAAAAAAS7r/aL9GcHQAAAAAAAGGJwBUAAAAAAADCEoErAAAAAAAAhCV6XAEAAAAAEAHOnj3rTp8+HerFQIRInjy5S5Ys2UW/DoErAAAAAAASMc/z3K5du9zBgwdDvSiIMJkyZXI5c+b8zwbs50PgCgAAAACARMwPWmXPnt2lSZPmooIIQHyDpcePH3d79uyx+7ly5brg1yJwBQAAAABAIi4P9INWWbNmDfXiIIKkTp3a/lfwSuvfhZYN0pwdAAAAAIBEyu9ppUwr4Erz17uL6a1GxhUurYEZXdgYeCjUSwAAAAAAYYHyQFyt6x0ZVwAAAAAAAAhLBK4AAAAAAAAQlghcAQAAAACAq07r1q2tFE235MmTuxw5crg777zTTZ482Z07dy7er/PWW2+5TJkyuVAsf6NGja74+15tCFwBAAAAAICrUp06ddzOnTvd5s2b3Zdffulq1KjhunTp4u6++2535syZUC8eEkPgaty4ca5AgQIuVapUrkqVKm758uVxzrt+/XrXpEkTm18R1bFjx8aYZ+DAgYGIq38rXrx4lHlOnDjhOnToYEOBpkuXzl5z9+7dl+XzAQAAAACAyyNlypQuZ86cLk+ePK5ChQqub9++7rPPPrMgljKpZPTo0a506dIubdq0Lm/evO7JJ590R48etccWLlzo2rRp4w4dOhSIISiuIO+8846rVKmSS58+vb3Hgw8+6Pbs2RN47wMHDrgWLVq4a6+91qVOndoVLVrUTZkyJfD4tm3b3P3332/ZXFmyZHH33HOPBdhE7zF16lRbVv99tSwIs8DV9OnTXffu3d2AAQPc6tWrXdmyZV3t2rWjrAjBjh8/7goVKuSGDx9uK01cbrjhBou4+rcffvghyuPdunVzn3/+uZsxY4b77rvv3I4dO1zjxo0v+ecDAAAAAABXVs2aNS2+8Mknn9j9pEmTupdfftmSYRQs+uabb1yvXr3ssWrVqllSTIYMGQIxhKeeesoeO336tBsyZIj76aef3MyZMy3opPI+X//+/d2vv/5qQbLffvvNvfbaay5btmyB5yq+oaDX999/7xYvXmyJM8oQO3XqlL2Hglp+xphuWhbEdI0LIUU927VrZ9FNmTBhgvviiy+sHrV3794x5r/xxhvtJrE97rvmmmviDGwpivrmm2+6adOm2cosioiWKFHCLVu2zN10002X6NMBAAAAAIBQUOXVunXr7OeuXbsGpquCa+jQoe7xxx9348ePdylSpHAZM2a0jKfocYRHHnkk8LOSaBT8UkxC2VoKQm3dutWVL1/esrL81w5O1FGfrTfeeMNe2489KPtKmVV33XWXZWmdPHnyvIk5CGHgShHGVatWuT59+gSmKQpaq1Ytt3Tp0ot67T/++MPlzp3byg+rVq3qhg0b5vLly2eP6T0V+dT7BK/QelzvG1fgSiuTbr7Dhw9f1DICEW9gRhc2Bh4K9RIAAAAAuIQ8zwsEjObPn29xgQ0bNti5vHpfqYWQqrrSpEkT52sofqCSPmVcqSzQb/iugFXJkiXdE088Ya2HVEGmQJQarftZU3rOn3/+aRlXwfS+f/3112X97IlNyEoF9+3b586ePWtd/4Pp/q5duy74ddUnS3Wsc+fOtTS9TZs2uVtvvdUdOXLEHtdrK6IafcSA/3pfreSKwvo31cUCAAAAAIDwo9K9ggULWnmfGrWXKVPGffzxxxaMUq9tP6EmLseOHbNSP5UQvvfee27FihXu008/jfK8unXrui1btlg7IrUguuOOOwJlhsrKqlixolu7dm2U2++//269snCVlApeDlpxfFoxFcjKnz+/+/DDD13btm0v+HWVGaZ+XD5FaQleAQAAAAAQXtTD6ueff7aAkgJVypQaNWqUVXmJ4gPBlNyixJpgys7av3+/9dj2z/1XrlwZ473UmL1Vq1Z2U9JMz5493YsvvmiN4lUumD17dgt+xSa290UYZVypYVmyZMlijOan+5eyvlOZVddff72l6IleW9HRgwcPJuh9NVKBVrbgGwAAAAAACB219FH11D///GMle88//7yN3qcsq5YtW7oiRYpYu6BXXnnF/f333zZSoPprB1NvKmVILViwwKrDVEKodkIKLPnPmzVrljVqD/bss8/aqICKN6jx++zZs61/tmi0QcU9tCxqzq5qMPW26ty5s9u+fXvgfdWHa+PGjfa+Wk6EUeBKK4DS5rRi+BQF1X31pbpUtPKpfjRXrlx2X++ZPHnyKO+rlUQ1qpfyfQEAAAAAwOWlNkE631cQSCP0ffvtt9ZEXQElJctodEENDDdixAhXqlQpK/tTK6Bg6kulZu3NmjWzDKqRI0fa/2pDNGPGDOtnpcwrZVJFj2uoOkvVXrfddpu93wcffGCPqXfWokWLLADWuHFjC2ipCkw9rvxEGA1WV6xYMWvurvfTyIOIKYmnjmUhorQ5pdO9/vrrrnLlyjYEpVL2lJKnnlOKjubJkyewUilTSkNNSr169SyCqZu6+SuKKqonbdCggZUHqsZ0wIABVkeq52lFEDVQmzNnjq2EWmE6depk05csWRLvZVepoHpdaZRCsq+C0HAb8cW6AgAAAFx2CpQo20f9njSAGRAu61984yoh7XGlaObevXstvU6pfeXKlbNoqd+wXVlQfg2qKBCloSZ9inbqVr16dUu5E6XcNW/e3GpRFai65ZZb3LJlywJBKxkzZoy9rrr/K61QDdc0DCYAAAAAAADCR0gzrq5mZFzFgSwaxBfrCgAAAHDZkXGFqz3jKmQ9rgAAAAAAAIDzIXAFAAAAAACAsETgCgAAAAAAAGEppM3ZAQC4avqh0QsNAAAAuOLIuAIAAAAAAEBYInAFAAAAAACAsETgCgAAAAAAAGGJHlcAAODqFy690IR+aAAA4DJLkiSJ+/TTT12jRo0u+DVat27tDh486GbOnHnBr7Fw4UJXo0YNd+DAAZcpUyZ3ORC4AgAAAAAgAhXo/cUVfb/Nw+tfksDKlQiWXE5X+/JfaZQKAgAAAAAAICwRuAIAAAAAAFetgQMHunLlykWZNnbsWFegQIEo2Vsqq3v++eddjhw5LNNp8ODB7syZM65nz54uS5Ys7rrrrnNTpkyJ8jpPP/20u/76612aNGlcoUKFXP/+/d3p06djvPc777xj75cxY0b3wAMPuCNHjlzw51mxYoW78847XbZs2ez1qlev7lavXh1jvp07d7q6deu61KlT27J99NFHUR7ftm2bu//+++2z6vPdc889bvPmzXG+77lz59ywYcNcwYIF7TXLli0b4zXnzJlj34ceV9bY+V7vUiFwBQAAAAAAEr1vvvnG7dixwy1atMiNHj3aDRgwwN19990uc+bM7scff3SPP/64a9++vdu+fXvgOenTp3dvvfWW+/XXX91LL73kJk2a5MaMGRPldf/66y8rZ5w9e7bdvvvuOzd8+PALXk4FvVq1auV++OEHt2zZMle0aFFXr169GMEwBdGaNGnifvrpJ9eiRQsLmP3222/2mIJrtWvXtuX//vvv3eLFi126dOlcnTp13KlTp2J9XwWt3n77bTdhwgS3fv16161bN/fQQw/Z5/EDYY0bN3YNGjRwa9eudY8++qjr3bu3u9zocQUAAAAAAMKSAkEKuAQ7e/bsBb2Wso5efvlllzRpUlesWDE3cuRId/z4cde3b197vE+fPhZwUsBIQSDp169f4PnKqHrqqafcBx984Hr16hUlU0nBLQWJ5OGHH3YLFixwzz333AUtZ82aNaPcnzhxomVNKYCkQJuvadOmFjySIUOGuHnz5rlXXnnFjR8/3k2fPt2W64033rBG7qJsMr2OemzdddddUd7j5MmTlo02f/58V7VqVZumLC59F6+//rplfb322muucOHCbtSoUfa4vsOff/7ZjRgxwl1OBK4SgSvdUO98NqcK9RLgfFhXAAAAAFxNVI6mgEkwZUcpEyihbrjhBgta+VQyWKpUqcD9ZMmSuaxZs7o9e/YEpikApGCXsqqOHj1qpYUZMmSI8roKaPlBK8mVK1eU10io3bt3W8BMAaY9e/ZYoE4Btq1bt0aZzw8wBd9XJpQoC+vPP/+Mslxy4sQJ+yzRaV69h0oUgyk7q3z58vazsrmqVKly3mW4HAhcAQAAAACAsJQ2bVpXpEiRKNOCS/lEwSjP86JMC+5D5UuePHmU+8pEim2aMpVk6dKlVoI3aNAgK7tTvyllW/kZR+d7Xf81LoTKBPfv32+lifnz53cpU6a0AFFcJX6xUZCtYsWK7r333ovx2LXXXhvr/PLFF1+4PHnyRHlM7x9KBK4AAAAAAMBVS4GYXbt2WfDKL4vzM48uxpIlSyxw9MwzzwSmbdmyxV1u6kelcj/1tfJ7S+3bt89Fp/5XLVu2jHLfz46qUKGCZYtlz549RoZYbEqWLGkBKmV1qSwwNiVKlHCzZs2KsQyXG4ErAAAAAABw1br99tvd3r17rWfVfffd5+bOneu+/PLLeAVszkdN0RXIUZbVjTfeaNlIn3766SVbbvWHCi7lU9BNI/npfTVKYaVKldzhw4dt1EON4hfdjBkzbJ5bbrnFMquWL1/u3nzzTXtMmWIvvPCCjSSo0RM1YqKCbp988on159L9YFoO9e9SQ3Zli+k1Dx06ZEE0fY/KAlPzemWbaXnUW2vVqlXW2+tyY1RBAAAAAABw1VImkDKUxo0bZ4EfBXAUhLlYDRs2tEBOx44dXbly5SwDSyP5XSq33XabZUj5N5X2iYJPBw4csKyphx9+2HXu3Nkyp6JTCaOCamXKlLHRAN9//33LnJI0adLY6In58uWzkQD1HbVt29Z6XMUV0FODd30+jS6o+TUCoYJ1BQsWtMf1Wh9//LGNoKjvWaMPqqH75ZbEi14IinhR1FP1rYpAXmwUN3E13H7QhY2Bh0K9BGGHdSUOrCsxsK7EgvUkvA3M6MIG6woAIIwoULFp0yYLPqRKxQhJCJ/1L75xFTKuAAAAAAAAEJbocQUAAK767LzNXEAGAABIlMi4AgAAAAAAQFgicAUAAAAAAICwFPLAlbr+FyhQwJp0ValSxbr/x2X9+vWuSZMmNr+GiRw7dmyMedT9XsNUaihHdd1v1KiR27hxY4yhMvX84JuGdQQAAAAAAED4CGngavr06a579+5uwIABbvXq1TacYu3atd2ePXtinf/48eOuUKFCbvjw4S5nzpyxzvPdd9+5Dh06uGXLlrl58+a506dPu7vuussdO3Ysynzt2rVzO3fuDNxGjhx5WT4jAAAAAAAArsLm7KNHj7YAUps2bez+hAkT3BdffOEmT57sevfuHWN+ZVLpJrE9LnPnzo1y/6233rLMq1WrVrnbbrstMD1NmjRxBr8AAAAAAAAQwRlXp06dsmBSrVq1/m9hkia1+0uXLr1k73Po0CH7P0uWLFGmv/feey5btmyuVKlSrk+fPpbNdT4nT550hw8fjnIDAAAAAABAGGVcPfLII+6ll16yHlLBVIrXqVMny5aKj3379rmzZ8+6HDlyRJmu+xs2bHCXwrlz51zXrl3dzTffbAEq34MPPujy58/vcufO7datW+eefvpp64P1ySefxPla6p01aNCgS7JcAAAAkaRA7y9cuNic6kEXNgb+vwusAADgEmZcTZ061f37778xpmva22+/7cKJel398ssv7oMPPogy/bHHHrNeWqVLl3YtWrSw5f7000/dX3/9FedrKStL2Vv+bdu2bVfgEwAAAAAAgFAaOHCgK1eu3EW9xubNm21guLVr117U69x+++2WoBNJ4p1xpdI4z/PsduTIERsF0KfMqTlz5lgvqfhSmV6yZMnc7t27o0zX/UvRe6pjx45u9uzZbtGiRe66664777wazVD+/PNPV7hw4VjnSZkypd0AAAAAREB23vD6oV4E4PIbmPGqyDRVO6FbbrnF1alTx/piRw8IFSxY0K1ZsybO4JKCPXps7NixF/T+uEoyrjJlymR9ohQhvP76613mzJkDNwWhVEKoDKf4SpEihatYsaJbsGBBlNI+3a9ataq7UAqsKWilDKpvvvnGVuD/4kc8c+XKdcHvCwAAAAAALr0333zTWhMpMWXHjh2hXhyEa8bVt99+a0GhmjVruo8//jhKs3MFofyeUQnRvXt316pVK1epUiVXuXJli36qV5Y/ymDLli1dnjx5rL+U39D9119/Dfz8zz//WNApXbp0rkiRIjZdwbNp06a5zz77zPpw7dq1y6ZnzJjRpU6d2soB9Xi9evVc1qxZrcdVt27dbMTBMmXKJGj5AQAAACRSVzoTJS70QkOEO3r0qJs+fbpbuXKlnd+/9dZbrm/fvpf0PdT3Wskv27dvtwowtRR69tlnXfLkyaPM9/rrr7uhQ4e6/fv3u7vvvttNmjTJYg2+N954w40aNcpt2rTJFShQwHXu3Nk9+eSTcb6vWhv17NnTff/99y5t2rTurrvucmPGjLHkIFF85IknnrB+3IpvPPXUUy4SxTtwVb16dftfv4B8+fJZ5tXFatasmdu7d6+tEFoBlbo3d+7cQMP2rVu32kiDPkVWy5cvH7j/4osv2k3LtnDhQpv22muvBVIBg02ZMsW1bt3agmzz588PBMny5s3rmjRp4vr163fRnwcAAAAAAFw6H374oStevLgrVqyYe+ihh6y/k3pQX4qYhE9BIQXElIzz888/u3bt2tm0Xr16BeZRayEty+eff26tlNq2bWtBqffee88e1/+Kbbz66qsWt1Dpol5HASkl7ER38OBBSwx69NFHLVilvuEKoN1///1WPSYKan333XeWmKPWTArYrV69+qL7bSX6UQWVWaVooCKNf//9t5sxY4ZlRb3zzjtWlqe604RQWZ9usfGDUT5FLJX1dT7/9bgCVfrFAwAAAACA8C8TVMBK1ONKg6XpnD56ssrFCE5kUdxBmU0a5C04cHXixAkb2E3xD3nllVdc/fr1LcNKWVoDBgywnxs3bmyPKz6iijHFTmILXPkBrueffz4wbfLkyRaz+P333y2Ips/+7rvvujvuuCMwWN5/9fBOjBIcuFKZ4MMPP2ypc4r0nTx50qZr5dEXribtAAAAAABcLjTyjwwbN250y5cvtzI+ueaaa6xySwGdSxm4Uiniyy+/bK2FVJp45swZlyFDhijzqPLMD1qJenOrT7eWUdlZeq6ysJRl5dPrBJcSBvvpp5+sJZNaH0Wn11IGllokVfn/B5MTtWxS5lmkSXDgSvWcEyZMsP5TikD6br75ZnsMAAAAAADgYilApeBPcD9tVVmlTJnSMpbiCgoldMRCJeYMGjTI1a5d215TsQ5lT8WXgl2inlfBgSZJlixZnM9p0KCBGzFiRIzHNHCcShNxgYErRRPVyDw6/XJVowkAAAAAAHAxFLBSaZ4CSGpaHqxRo0bu/fffd48//vhFv8+SJUusJdIzzzwTmLZly5YY86kHt/pu+0G0ZcuWWU9uZUCpT7emq52SgmDxUaFCBatoU2miMsmiK1y4sDWH//HHHy3bSw4cOGBlhH4P8kiR4MCVajcV+dOXG+yHH35whQoVupTLBgAAAAAAItDs2bMtUKPyu+iZVRpgTdlYCQlcaWC4tWvXxshsKlq0qAWllGV14403ui+++CJQmhgsVapU1qtKA8SpObtGDFQjdcVIRBlbmqZlVS8utVXSSIj6DN27d4/xeh06dLAMrebNm1svLZUBKtai5dDohCoh1Gfv2bOny5o1qzVnV3AteAC7SJHgT6x6zS5duljUT138FXFU93w1L9MwjQAAAAAAABdDgalatWrFWg6owJWCQuvWrYv3602bNs2aoQffFDhq2LCh69atmw0ap9H6lIHVv3//GM8vUqSINV6vV6+eZYCVKVPGjR8/PvC4RgdUwGnKlCmudOnSlhWlkQrVpD02ytBavHixO3v2rL2enqMREzNlyhQITr3wwgvu1ltvtZJCfRcaDK9ixYou0iTx/msYvmg0u5qwDxs2zB0/ftymqb5UgashQ4a4SKEIq/6A1JQ+etO2iG5MmOpBFzYGHgr1EoQd1pU4sK7EwLoSC9aTsF5XwmY9EdaVsF1PhHUlvLGuxIL1JPzXlTBvzq7R8DZt2mQBFGUNAeGy/sU3rpLgUkFlWSk9TelqSmNTQ7GSJUvG2gkfAAAAAAAAuFAXXByZIkUKC1gVL17czZ8/3/32228XvBAAAAAAAADARQeu1HxMw07Kv//+a83LNE31neqIDwAAAAAAAIQkcLVo0SJrDibqtH/u3Dl38OBB9/LLL7uhQ4dekoUCAAAAAAAAEhy4UtMsDdMoc+fOtW7+adKkcfXr13d//PHH5VhGAAAAAAAARKAEB67y5s3rli5d6o4dO2aBKw3bKAcOHGCEAgAAAAAAwpCqpYCrcb1L8KiCXbt2dS1atLBRBPPnz+9uv/32QAlh6dKlL3qBAAAAAADApaGB1ZImTep27Njhrr32WrufJEmSUC8WEjnP89ypU6fc3r17bf3TenfFAldPPvmkq1Klitu6dau78847bQGkUKFC9LgCAAAAACCM6Jy9YMGCbufOnRa8Aq4ktZbKly9fIHZ0RQJXUrFiRbsFU48rAAAAAAAQXpTtouDBmTNn3NmzZ0O9OIgQyZIlc9dcc81FZ/hdUOBq+/btbtasWZZ1pdSvYKNHj76oBQIAAAAA4KoxMKMLCwMPnfdhBQ+SJ09uN+BqkuDA1YIFC1zDhg2tNHDDhg2uVKlSbvPmzVa/WKFChcuzlAAAAAAAAIg4CS4y7NOnj3vqqafczz//bKMIfvzxx27btm2uevXqrmnTppdnKQEAAAAAABBxEhy4+u2331zLli3tZ9Uq/vvvvzbC4ODBg92IESMuxzICAAAAAAAgAiU4cJU2bdpAX6tcuXK5v/76K/DYvn37Lu3SAQAAAAAAIGIluMfVTTfd5H744QdXokQJV69ePdejRw8rG/zkk0/sMQAAAAAAACAkgSuNGnj06FH7edCgQfbz9OnTXdGiRRlREAAAAAAAAKErFdRogmXKlAmUDU6YMMGtW7fOmrTnz58/wQswbtw4V6BAAWv0XqVKFbd8+fI4512/fr1r0qSJza+hPMeOHXtBr3nixAnXoUMHlzVrVuvPpdfcvXt3gpcdAAAAAAAAYRa42r9/f4zpBw8etMcSQpla3bt3dwMGDHCrV692ZcuWdbVr13Z79uyJdf7jx4/bewwfPtzlzJnzgl+zW7du7vPPP3czZsxw3333nduxY4dr3LhxgpYdAAAAAAAAYRa42rx5szt79myM6SdPnnT//PNPgl5LpYXt2rVzbdq0cSVLlrTsrTRp0rjJkyfHOv+NN97oXnjhBffAAw+4lClTXtBrHjp0yL355ps2X82aNV3FihXdlClT3JIlS9yyZcsStPwAAAAAAAAIgx5Xs2bNCvz81VdfuYwZMwbuK5C1YMECK8+LL41MuGrVKtenT5/AtKRJk7patWq5pUuXxvt1Evqaevz06dM2zVe8eHGXL18+m4cG8wAAAAAAAFdZ4KpRo0b2v3pLtWrVKspjyZMnt6DVqFGj4v3G+/bts4BXjhw5okzX/Q0bNsT7dRL6mrt27XIpUqRwmTJlijGPHouLMsp08x0+fPiClhEAAAAAAACXOHB17tw5+79gwYJuxYoVLlu2bC6SDBs2zEZRBAAAAAAAQJj2uNq0adMlCVrpNZIlSxZjND/dj6vx+qV4Tf2vkkI1k0/I+6r8UP2x/Nu2bdsuaBkBAAAAAABwiTOugh07dsxG49u6dasFgYJ17tw5Xq+hcj01RldvLL8MUVldut+xY8cLWax4vaYeV2mjpjVp0sSmbdy40T5L1apV43xtNYOPqyE8AAAAAAAIPwV6f+HCwebh9UO9CJETuFqzZo2rV6+eO378uAWwsmTJYr2lNHJf9uzZ4x24ku7du1u/rEqVKrnKlSu7sWPH2mtqREBp2bKly5Mnj5XpiYJkv/76a+BnjWK4du1aly5dOlekSJF4vaaayrdt29bm07JnyJDBderUyYJWNGYHAAAAAAC4igNX3bp1cw0aNHATJkywINCyZcssg+mhhx5yXbp0SdBrNWvWzO3du9c9++yz1hi9XLlybu7cuYHm6sqC0qiAvh07drjy5csH7r/44ot2q169ulu4cGG8XlPGjBljr6uMKzVcr127ths/fnxCvwoAAAAAAACEU+BKGU6vv/66BX7UT0qBn0KFCrmRI0daplPjxo0T9Hoq4YurNNAPRvk0cqHneRf1mpIqVSo3btw4uwEAAAAAACCRNGdXdpWfBaXSQGVFibKvaFgOAAAAAACAkGVcqVRvxYoVrmjRolaip5I89bh65513XKlSpS7ZggEAAAAAACCyJTjj6vnnn3e5cuWyn5977jmXOXNm98QTT1hfqYkTJ16OZQQAAAAAAEAESnDGlUbr86lUUI3PAQAAAAAAgJAHrkSlgZs3b3ZJkiSxhulZs2a95AsGAAAAAACAyJagUsH169e72267zeXIkcNVqVLFVa5c2bKuatas6TZs2HD5lhIAAAAAAAARJ94ZV7t27bJm7Ndee60bPXq0K168uPM8z/36669u0qRJFtD65ZdfLJAFAAAAAAAAXLHA1ZgxY1z+/Pnd4sWLXapUqQLT69SpY83Zb7nlFptn2LBhF71QAAAAAAAAQLxLBefNm+eefvrpKEErX+rUqV3Pnj3dV199damXDwAAAAAAABEq3oGrv//+21WoUOG8ow1qHgAAAAAAAOCKBq6OHDniMmTIEOfj6dOnd0ePHr0kCwUAAAAAAADEu8eVH7yKrVRQDh8+bM3aAQAAAAAAgCsauFJQ6vrrrz/v40mSJLkkCwUAAAAAAADEO3D17bffXt4lAQAAAAAAAC4kcFW9evX4zgoAAAAAAABcuebsAAAAAAAAwJVE4AoAAAAAAABhicAVAAAAAAAArt7A1bp169y5c+cu/9IAAAAAAAAACQlclS9f3u3bt89+LlSokNu/f398ngYAAAAAAABc3sBVpkyZ3KZNm+znzZs3k30FAAAAAACAy+6a+MzUpEkTV716dZcrVy6XJEkSV6lSJZcsWbJY5/37778v9TICAAAAAAAgAsUrcDVx4kTXuHFj9+eff7rOnTu7du3aufTp01/+pQMAAAAAAEDEilfgSurUqWP/r1q1ynXp0uWSBq7GjRvnXnjhBbdr1y5XtmxZ98orr7jKlSvHOf+MGTNc//79rWyxaNGibsSIEa5evXqBx5UVFpuRI0e6nj172s8FChRwW7ZsifL4sGHDXO/evS/Z5wIAAAAAAMBl7nEVbMqUKYGg1fbt2+12MaZPn+66d+/uBgwY4FavXm2Bq9q1a7s9e/bEOv+SJUtc8+bNXdu2bd2aNWtco0aN7PbLL78E5tm5c2eU2+TJky2YpZLHYIMHD44yX6dOnS7qswAAAAAAACCEgSs1ZlfAJ2PGjC5//vx2U/P2IUOGXFDT9tGjR1vpYZs2bVzJkiXdhAkTXJo0aSzYFJuXXnrJsr+UOVWiRAl73woVKrhXX301ME/OnDmj3D777DNXo0YNGxExmAJwwfOlTZs2wcsPAAAAAACAMAlcPfPMMxYkGj58uGU86fb8889beZ/K9xLi1KlTVnpYq1at/1ugpEnt/tKlS2N9jqYHzy/K0Ipr/t27d7svvvjCMrSi02fImjWrK1++vJUqnjlzJkHLDwAAAAAAgDDoceWbOnWqe+ONN1zDhg0D08qUKePy5MnjnnzySffcc8/F+7X27dvnzp4963LkyBFluu5v2LAh1ueoD1Zs82t6XMurzCo1lw+mJvPK1MqSJYuVH/bp08fKBZUBFpuTJ0/azXf48OF4f04AAAAAAABcgcDV//73P1e8ePEY0zVNj4UblRy2aNHCpUqVKsp09dUKDrylSJHCtW/f3hq0p0yZMsbraPqgQYOuyDIDAAAAAADgAkoF1Tw9uJ+UT9P0WEJky5bNJUuWzMr5gum+ek7FRtPjO//333/vNm7c6B599NH/XJYqVapYqaBGKoyNMrIOHToUuG3btu0/XxMAAAAAAABXMONq5MiRrn79+m7+/PmuatWqNk39pRTImTNnToJeS1lOFStWdAsWLLCRAUUN3nW/Y8eOsT5H76nHu3btGpg2b968wLIEe/PNN+314xNQW7t2rfXXyp49e6yPKwsrtkwsAAAAAAAAhEngqnr16u73339348aNC/ShUv8o9bfKnTt3ghdAJXutWrVylSpVcpUrV3Zjx451x44ds1EGpWXLltY/S6V60qVLF1uGUaNGWQDtgw8+cCtXrnQTJ06M8rrqQTVjxgybLzoF2n788UcbaVD9r3S/W7du7qGHHnKZM2dO8GcAAAAAAABAGASuRAGqhDRhP59mzZq5vXv3umeffdYarJcrV87NnTs30IB969atlgnlq1atmps2bZrr16+f69u3rytatKibOXOmK1WqVJTXVUDL8zzXvHnzGO+pzCk9PnDgQGu4XrBgQQtcBfe9AgAAAAAAwFUYuLrUVBYYV2ngwoULY0xr2rSp3c7nscces1tsNJrgsmXLLnBpAQAAAAAAEJbN2QEAAAAAAIArgcAVAAAAAAAAwhKBKwAAAAAAACSewNWZM2fc/Pnz3euvv+6OHDli03bs2OGOHj16qZcPAAAAAAAAESrBzdm3bNni6tSpY6P9aUS+O++806VPn96NGDHC7k+YMOHyLCkAAAAAAAAiSoIzrrp06eIqVarkDhw44FKnTh2Yfu+997oFCxZc6uUDAAAAAABAhEpwxtX333/vlixZ4lKkSBFleoECBdw///xzKZcNAAAAAAAAESzBGVfnzp1zZ8+ejTF9+/btVjIIAAAAAAAAhCRwddddd7mxY8cG7idJksSasg8YMMDVq1fvkiwUAAAAAAAAkOBSwRdffNGas5csWdKdOHHCPfjgg+6PP/5w2bJlc++///7lWUoAAAAAAABEnAQHrvLmzet++uknN336dPtf2VZt27Z1LVq0iNKsHQAAAAAAALhigavTp0+74sWLu9mzZ1ugSjcAAAAAAAAg5D2ukidPbuWBAAAAAAAAQNg1Z+/QoYMbMWKEO3PmzOVZIgAAAAAAAOBCelytWLHCLViwwH399deudOnSLm3atFEe/+STTy7l8gEAAAAAACBCJThwlSlTJtekSZPLszQAAAAAAADAhQaupkyZktCnAAAAAAAAAJe/xxUAAAAAAAAQlhlX8tFHH7kPP/zQbd261Z06dSrKY6tXr75UywYAAAAAAIAIluCMq5dfftm1adPG5ciRw61Zs8ZVrlzZZc2a1f3999+ubt26l2cpAQAAAAAAEHESHLgaP368mzhxonvllVdcihQpXK9evdy8efNc586d3aFDhy7PUgIAAAAAACDiJDhwpfLAatWq2c+pU6d2R44csZ8ffvhh9/7771/6JQQAAAAAAEBESnDgKmfOnO5///uf/ZwvXz63bNky+3nTpk3O87xLv4QAAAAAAACISAluzl6zZk03a9YsV758eet11a1bN2vWvnLlSte4ceMLWohx48a5F154we3atcuVLVvWyhDVOysuM2bMcP3793ebN292RYsWdSNGjHD16tULPN66dWs3derUKM+pXbu2mzt3buC+gm+dOnVyn3/+uUuaNKlr0qSJe+mll1y6dOku6DMAAAAAAADEamBGFzYGHkrcgSv1tzp37pz93KFDB2vMvmTJEtewYUPXvn37BC/A9OnTXffu3d2ECRNclSpV3NixYy3ItHHjRpc9e/YY8+u9mjdv7oYNG+buvvtuN23aNNeoUSMbzbBUqVKB+erUqeOmTJkSuJ8yZcoor9OiRQu3c+dO6891+vRpC8I99thj9noAAAAAAAC4CksFlZ10zTX/F+964IEHbKRBZS+pWXtCjR492rVr184CRyVLlrQAVpo0adzkyZNjnV9ZUQpK9ezZ05UoUcINGTLEVahQwb366qtR5lOgSmWN/i1z5syBx3777TfLvnrjjTcsWHbLLbdYltcHH3zgduzYkeDPAAAAAAAAgDDIuJKDBw+65cuXuz179gSyr3wtW7aM9+ucOnXKrVq1yvXp0ydKYKxWrVpu6dKlsT5H05WhFUwZWjNnzowybeHChZaxpYCVyhuHDh1q2WH+a2TKlMlVqlQpML/eU+/9448/unvvvTfG+548edJuvsOHD8f7cwIAAAAAAOAKBK7UE0pldkePHnUZMmRwSZIkCTymnxMSuNq3b587e/asy5EjR5Tpur9hw4ZYn6M+WLHNr+k+ZWSp31bBggXdX3/95fr27evq1q1rAatkyZLZvNHLEJVFliVLliivE0yliYMGDYr3ZwMAAAAAAMAVDlz16NHDPfLII+7555+3kr5wpPJFX+nSpV2ZMmVc4cKFLQvrjjvuuKDXVFZYcKaXMq7y5s17SZYXAAAAAAAAl6DH1T///OM6d+58SYJW2bJlswyo3bt3R5mu++pLFRtNT8j8UqhQIXuvP//8M/AaKnMMdubMGRtpMK7XUc8sZZgF3wAAAAAAABBGgSv1k1q5cuUleXM1c69YsaJbsGBBYJp6Zul+1apVY32OpgfPLxoZMK75Zfv27W7//v0uV65cgddQny711/J988039t5q1g4AAAAAAICrpFRw1qxZgZ/r169vI/r9+uuvVoaXPHnyKPM2bNgwQQug8rtWrVpZo/TKlSu7sWPHumPHjtkog6KeWXny5LEeU9KlSxdXvXp1N2rUKFsWjQSoQNrEiRPtcfXeUi+qJk2aWPaUelz16tXLFSlSxIJuotEI1QdLoxlqFMPTp0+7jh07Wolh7ty5E7T8AAAAAAAACGHgqlGjRjGmDR48OMY0NWdXs/WEaNasmdu7d6979tlnrTF6uXLl3Ny5cwMN2Ldu3Wqj/fmqVavmpk2b5vr162dN14sWLWojCpYqVcoeV+nhunXr3NSpUy2rSoGou+66yw0ZMsTK/XzvvfeeBavU80qvr0DXyy+/nKBlBwAAAAAAQIgDVyqhu5wUQNItNmqoHl3Tpk3tFpvUqVO7r7766j/fUyMIKgAGAAAAAACARNLjCgAAAAAAAAirwNXSpUvd7Nmzo0x7++23XcGCBV327NndY4895k6ePHk5lhEAAAAAAAARKN6BK/W0Wr9+feD+zz//7Nq2betq1arlevfu7T7//PNAA3UAAAAAAADgigWu1q5da43MfRrNr0qVKm7SpEk2MqAam3/44YcXvUAAAAAAAABAggJXBw4cCIz0J999952rW7du4P6NN97otm3bxrcKAAAAAACAKxu4UtBq06ZN9vOpU6fc6tWr3U033RR4/MiRIy558uSXZqkAAAAAAAAQ8eIduKpXr571svr+++9dnz59XJo0adytt94aeHzdunWucOHCl2s5AQAAAAAAEGGuie+MQ4YMcY0bN3bVq1d36dKlc1OnTnUpUqQIPD558mR31113Xa7lBAAAAAAAQISJd+AqW7ZsbtGiRe7QoUMWuEqWLFmUx2fMmGHTAQAAAAAAgCsauPJlzJgx1ulZsmS5FMsDAAAAAAAAJKzHFQAAAAAAAHAlEbgCAAAAAABAWCJwBQAAAAAAgLBE4AoAAAAAAABhicAVAAAAAAAAwhKBKwAAAAAAAIQlAlcAAAAAAAAISwSuAAAAAAAAEJYIXAEAAAAAACAsEbgCAAAAAABAWCJwBQAAAAAAgLBE4AoAAAAAAABhicAVAAAAAAAAwlJYBK7GjRvnChQo4FKlSuWqVKnili9fft75Z8yY4YoXL27zly5d2s2ZMyfw2OnTp93TTz9t09OmTety587tWrZs6Xbs2BHlNfR+SZIkiXIbPnz4ZfuMAAAAAAAAuMoCV9OnT3fdu3d3AwYMcKtXr3Zly5Z1tWvXdnv27Il1/iVLlrjmzZu7tm3bujVr1rhGjRrZ7ZdffrHHjx8/bq/Tv39/+/+TTz5xGzdudA0bNozxWoMHD3Y7d+4M3Dp16nTZPy8AAAAAAACuksDV6NGjXbt27VybNm1cyZIl3YQJE1yaNGnc5MmTY53/pZdecnXq1HE9e/Z0JUqUcEOGDHEVKlRwr776qj2eMWNGN2/ePHf//fe7YsWKuZtuuskeW7Vqldu6dWuU10qfPr3LmTNn4KYMLQAAAAAAAISHkAauTp06ZQGlWrVq/d8CJU1q95cuXRrrczQ9eH5RhlZc88uhQ4esFDBTpkxRpqs0MGvWrK58+fLuhRdecGfOnInzNU6ePOkOHz4c5QYAAAAAAIDL5xoXQvv27XNnz551OXLkiDJd9zds2BDrc3bt2hXr/JoemxMnTljPK5UXZsiQITC9c+fOlqmVJUsWKz/s06ePlQsqAyw2w4YNc4MGDbqATwkAAAAAAICrLnB1ualRu0oGPc9zr732WpTH1FfLV6ZMGZciRQrXvn17C1ClTJkyxmspsBX8HGVc5c2b9zJ/AgAAAAAAgMgV0sBVtmzZXLJkydzu3bujTNd99ZyKjabHZ34/aLVlyxb3zTffRMm2io1GM1Sp4ObNm603VnQKZsUW0AIAAAAAAEAi7HGlLKeKFSu6BQsWBKadO3fO7letWjXW52h68PyiZuzB8/tBqz/++MPNnz/f+lj9l7Vr11p/rezZs1/UZwIAAAAAAEAiKRVU+V2rVq1cpUqVXOXKld3YsWPdsWPHbJRBadmypcuTJ4+V8EmXLl1c9erV3ahRo1z9+vXdBx984FauXOkmTpwYCFrdd999bvXq1W727NnWQ8vvf6V+VgqWqZH7jz/+6GrUqGEjC+p+t27d3EMPPeQyZ84cwm8DAAAAAAAAYRO4atasmdu7d6979tlnLcBUrlw5N3fu3EAD9q1bt1omlK9atWpu2rRprl+/fq5v376uaNGibubMma5UqVL2+D///ONmzZplP+u1gn377bfu9ttvt5I/BbwGDhxoowUWLFjQAlfBPawAAAAAAAAQ4YEr6dixo91is3DhwhjTmjZtarfYFChQwJqxn49GE1y2bNkFLi0AAAAAAAASfY8rAAAAAAAAIC4ErgAAAAAAABCWCFwBAAAAAAAgLBG4AgAAAAAAQFgicAUAAAAAAICwROAKAAAAAAAAYYnAFQAAAAAAAMISgSsAAAAAAACEJQJXAAAAAAAACEsErgAAAAAAABCWCFwBAAAAAAAgLBG4AgAAAAAAQFgicAUAAAAAAICwROAKAAAAAAAAYYnAFQAAAAAAAMISgSsAAAAAAACEJQJXAAAAAAAACEsErgAAAAAAABCWCFwBAAAAAAAgLBG4AgAAAAAAQFgicAUAAAAAAICwROAKAAAAAAAAYSksAlfjxo1zBQoUcKlSpXJVqlRxy5cvP+/8M2bMcMWLF7f5S5cu7ebMmRPlcc/z3LPPPuty5crlUqdO7WrVquX++OOPKPP873//cy1atHAZMmRwmTJlcm3btnVHjx69LJ8PAAAAAAAAV2Hgavr06a579+5uwIABbvXq1a5s2bKudu3abs+ePbHOv2TJEte8eXMLNK1Zs8Y1atTIbr/88ktgnpEjR7qXX37ZTZgwwf34448ubdq09ponTpwIzKOg1fr16928efPc7Nmz3aJFi9xjjz12RT4zAAAAAAAAroLA1ejRo127du1cmzZtXMmSJS3YlCZNGjd58uRY53/ppZdcnTp1XM+ePV2JEiXckCFDXIUKFdyrr74ayLYaO3as69evn7vnnntcmTJl3Ntvv+127NjhZs6cafP89ttvbu7cue6NN96wDK9bbrnFvfLKK+6DDz6w+QAAAAAAABDhgatTp065VatWWSlfYIGSJrX7S5cujfU5mh48vyibyp9/06ZNbteuXVHmyZgxowWo/Hn0v8oDK1WqFJhH8+u9laEFAAAAAACA0LsmlG++b98+d/bsWZcjR44o03V/w4YNsT5HQanY5td0/3F/2vnmyZ49e5THr7nmGpclS5bAPNGdPHnSbr5Dhw7Z/4cPH3ahdu7kcRcuDifxXNgIg99NuGFdiQPrSgysK7FgPQnrdSVs1hNhXQnb9URYV8Ib60osWE9ixboSC9aVsF5XwmY9CaN1xY+nqHIubANXV5Nhw4a5QYMGxZieN2/ekCxPuMrowsjwsFoaRBNWvx3WlbAWNr8d1pOwFla/HdaVsBZWvx3WlbAWNr8d1pOwFza/IdaVsBZWv53hYbU07siRI1YpF5aBq2zZsrlkyZK53bt3R5mu+zlz5oz1OZp+vvn9/zVNowoGz1OuXLnAPNGbv585c8ZGGozrffv06WNN5H3nzp2z+bNmzeqSJEmSwE+eOClaqkDetm3bbLRGIC6sK4gv1hXEB+sJ4ot1BfHFuoL4Yl1BfLCexE6ZVgpa5c6d251PSANXKVKkcBUrVnQLFiywkQH9gJDud+zYMdbnVK1a1R7v2rVrYJpGBtR0KViwoAWfNI8fqNJKot5VTzzxROA1Dh48aP219P7yzTff2HurF1ZsUqZMabdg6pOFmPSHyB8j4oN1BfHFuoL4YD1BfLGuIL5YVxBfrCuID9aTmM6XaRU2pYLKYmrVqpU1Sq9cubKNCHjs2DEbZVBatmzp8uTJY6V60qVLF1e9enU3atQoV79+fRsJcOXKlW7ixIn2uLKfFNQaOnSoK1q0qAWy+vfvbxE8Pzim0Qg1MqFGM9QohqdPn7ZA2QMPPPCfkT4AAAAAAABcGSEPXDVr1szt3bvXPfvss9YYXVlSc+fODTRX37p1q43256tWrZqbNm2a69evn+vbt68Fp2bOnOlKlSoVmKdXr14W/Hrssccss+qWW26x10yVKlVgnvfee8+CVXfccYe9fpMmTdzLL798hT89AAAAAAAAwjZwJQogxVUauHDhwhjTmjZtare4KOtq8ODBdouLRhBUAAyXjkopBwwYEKOkEoiOdQXxxbqC+GA9QXyxriC+WFcQX6wriA/Wk4uTxPuvcQcBAAAAAACAEPi/GjwAAAAAAAAgjBC4AgAAAAAAQFgicAUAAAAAAICwROAKAHDFnTt3LtSLAAAAECdaQQPhg8AVAOCKOn36tEua9P/tfg4cOBDqxQEARBAunOC/fPzxx4GR6gGEBwJXAC7LgSAHhojNp59+6j7//HP7uUuXLu7ee++1QBZwPhs3brT/ufoN4GIDEm3btnX//vtvqBcFYWrr1q3u/vvvdw0bNgz1ouAqwbHJlUHgCnEi8ICE8DNoPvzwwyj3gWAffPCBa9asmbvnnnvcO++841599VWXPHnyUC8WwtiCBQvcDTfc4DZs2MDVbwAXJU2aNG7q1KmuR48e7sSJE6FeHISh6667zs2bN8+tXLnSNWrUKNSLg6uAf2yya9euUC9KosaZJeIMWvmBh99++82tW7cuyuNElhGbbdu22ZXM119/PdSLgjDjbzOmT5/uChcu7ObMmeP69+/vSpUqFepFw1VwElGlShW3evVqu3/27NlQLxLCyJkzZwLbl+jrBscqiK5u3bruq6++cm+99ZZl/RK8QvRths5/atas6d5//323dOlS17p161AvFq4C06ZNc127dnUnT54k+eMyIXCFWPlBq169erm7777bVa5c2TVu3NjNnz8/EFnmgBDRZcmSxTVo0CBwgsk6AtEO3N9mnDp1yhUqVMjdcccdbtCgQVa2oWnC+oLYFCtWzF1//fXuueees/vJkiUL9SIhDCgDT6655hrbvnz77beue/fubsCAAW758uX2GMcq8AUHNe+8804rW1fWL8ErxGbu3Ll2fJIzZ0739ttvuwceeCDUi4Qwt2fPHsvUO3LkiJ1Hs++59AhcIYrgCLF26p999pl76aWX7GfVfA8fPtzNnDnTHueAMLLFdjUhbdq0rlWrVm7y5Mnu+++/p6wHUbI3tT35448/LNtKB4UKij/yyCPW80rBK3990c4fkW3nzp1RTiaHDh1q+5s333wzpMuF8KDMzYcffthKj+Wbb76xYMT27dvda6+9Zhfdxo8fb49xrBLZ1B9PGRDBAW/tl2rXrk3wCjFoe6HjE5UIFilSxDLDhwwZYll6uoAPSPA+xQ+KK9uqRIkSrl+/fvY450CXHoErROGfYGoD/eOPP7onn3zSTi6VWv3JJ5/YH+crr7xC8AqBdeWHH35wf//9d2C6Dga1c1fKrIIRrB+Ry0+5l6efftpOJhctWmRBCXn33Xdd/fr1Xbt27ezKpk461Qz18ccfD/GSI5R0dbt8+fLuiSeesP2Q5MqVy5UpU8ayagCtC5kyZbJApvY1Cn6rX562I2ptkD9/fpuu4xXhWCUy6bhVJ5LVqlVzs2fPdr/88otN9/dLwcErnXQSvIK2E1988YUNHNO5c2d333332bGLticKkD/44IOhXkSEgeCglB8U1zmyjmnVYkdZV8J+59IicIUYlO3QsmVLN3LkSLdp06bA9Hz58llDS/0Rjhs3zmq/hYhy5FLA6rbbbrMsq27durm9e/fa+qHG29rxHz16lBOGCOZvG4YNG+amTJliNwWlFITw6WBQwfFOnTq5WrVquS1btlg2BSKX9j86UdBBYPXq1V2bNm3spLNnz57uo48+cl9//XWoFxEhpPVCwQgFqlQmqG2I+tCULl3aHldpj7Y5ypbQtkTHK8KxSuRRgEoX0qpWrWoXSpo2bWolx8F9WxW8UoDrvffes2MZv3QdkUnbiX/++cft3r07ME0DyOj4pGPHjpblScP2yBVccqzqEu13lOyhqiQFsFRFsH79+igXTXDpELhCjKBC9uzZ7aq2rmguW7bMMiSiB680aoIOFBFZ1Lvqzz//tJ87dOhgmTNr1661jBll4elKgzbaypbImDGje/75521eNtyRa9++fe7LL790L774orv55putgb96AGg96d27dyDDRo1yFSzXOqaDRDVcRmRR4NvPxlOvIq0XOqFUCbK2McqI0M/KrlGpD03aI7M03T9mUd8zZVzpvrYbfnae5M6d21obFC9e3EoHJ06cGJLlRmhpIBBdgG3RooUFpgYPHmy9WjWioAaSUen6wYMHXZ06dSywpf2VgqGIbMqqUgb4rFmzAtN0XFK0aFEbKETlpzqWQWTRcamfXaWLadmyZbN1om/fvtbfd9KkSfaYzn10/qwLsbi0knikQkS04P4zSmvUMMGnT592qVKlsoCEmhHqwE9Xv5Vq7dOVCP3B0iQ3MmgzoQ1wpUqV7IrkoUOHLNCgoYLLlStn8+gqpdLt1b9o4cKFdvCnkwcdJGbNmpV67wil7YlOCvLmzeuaNGliV6iU1akyHwXFdYAYfRRKBSTYtkQW9YRQ8FvbEZVojBgxIsrB4v/+9z+bpgsmSsPXFU1tXxA5fv/9d7dmzRrXrFkz9+GHH1owSkFxnUAqE0LHMMrcvP/++wPP2bFjh2XYKFuvQIECIV1+hMbAgQMtS1PZmtpmKCChC7PaNymwpX1T8+bNo5SABR8bI/Hyj0v/+usvO69Jly6dy5Mnj03XSII6jlXGr6oINM2/2KZ1KnXq1KFefFxBqiJR4FsXSFRh8t1331mShy7Sa5rKSNVXsWTJkpbccfjwYTverVGjBuc/l5ICV4hMZ8+eDfw8YsQIr27dul6VKlW8tm3beuvXr7fpq1at8ooVK+bdc8893pIlS2K8xpkzZ67oMiO0Zs6c6WXKlMlLmTKl9/nnnwemnzp1Ksp8s2bN8vr27eulTp3ae+mll0KwpAj1NiXY2LFjvZtvvtnWm969e3vfffedTe/Ro4fXunXrK7yUCDfvvvuuly9fPu/111/3nnvuOS99+vTegw8+6B08eDDKeqX/d+7c6d1+++1et27d7P65c+dCvPS4EvR7HjJkiJckSRKvS5cu9v+UKVMCj//+++9enTp1vDvuuMObPn16lOdynBKZ/G3Dzz//bOuFf1xbtmxZ78477/QOHTrkvffee17Tpk29qlWrsi2JMP7v++OPP/YKFCjglS5d2itZsqRXq1Yt76effvLWrl3rNWzY0CtcuLBXqVIlm659k9YnRJ6VK1d6efPmtfUhQ4YM3oYNG2LM89tvv9k2pXr16raPqlatWuA4BpcGGVdwzzzzjGU8aOQM9SzS1ewVK1a4BQsWuAoVKtgVTo3ekzlzZku5L1WqVKgXGVeYf/VRmVRaF5QVof9VvqOh6v15xL9KqawZ9RnRc3SlU1cluOKQeAVfoVY2njI2tQ7ceuutlgGhfme6CqW+M77bb7/dVaxY0Y0aNSqES45QU8q9svBUPiqLFy+2vmfK1FNWTfr06QPz6pDlqaeecps3b7ZG3Ejc1EuzZs2aLkeOHHZf5Ri68t2+fXs7HvHLRZWhqYwsjQ6ndUSlYdpHIXKcL0tKDbZVEqjMzQwZMth65fda9E+D/H6cHKdEDu1r6tWrZ6Vdan+hclH1WHzhhResnFSZWNqu+Nl6ysxTRg0ik7Lw1MJA58aqOAmuEAjedmhbpLJBlbK/8cYbluGJS+QSBcBwldq0aZNXqlQp77PPPosyrVmzZl7u3Lm9v//+OxBpbt68eZwZFUic4vp9f/DBB16ePHm8Tp06eRs3bozz+cq8Klq0qLd///7LuJQIJz179vRy5szpde3a1Xv88cctQ69z586Bx48ePer9+OOP3l133eWVKVPGO336dEiXF6Hz5ptveoMHD/YqVKjgjRw5Mspjixcv9jJnzuy1aNHCMiOCr5BrfdJzjh07RpZEIqb9Rpo0aezq9d69e+13rUw8ZT7oavbbb78d2E/52xHtj3SVu0GDBt7hw4dD/AkQimOVzZs32zbj33//DUz7448/vGuvvdYyf+M6HmFbEnnrizJ8tU2RrVu3WubVE088EZiPY9fI5m8T/P9nz57tvf/++5Z1dcsttwT2O3Edx5YoUcJ76qmnruASJ34UcEeQW265xRqrB1MWhJpTKpvKp2GklX2lq1HKllEUWVkRGrlHV7OCm6QiMq5easQM9a9SvbauLqjHiBppq3HyhAkT3IYNG2y+u+66y3qO+HS1Slc4abQdGZSlqSuTGl58zJgxVtuv7Lzgq02aR43a1TtCV6z0P022I8+gQYNshEld8Va/Kq0zanjrU09FZdZovzN69GibpquZ2l9pu6KrmerJSHZE4pUlSxa3atUqG61J/TYPHDhgGRHqV9SnTx/rt6j9kvZT/r7quuuus3VJIwkGZ+ohcfN//88++6y788477XhXGTT+yHDqqVi5cmXr2ar1KrZiE7YliVPwOYt/LOpPO3HihA06pWxwjTypY1h/FFL1a50xY4Y7fvx4iJYcoaR1xN8mqF+VBm7QAFTaF2lkSfVW9PtX+QM66HhF65R/TFu2bFl7Hc6bL6FQR85wZagHkfqInDhxIsp0ZT+otv+ZZ57xjh8/HqUnhLIhNB2RTRk0RYoU8W688Ua7KZvml19+scemTZvmFSxY0KtZs6b1AMifP3+g35WueGr9UZ8ARIa33nrLrmj7fSPUD2LChAl2/8iRI9YnT1eulMHpX/Ek4yryqEdIkyZNvGXLltm+RtsTZeYpS+bPP/+MMW/0dYRMmsiiXiLqLaI+RXv27Akcu6iPYrJkybypU6fatKFDh3q1a9eOciyDxC04S0r7nOzZs3sffvih16dPH69GjRrWt3X79u32uPpyXnPNNd6CBQtCuMQIhS1btgS2C6ow6devn/08ZswYL0eOHFZB0KFDh8D82i898sgjXseOHaNk7iHytivKCtd+RRmbqiJQxYnoOFbnRpUrV/a+//5765t32223BY5t1ctV25t169aF7HMkRgSuIpAO7gYNGhT441SjUwUddNLp/8GpBEMBLRprR5boqfITJ060jbWa9IuaDqpEQyWAPh0MPvvssxbg8k8w/eBV9KbtSNzrjQ4IlXavHXu6dOkCQSv58ssv7cDQP/EUSo8jz2uvvWYHeirn2rVrV5SmphkzZow1eCXatlDKE3n833lw8Eplg37wasCAAbZP0vGKygr9fRUiy0cffWRlXyo/9s2dO9cGctDx7bZt22yaGnArqIXIocCT9jn63esCvrYXKvfy6SKKBhLSNkYX93X+o0FkdJFW+yVEjujHGApwZs2a1YLiKhO89dZb7WK9yko1ry66lStXzitevLgFraKf8/zzzz9X+BMkfgSuIoyuIjz//PO24fZ7iuiE4P7777c/Pp00DBw40P4Ab7jhBrIhIoiuHkT39NNP29UGmTFjhmXQaOQv0UgZ/kY+OADBOpO46XcdV8BJ65CCD9q+vPrqq4HputKpEb/atGlD8CHCrVmzxg7ytC0JDoCLThx0kKiglp8lgcgT1zZCJ5HXXXddlOCVfP31194rr7wSa8ATiZ8yGlQhkDZtWrsAG7weffXVV5Z5pcCm+hV98803jDIZgRRoUCBKIxtPmjTJpvkVKBqRVJni2vdoxEmtL7ly5fJWr14d4qVGKGl/oioTP0NT2w4FOP3gePBxsDLDg6sI2MZcPowqGIGjrKheW6McdO3a1UbS6N27t9V9a4SeH374wfpIFChQwOq8kydPHhgxAYnX8OHDbYQujSYZPDJG06ZNrf6/du3aNirPiBEj3BNPPGHzaCQ4rRtPP/10qBcfV4j6VaVIkSJwX9uRLVu2uLRp09oIk1mzZrUeVxpFUCPy3HbbbdaHSOuXRo1Tvxr1AmDkpsj266+/2vakYMGCNqqt+ln51O+qe/fu1isvrhHCkHj524Zly5a51atXW4+iNm3a2DGJqJ+iehhpNFuNDHfttdeGepFxhUXff2i/pN4yGglOfc3UA00jB/rmzZtno01Wr17djnOF49rIsnPnTttm6JymRIkStk6kTp06yrqk4xn1ZM2ZM6etK+r3i8ig41cdh2hf49PIxep59uOPP7rvvvvORqnVNka9Of/991/rf6bnBI+Ufb6RTXGJXMagGEIsOBqsPkMapSk4Q2b06NGWGTFs2LAozwvug0X2TGRQPyr/d61RJX26eqkU61SpUnnjx48PTD9w4IBXv359KxFEZNDIKOph5veJ6NGjh5ctWzYbWUUZNNdff723Y8cOe2zKlClesWLFrN+Ieow0bNgwkELNlajI8+2331pphq5c+plUupqt9UZZvto3xYZS0sjiH5+oLEMl6irLUKaM+p8p41d98vzMK5VrqAQsuPQYiV/wNkH7FH/UN02fPn26jTZ6zz33xOiDt3z5cvY9EZ69qT5XGnVUxyo6LvGPZfxjE/Y3kWnfvn1WiRS9zE/riiqP1FpHIxyPGzcuSnXBvffeG+exCy4fAlcRQL2H1HxQB38lS5a0kwc/SKHglZqbvvDCCzGeR0lP5FHpjoKZ8+bNCwwrraHHtd7oZEI7epXz1K1b104aCGxGBm0L5syZ41WsWNEO+FS337ZtWwuI62RAfWV0kpk7d+5A8EoBCgVBdd/flrC+ROb+J1++fHZTMFPDSPt9iBS80nDRjRo1sjR84IcffrCA9+TJkwMl6donKZClCynqayXqLaKTCp2MIjIEBxaGDx9uQW/1PdNFFQ38Ie+8845300032TYltkEcCF5FBv+YQ4FtbUP8AKd+/9rvKHilknQ/eKV+vuqXp3WMc5/IEf13rTLA4AvyXbt2tf2P2qb4tA/ShXudBxHsvPIIXCVCwTtmNZPTiYEaI6sG96677vIKFSrkffrpp4HosjbY+sNU421ElugbXR3otW7d2npFqG+IKFClBqfKjlD/ItV8qx8AGTSRt65o5JTy5ct7RYsWtUDVzp07A4+vX78+ELwKnh78fEQWZd6pb4hOKnXisHTpUq9p06bW38ofbfSnn37ysmTJ4vXq1SvUi4sQ0z5Fmb3+iF8KfCvLUycP7du3twEf1FxZGcL+/Ig8Gq1YF2M1+IeOcRXU1AU2ZU7o4sjbb79tQQllA6vRNiIzGKGBgxTEVN8qBaqU+evzM34V+GzevDmjv0Uo//xF64wCUq1atbILtAqM+49r/VDViQLknTt3tlHUddGETL3QoMdVIqIeMtmzZw/cf+edd9z27dut3ja4D1HDhg3dL7/84saMGePq1atnNd8ffviha9y4sfWfQeR59dVXrd9M/fr13b59+6zv2bvvvutmzZplNd7qM7Jr1y5bb4oWLeoqVqxo/SHUG411JnFTzyH9/lW7X6tWLbdgwQLrjbdy5UrrAZA5c+ZAnwj1LurQoYP7/vvv3d69e+0xRC7td/755x/blvi0T3ryySetL432O+pF8/fff1s/EXrORKbgPjPqa6V9SuHChW1/pP3NpEmTAj1qjh07ZutT8+bNQ73YCAHtY9RDUT1Y1Ydo+fLl7tZbb3Wvv/66a926daB/1Ztvvmn7qAkTJtBzJgJ9/vnn7sEHH3T9+/d3VatWdZMnT7Y+rlpP/G2HjmkHDRpk259OnTq5G264IdSLjRBZu3atK1eunB2vjBw50vpa6Zy4V69e9vjQoUNtmvZNxYsXd0OGDLGfOQcKgRAFzHCJqabfH8XLv9pQoEABy6R65JFHYsyvnjPKmlDfkeCMGUp5Io+uGmgElZdffjkwTdkRjz76qI3A4pcNRkemVeKnsgv1ONNw0a+99lrg966yLl1xUvaVn2rvUybNk08+yfoBr3v37lZmHH1dUFaNSgaj9ydinYkssY1K61P2gzIlVDroj/zVrl07r1OnTt6vv/56xZcV4UG/e+13RH3PlIXn75vUA23mzJl2TBO8LSEjIvJGEFSVgFqh+PdVaaLqk+TJk9txTXCJ2MmTJ0O4tAg1tcHIkCFD4HhE7S06duxox75+5pX4Zeo+jldCg8sQiYRGaNKoCHLo0CH7X1exNarX3LlzbbRAZUz4PvvsMxuNR1cggq9yEzlO/ILXA1HGXZUqVdz+/fsD07JkyWIjCGoUjUaNGtkIX9GRHZG4vf322659+/auW7dulp2pkVT837uudL/yyiuWJaGfNVKpr2zZsnY1XPPpyjcilzIhtB7oavfRo0cD05U5oxGdgtcbYZsSeVlW8+fPt5GclAmuTDxljmsfpYzNjRs3upMnT9oxjbKstm3b5kaPHm2jgiHxi6sgRNl3yvrVMa+OU/x9088//2wZNevWrYuyLSHjKrLWFf2+NfKotitaV/RzjRo1LKumQYMGNqK6jm/85wSPlIzIkypVKqsO0DGJ5MqVy/Xt29dVrlzZzZw507YxotGzg3G8EhqUCiayYYFfeuklG55e5TpKtdfjFSpUcCdOnHBTpkyxAEXw/AzdGblUkqGU1zRp0rg+ffpYGqyCnME7cZUNKnihIYK//fbbkC4vrhwd+Ddp0sQ99dRT9vv3+bsLbUO07dAQwT179rTgp05Ao+/YEVk++eQTd/DgQZctWzYLRGgdUfnOhg0bXNOmTa3ER+vOY489ZvMrIB68P0Jk0QW0hx56yE4wVaahkwUdt3z00Ud28qALclqnSpYsaSUcKlPW8QwSv+BjUwUvU6ZMGTje7dy5sxs/frzr0qWLGzVqVGAerS96zqeffspxbQTSMaqCDzfddJPbunWry5cvn7W9UIuL999/36VPnz4QtNJF+j/++MNlzJgx1IuNEJ4ziy6qlSlTxoLeCnLqgquCUgp6Dhs2zM2ePdtKA1u0aBGy5cb/Ib3mKhfbH+B7771nfUNatmzpChUqZAEKHew98sgjFry68cYbAzt1/U/wKvK89dZbFnDQzjtr1qwuU6ZM1jtEVxeUMaNsPGVd6QRUfWg4uYwsf/31l0uXLp2rU6dOlOn+euBvM3QVU8HyZs2a2UnEG2+8EaIlRqjpBEGZdkWKFHE//fSTZUGod572ObqQohMHzVOqVCkLdC5dujQQAGX/E3mUUaWTgYEDB7oePXpYwHPAgAGufPnyLmfOnDaPAlhaf3QxRSejCmohMk4u/W2CMuyWLVtmJ5PK7lUgXH1nlH2nAISOVRS0Wrx4sduxY4dbs2YNx7URSll42o6sWLHCglZaj3TRJG/evBa08ukcSRfxCVpFHv8YVvseBaauu+46y7bSPsavVvIzqXTxRH061f/3gQceCOly4/+QcXUVi2vHrCtQKu3RVUzdFLzSr1kBK5UPqnEyTQgj+yqDmlLqQFDNS/XzokWL7MRSpT3KvMqdO7ft6JUZoZNO4UAwcuhkcurUqRbAiut3rm2JSnnq1q3rVq1aZRkTpE5HJq0LKitWoKpAgQJ24nDPPfdYlpXKBP2rl5qug8Sbb76ZwR0inNaH2rVrW8Dh8OHDVpZx991321Vv+eKLL6w5OyL3WEXZDgpG6BhEwXCVkSqrVxkQ//77r21vFNxUQFMnlzrupWFy5NJxbPfu3a2Rtn/R7ZlnnrG2Bs8++6xlXqlpuwKhGvQBken06dOW3XvkyBFbZxSg8itKlFWlbdAtt9xiCSBq5O9vj/xMLIQWW/arVHAQQScD+oPS1QP1ftDVS91/+eWX7XE/eKX59LPKwxA5ogecdHXSv6KdJ08e+1+ZM1999ZXt8JWSr35XCmAFl4kRtIqcEwZtS3SSoKyIHDlyxNhha51SQEJlpgpcaZRJYcceeXRyqaxe7WN0QURXLjUSqcoAtW5ou6ETSgXDFczyaV3h5DJy6aRA2xxlVClrU71ndIIpanfw4osv2rqk0g1EDn8fpNFsdUFEfVi1PRG1MlAgSxm+Clgpa0JZnMEl6mxXIrfkS9m86lekUlE/cKWMGWXSKDtPF01UbkzQKrLPgZTx/cILLwQe03rUtm1bS+rQurFkyRK7cCvBo9dybBse2Lpf5WnUClKplEsbZl3pVuBq+vTpgSE8dSCoedVHQn+QKhETTjAjh7+u6ETAD3KqTFCp0lqXtOFWcEIps7qKqawr0UmnsK5EhuCDQO2sFcRU4FLlo/r96yqVdviislI1wo2eEcF6EnmyZ89ufYh0QURXMFV6rG3K7bffbieayqJRRo0CFMGlGawrkTUYiPZDwfsSXSCpWbOmZUJUq1bNTZgwIfAcZV1pnVFvK0ReEEJBhkGDBlkAyr/IJrVq1bJtjAJWarStzE2tR8Gvw3Yl8frmm2+sckTVAFpfVBaqILcGEBK1t9D2RJm+6nemoLcC5MrMU59WBbV0sQ2RGbRS0FIX7lU6Wrp0aZumfZKOa3V+rIu1Wn+ib5diC5IidEihuMoE/wHNmTPH0l5Vr60/SAWxlAKrg0FR8Eojgj333HPWRDkYO/fIGj1w8ODBbuTIkbYT1w5cJwp+7yqtCzqh1E1ZV9GxrkQOrSPqVaWTBTUxnTdvnh0Eal3yg1bbt2+3en817tdVKkQ2rQPTpk2zslGVqetAUAeK2lepJ40yJtR3JLjHCBI/NT7WSYLWBd20b9G2RRfRlKGnoIQC4+pppSCV1h1ddNPIguqVpoxOPyMYiZtOGNWzSoOCKDCloIMC4VqHNOiHPzqt1hll0qi9gdYhf5qPk8vESccfCxcutIxdXVz1L56pLFA3BTQ1crrWI2XnqYJA642ep7JRP6hF0CqykzzUzuDBBx+00UgV/Bb/uFalgQqGq0+ev73xe3CyXQkvZFxdZfw/IPV/0FVubchvu+02m6YG7Krz1x+nMmqUCqmNug7+dCCAyOJvsDUak2h90cZZO35dzfRruZV2L0qj9nfyiNyguPqeKYNTzbV1cPjaa6/ZdkUBcZ1U6ARDO3OlUyuoSUZe5Pnzzz8tGKWMGP3utQ05fvy4e/TRR+1EUk22NV3rlE4k/FIf+uRFBpXqaFRS7XOUDaFMCY0yqZuCEQpoKlClHor6X9l4KidV5q+C5joJ9a+II3FT0FvZdtqmKCClzG8Fw9VzU8et77zzju1/7r33XpvfzxDX4CGIDNpnKINXvRTVjF+9N9XXbMaMGXYhTec5CoqrZFSVBeqXp+OWTp062fqEyE7yUMmxjleV6KEMTW1TNKKtjmd1sVZ0UV8XY3XMG3w8y/FKGFJzdlxddu7c6ZUvX95LnTq1d//990d57OzZs17Xrl292rVre8ePH4/y2JkzZ67wkiLUZs6c6SVJksQrWLCg9+OPPwamnzp1ynv66ae95MmTe++//75NW7NmjXf69OkQLi1CbenSpd61117rffjhh3b/f//7n7do0SLvwQcf9GrWrOk98MAD3ujRowPrCetL5OnTp493/fXXe+nSpfNKlizpPfnkk7ZPksmTJ3vXXHONN2DAANaNCHfvvfd6WbNm9b744guvd+/e3oQJEwKPdevWzcuSJYs3fvx4O2aRw4cP2zFL9OMWJF7aXqRKlcobN26ct2DBAtvXtG7d2kuWLJnXqlUr267UqlXLK1SokNe+fXub75577vGKFSvG9iWC+L/rc+fOeVu2bLFj2oEDB3pHjx4NzDNr1ixbR9KnT+81b97c5unRo0cIlxrh4IMPPvDuu+8+r0OHDoFp+/fvt/WnQoUKXs+ePW3akSNHvHbt2nGefBUgcHUV0MY6+H9Zu3atd+edd3p58+a1P8xgL7/8sle2bFnv4MGDV3xZEVr+SYD//z///GMnljoQVBAr+DEdDPTt29d28F9//XXgNdhwJ37+OhD9Z/+kUoHxPXv2RJl+4sSJKPdZTyLPqFGjLBgxe/Zs75dffvEGDx7s3XbbbRak2L17t83z9ttv2zZl0qRJoV5cXGEKUq1YsSJwv0mTJra+6ATh008/jTJv9+7dLXilgNa+fftCsLQIpdWrV3uFCxf2pk+fHmW61gUFNHVRTfsiHafoQqy2KToB1Qmnj31Q4hV8nOrbvHmz/T9ixAhbP/S/ghDB5s2bZ8GI0qVLe+vXr7/CS41wcujQIbvomiNHDjtfDqb1ZtCgQd6NN97oPf7441EeY7sS3ghchbngk0plP+jk8d9//w1kyNSoUcO74447vClTptg0XaG6/fbb7apUcKALiZ8yp9q0aeNt3LgxypWoXbt2eQ8//LCXJk0ab/HixTbNXzeUefXaa69x9TJCDRs2zIKXwYFLrSOlSpXyfvjhh8A6gsim7YUyYRo0aOANGTIkymPvvvuuV6lSJW/MmDGBaXPnzmWbEmHrxx9//GH7GGXM6MKa75FHHrGgwwsvvOCdPHkyyvN0gqnH3nzzTY5XIsxnn31mF1h1zOqfKPrrwIEDB7x+/frZ+qQAue4rQF6nTh0LjvpYZxI3ZVf5VSVaX5R59+effwYuomjboeBV9Iv02s4cO3YsJMuM8OBvG7Zt2+Z17NjRu+6662wfFEzn1MrK0z6LbcnVg8BVGAv+Q3r++ee96tWr2wlC3bp1vd9++y1w1UolPCobLFOmjNe4cWO77we3omdTIPFeWdDVS5V56UpT27ZtA8FM0U5cZV46EPQDEtE31JxoJn4TJ060g39f//79vbvuusvWG+28/ZMCBSjq168fwiVFONJVy8ceeyzGdJ1c6IJJdGxTIotOLlWWrv2PLqz5VLqTIUMGezx6IPyZZ56xiy2ILMqcUiaEL/rxiNYJlR2rnNDPxLr55pu9W2+91fvkk0840YwAH330kZ3zVK5c2daFadOmRXk8OHilY2BELlWU6CKaf24cbPv27ZZVddNNN1mri2AqUY+tqgnhi65jYcxvLNe/f39rYKoGuA0aNLBmyFWqVLFRNjQiz+jRo13VqlWtKa6anmqEQQ376o/og8RPTSnvv/9+GynjrbfeshF5NKKkRtAYPny4jZzxyiuvuFatWtmoPN9++22MkTKCR+dB4rN7927XuXNnG93Lb5at0SbVqFIjv6mJf79+/ayBf9myZW2o6UWLFoV6sRFiv/76qzVeFw0ZvWLFCrdp0yZrfurT/kcNTU+cOBHluWxTIoO/Lqj5+ssvv+y+/vprG4JeozT5Dbi1zdH+R6Mhnz59OvDcoUOHuuuvvz5ky47QKFGihDVH1roi0Y9HChUqZI36dRwrWbNmdbNmzbJRkSdOnBjYJiHx0gAP2m5on1OqVKnAIFOnTp2y/9WUXc3YdY6k8yCtT4g8atav8x8NBlK7dm1bF5YtWxZ4XAOUPf3003Zcq9HUX3rppcBjGu1Y257gZu4Ic6GOnCGm4Kiv0hyVSRXcx0plYMqOyJgxo/UwCi4bVDbWnDlzQrLcCC393tWY8qeffrL7yrpTRo2uSFWsWNGuSqn+v2nTplZeisiiMmNly6gfUYkSJexKZjCVgukq96OPPmqlglpvVEaIyKVyHfUn8jPxdFW7QIECtq9Zt26dNTTVeqMynoceeijUi4swOW5Ro2T134yeeaV9jz/4AyXIke2vv/6yY1j1QVNJmM8vG9Tj5cqVs6btwdmbKu/ZtGlTiJYaV4p+36oYUQ889TpTxYnOb/bu3Ruj56ZaHmTKlIleeRFKpcQ6ph06dKi3ZMkSr169epZd1aJFC6tK8ktJ1SNNPX91DBO9NzSuHgSuwkxwaZ/+2LSRTps2rbdw4cIoj6txshooP/fcc4FpOkBUKUe1atW8L7/8MkSfAKGkjbJuPo361ahRI6vjVomYghFKr6aENHJOJoNPKFUqqPIMlVqov0jVqlUDjwWvE7///rs3cuRIL3PmzBagQGSW8mTPnt0C4uqTF5x2r1EFNbKX/lcZhwKdfiCCdPvIEtfvW6UbsQWv1GhbJw4KeiKyqfQrZcqU1kB51apVUVobqFRdAfHg/RJNkyN3e6Ierjpe0XFscEN2/0KtApqIPP72QfsbtSvQebOOURQMV7AzV65cdqFN59AKhuri24svvsi25CpGHn8YUSDRL+3r1auX2759u5V9lStXzr377rvupptucilTprT5MmfO7NKkSeMOHjxoz9E0zff8889budgNN9wQ6o+DEKhQoYKbMmWKO3DggLvjjjtsPZk6darLkCGDrU9LlixxjRs3tnXm3LlzlJImctFTn9u1a+fmzZvn1q1b58aOHetat27tqlWrZuuF1gWVZWgbo5KwBx54wE2fPt39/vvvrnTp0iH7DLjytK349NNPLaW+bt26gelnzpyxtHutPx999JGVl2rb8uijj1pZoB6nPDBy+OUVy5cvd7/99pvtdxo1auSuu+46d88999g8nTp1CvyvUo25c+faepMuXboQLz1CrWnTpu7YsWOuQ4cO7rvvvrP1I1OmTG7r1q1W9qUSMe2X1B5Dpci6IfFvT9QGZfbs2XZ+U7lyZSsx1vGIfv/aJ6kFxmuvvWbHth988IEdv2TJkiXUi48Q8M9hVG6ucxqtO/6+R+uPzoVVcqxp+n/8+PGuR48e9ri/XcHVhbPWMBFcX6s/PPWpUj8a9Sa6++67rc+IX5fr1+OKAhP+83WrVKmS1fDmzZs3hJ8GodK2bVur/1c/CJ1QqieE/hedTKgO3D/BJGiVuE2ePNl63n355Zdu48aNNk07dm0j1L/q9ttvd++//77buXOnu/nmm+1xBa20boi2IepFs379+pB+Dlx5OuDbsmWL9aHx1xvRtuPff/+1fU2LFi3sAsvjjz9u03UQSNAq8o5Z1FdEfRPfe+896zfTpk0bu3ii/ZBOFtRbUT0Vhw0b5n7++Wd7roKfgLYXCnr/+OOPtq5o2+If865cudJ+1v6Ik8vIoO2JLpjUq1fP/fHHH27Pnj2uY8eO7qGHHnIbNmywQKd6tx4+fNj6/OrC/ttvv03QCnasouQOJW7s37/f+j9nzJjRjnHVx1UBzocfftiOiX1sV65OSZR2FeqFwP/RQaCCDcqmUmRY1ISyd+/e7ocffrDpOsnUzzq5+Omnn2KcLNBkLjL5v3dl540YMcJ26hUrVmR9iDA6CVBjW+3I1chWB3t//vmna968ue24dZCnRqddu3Z1TzzxhG1LHnnkEXuusqt8auKuA0YF0sngjCzKnLnxxhvtpFL7HvGzqZSxp0b/ugJOoCqyafAGXQx57rnn7KKJth/aVihzRtmcjz32mEuRIoVdTNMJhRpx58qVK9SLjasEGRGRRZmYNWvWtIv2ysKTVatWWZWAghIKQogutulinDLDuUgfWWLbJvjVI8rU1DGLMvAU2NTFFGVZxec1cPUgcBVGFKDSBvr777+3P7pvvvkm8JiuRH3++ed2U2p17ty5rdTHv9LNHyGCd/466dTO3z/pRGS47bbbXJkyZSy74YsvvrCUaJWPPvnkk65v376WiVe4cGELgOuq1JtvvmnbDmVEvP7663Zg6G9LdGCYOnVqly9fvlB/LFwBCnTrqvbRo0dt/6PSHZ0gKHipoKdoX6Or4dmzZ7ermIg8/oUQ/T9y5EhbR3Qs8vfff7s777zTLqwdOnTIRhTs06ePZWApk1PrFeWBiAsX2CKHH2jQOY8C2/4FkG3btlkmuJ8t7l8sUfadRq7VPkqZvog8Kh3WCIA+VRLoXEcBTR3T6lhVxye6gKIy0x07dti6JWxbEhcCVyEU2x+TTiY1xKtOJJ966ilLk41e0hXcm4ieIoiNyjMGDRpkV8RLliwZ6sXBFaDh54cPH24p9tqJK9tq/vz5lmU1ePBgu4KpA0CdbCoofu2111qvIpUbB2+L2KZEHpX8qeRCJwW6arlp0ybrNZM2bVq7rwy9AgUK2H5JQQmVmrKORAb/eENlwyrdErUu0H5Fw5BrurIeVC6oPiMKhiuYpcyrHDlyuC5dulg5KScPAHzqiaf9jvpuqo+iti0qT9e+Rv2rdMFExyLaZuhimi7KKSiui3KILNp/KFlD58OqGNB6M2nSJPtZ5aQ6V9b6ogCW9km33nqr9XtW1i8SH448QyQ4+KSGyNpo674yItQnQieZM2bMsBNQpT5q4+2fUAYHsjh5QGyUFaEgRfHixUO9KLhClJWpnXuqVKnsZFE7cZXqqN+MduAKiitopSuaCkDkz58/RtBK2KZEFjXLVqN1lairEa7KunQQqPtqyq/y9Y8//tgCobqvoDiN2COHjjcUDNeJgLIyP/vsM8vAU5sClSPr8WXLlll5qbY7olJSZf1qe6R9kRC0AqDjDQW71Z5AbQ10LqTMmBo1atgxiY5ZlKmpPnia5tP2w+/Xisij41hl7KoMXeuNKgp0vKJs3zfeeMMqkdq3b29tMlRuquqkJk2aRMnSQuLAUWeIg1ajR4+2P8LNmzdbSn2tWrVckSJF7ORA0WVdBde82shzkoD4UtBCadXa2VNKmrjpapO2Heo1oz4yKg1UJpWyYhTEUo8r0TZEwS1tW/wDQrIgoJR6ZczoIFABLF0o0UAgyqDRvkrT/ZHhfAStIou2GxrBS73yli5dallVyqjym/ar5Efz6HEFs2bOnGm9rLStoTwQgE/HGwpU6fxGF0M0YMMzzzxjmVQqNVZ2jQLfGjlQVQMqS9c2R8c0yrJB5PCPTydMmOCefvppy8SrX7++ZfZqNGz/+FfHInpMtC5poAedW7PvSaRUKojQ6N27t5ctWzbvxRdf9Lp16+ZVqFDBe/DBB71ff/3VHt+1a5fXrFkzr1ixYt6sWbNCvbgAwkzt2rW9ihUreqdOnbL7DRs29JIkSeLVq1fPO378uHfu3DmbrsenTZvmpU6d2uvevXuIlxrhZOrUqV6LFi28OXPmeOnSpfNee+21wGOffPKJ16NHD2/37t2Baf46hchw9uxZ+1/HKdq2VK5c2du/f3+UeXS/Ro0aXpEiRbzixYt7WbJk8VavXh2iJQYQ7tuTjRs3eq1bt/a++uor784777Ttxvz58+2xv/76y86PtB254YYbvEqVKnlr1qwJ8ZIjFPxjWxkwYICXNGlSr3z58t6ePXuizDd27Fhbh9q1a+cdOHAgcJzC8UriQ4+rEEWQVY6hyLCG6NTIb+o5c9ddd1lpl24apadYsWLWK0KjCw4cOJCsGQAB6gdx33332bZC247Vq1db2ZdS7JUhoyHFlUatK5ai9HyVfOlKpqareT+ghuxKv9f6oaa4fl8IZdDce++97rrrrrMr3WTmRXaGuLKn1N9MffSUjaeWBup75h/TKEtCI5FqHvWsUeY4gMjmbz/UEkX/+33yRD0VVeKlDM077rjDtiHK9lWpl7Ypu3btsoEd9LyMGTOG9HPgytIgZepVJaok0P5EJerKwtM5sXpBq4pAvVp9Q4cOdevXr3fTpk0LDCDCcUviQ+DqCtCw4RrFSycFvjlz5lhfCDVNVi8RnSyMGDHC/tCU+qgDP9V5lytXLvAcSr4A+HSQp7LAhg0b2kGhtikKQqiptlLrFcxq0KBBjODVwoULrVSQUi/4VCLYsmVLC3hq36P9kEo3tI5pOHKtKxwERhb/960TSzXp96l3okb80nqicgx/1FFNr1SpUgiXGEA4UjBB5zW6SK/+iX7v1X379tkxioLgKknXdkWjx2m7op/9UeEQWTS6pEoB1VNTpefjxo1zy5cvtxGzRWWD06dPt4uvOm7Jli1brKPecrySOBG4ugJXG9RUTicETzzxhBs1apRNP3HihG2gFYhSza6ubGukBJ1Y6o9TPSO0gVc2BX+AAGK7iqnRvbS9UGBcTZMVkPK3F+qdp555CmyNGTMmELzy0acIwRdFlAXcs2dPu58zZ05rrK0MPV0h56JJZPG3IQqGq5+VAuM6HtHADlo3FMzUiaUar+vYRhnjuvD2999/20iCHK8A8Buxa1uh4xEFIpQp3qNHD+tT1KxZM8u6UvBbF0o0r/pcaTuinnrBzdmR+P3yyy82qqTOj5csWWK9qrQOKWilUWyVBa4By/zglY5ZNCCIqgiCj285Z07cOGu5zHRyqWwqnViqgbJOOHUSqabJuilDYvv27ZY5Ifq5fPnyloqvA0XhDxBAMH9wBzUs1TZFO3qN/qYDQ//qU5UqVdz8+fNtW6ImqEqf1iiCPoJW8CkopTR8BToPHjxo5Rlq2B48mi0ih37vP/zwg11Q0wU3ZVMpMKUscZ10KnNi0aJFFhT//fff3d69e21+BbUAILgRuzJmHn74YTu3UbD78OHDrl+/fhbw1vHKCy+8YEGKm266yc2bN8+2KxphEJFD5X9q2K/fv8pGdcyhIJXWn759+1o5qe7rWFfnztof6ThYASztd1TZ5OOcOXEj4+oyCr5KrZNL9bNSTa4OBBW88lNoFdDSBls9aVTfrecoe0J/fMEjEAKIbMrE1E0ZEOplpdFINXrXihUrbGevbYmGrc+SJUuUXgEqSVb/GbYlSAj2P5Fp69atNsR41qxZ7Yq2qLeVjktUDqjscAU2daHNH5VS2yEAkS14n6EMKr+n1dq1a22EY/Ut0nGKMq7U53f//v22XVGGjS62EXSITCobVYDq3XffdV988YVl2/3zzz+WhdWhQwcrL509e3aMdUwteFq1akVGeAQhcHWF6nV1YKev+v33348RvFI5oEoy9IerZqcLFiywjT3pjgCC+xAp+L148WLbPhQqVMh26Oplpcalasyuq5Y6KFTafXB2lY9ABIDz+e2339yjjz5qjZGfffZZOynwKXilK9+60KbMKx3XAEAwlQPqfEaZmTpu0Talf//+VvKl0sAbbrjBsqyKFi1qF+IUnFCPK0Q2VQboosh7771nQSpdjNX68fXXX1uPNJULqie0PP7446527dqWFSy0M4gcBK4usxkzZlj9rdIf1R8iOHj12GOPuZdfftnmU+aEsii0IdeJJeUZAHzqM6PMB6VFaxQVBaBef/11t2nTJkuv1kmksiO0g/eDVxqJRdMAICG0TVFpsbLAVcKRLl26wGNqpKxsLJXzKEDOyQIAnwIN7du3tyxwHYdokCn1q1KpoGi6zonU1qB3796BgBUX6iHKwNNxrp95peCVelvp2FYjCeqirbJ71Qftr7/+4jw5AhG4ugJU061eNDoQvO222wLBq7Zt29oGXqN+BSMrAoBPGVb33XefDUev/4PpapP6WKk8UFmc2onrvrKw1APAb7YNALGJ64RRV76VxaneIQpkZciQIfCYWhooQK4McQAIpp54Oh5ZvXq1ZVoNHDjQLsaLjlH0uIJX6nmlkeFuvvnmUC8yQiCuc131TFTAMzh4pcQODUakwc7U90rZv1qXyLSKPASuLuMfYfABoa5OKk1WoyD4wSuV/ShtVoErbbwBIPr2Q1mZOoH89NNP7WqTtjHBvSOCewH4w0frqqYOCrkaBeC/tjHfffedlWboane5cuUCxyPdunWzHnkKkGv0wODgFQDEtj3Zs2ePa9CggWXKaKAPXXRTebGCDJpHxyUamVSlXnXr1nWTJk2yhtuIzPNl7WMU2NQ0Ban8skFdeFXZoB+8io7KpMhE4OoymDhxojUgLFGiRJTglTbkutIwffr0QPBK2RE68eSPD0Bs1G9GgzgsXbo0yvbE32krI0ujwfk9AWKbBwBio4C4SnpUFliwYEHruakRJtX0ViedXbt2taHsa9asaaU96dOnD/UiAwhjurCm0WlVzqVscPX5VcmxH7zyM2SUQaNtTOHChUO9yLiCgo9R1aBfFUhaD3bu3Gn7Iu2D0qRJE+h5pSQPtd1RkBOgHu0S01Cd6gGhNPo//vjD/jj92KCaFGq0L13NVM8rPXbnnXfaiaWfRgsAwbTNULNTbSP8kUbFD0ipCfupU6fsJsFlPwStAMRF2xWVZAwdOtTKMtRbRAM95MiRI5DRqYxwXYRT4NzfxgCAzz/HURaVAuHqgafglEYJVGAiX758Vm6sALimqzeeghNqtk3QKvL4x6haD9S/VVlVauCvBuwqQ1d277Fjx+zYV03869Sp40aOHBnqxUaYIHB1kaInrCndVQd4+oNT8Or333+PciKpIWD//PPPQFN2HyeYAIL5AarGjRu7I0eO2IGfKL1aJ5D+tkc7eDU4pd8MgIReaFP5n7YtGiCmWLFi7v7773ejR4+27YzaG4iyr3RVnMEeAESncxyNjK6MmAkTJtjFe2WBjxs3zo5NlLWpbM769evb8YyCWer9i8ilbLw1a9bYIENVq1Z1n332mRs1apQNQqSWOvr/8OHDdmFWfa0WLFgQ6kVGmCBacolqdNVjRlcS9Eemgzv1pNGGW70hdAVCG22lQupq5tq1a20oewCIa5vi/6+rkmqQrANDbUN0RcrvZaUAlhqfaruik04AiC9lcaoRrk4aNGKTygV1sik6TlE2lk4m1PdKWVgAEJ2asHfo0MGyYlq3bm2ZnDrn0QiDohHVNRqyglgbNmyw1gfK4kTk0v5EwUu1ylGyh7KslPmr9UjHt8q0OnDggGVj+eXpDFwGIXB1Efw/oL59+7ovv/zSNtYKVqn8r127doHRvapXr243Pa7sCG3Q9Vz+CAH4grcH6le1adMmG4Ze/fAUrFJ2hNKq1Ui5UaNGNsqKmrDv3r3bDhzZpgD4r74iKslQE/bcuXO7G264wd1yyy3uoYcesuMWXf326aq3tjkaehwA4jq++Ouvv+wCm4JWGzdutMwrjZruj2q8a9cu29boxjFK5Intd542bVq7IKsqpTlz5lhZaatWrewxVSwpM0/ny/5FWmG9gRC4usg/Qp1IKo1efSAUHVaN9+DBg+1nNZVTqr3SZA8dOuRKlSplDQqVmcXGG0Awf3ug7YbKcsqUKWMlguoDoKyHV1991Wr9p06dagM8qG9EhQoVrPmp3yePkmMAsVHQaubMme7hhx92OXPmtIbJ6kWjkb10sqmmyRq9KXXq1BY413HNokWLyLQCEDhn2b59u108UzaVth06DlHFibJitA1RAFyBq9dee82eN2vWLPfzzz9b6ZcuxAW3TkHiF3yuq+NW9X7WaJNNmjSx41c9rhGxNU3rhy6WLFmyxErWW7RoEeM1AEYVvAgKSukkUmn0yrASbcA1TQeEY8aMsT5X0XGCCSA2CljpKqVGUFHdv8p2evTo4d566y27OuXTaCu6KuULHqkHAILpwF+jfDVs2NC1bNnSRgjUSE2DBg2ybE6dTOpkVCeZRYoUsdJjBcrLli0b6kUHEGJ+4EAlfgomlC5d2jI2R4wYYY+rl68yw1V2rH552qb4FLDaunWrnRepnx4ik39cW758ecu2mjZtmh3vNmvWzH311VfW/+zGG2+0vlY6llUVAefJiA0hzAukzCptqJVxpawIX548eeyKZt68ed1PP/1k06LHBvljBBAblfHccccdFrT65JNPrMeMDgIVtDp69KgdOEpw0ErbF4JWAKLzjz3UC0+ZVGpZ0LRpUwtO9evXz3rS6MRSj2vAGPWfWbhwoWVcEbQCoG2IH7S69dZbXYMGDeyCmh+0Un88nevoWEXZV35psVodqI2KRivVCIIErSJ3gCEdyypQpcCVej43b948cMFVlLmnvtDKwNL+yQ9a+Y8DwYigXKCKFStaKmy3bt3cvHnzLFrsN0dW0Oq6666zEROE1FgA0cWW/qz7Gh5a2xTV+2t0nvbt29vBo7Ih1CtCPfLSpEkTeA7bFwCx0bZBJ5Y6VlFpoLY5usKtQWRExy+aR+XJe/bscU8//TQnmAACtH1QhveTTz5p2VZDhgwJPKbglQJWKg1UiaD6WmmaguDZsmWzgLh6/ar/FSKHMqjUiN/fz6i8VP2elVH10UcfuTZt2tjokw8++KC10dFN/aGVCewfE1OZhLiQcZWAqHH0n/XHN3z4cBt9R3+EypYQpTr++eefdvUBAGLj76CDh/lVUEqjBGq0FZXqKGglyrZSuaACV8FBKwCIy8qVK600UNsVnUioibJ6V2mgGJ96cKovp4Jbp0+fDunyAgg/GgBGbVDUMNs/B9I5T//+/S1Ipe3GDz/84K6//nrrZ6UR4XT88s0331hpGCKHKpA0Qq2yp1SeLuqHpuCnglaPPPKIZfo+9thj9pj6LqpPq86bgy/kErRCXOhxlYCsCG2of/zxR7sCoaFc/REztIHWgZ/Kd/THqiZzOjBctmyZjYjgj+YDAMF0sKfMKg1D7/eFUPaDBntQenXRokVtG6STy3379tn2hx06gP+iINXbb79tJYK9e/e2aQpO6SRBowg+/vjjLn/+/IH5NaCMf4UcAHwq99OIgQpQ+ecyyqJROaDKBxWsUvamAhUKThQoUCDUi4wQ+vXXX219URBLjdaVyKFAlUrRVTaqwJZ/QVZtMAoVKhTotQj8FzKu/oMftFIKva4uaNQDXX3QsNHaYIuaEWrkL6Xi79ixw8oGVaOroFXwhh4AgimFXj3xFOTWgZ8oFV87faVRq4+eHj958qTNQ90/gP+iq9c6IdAoxsE9OJ944gkLYr3zzjtu0qRJduLpy5QpU4iWFkA4UyBKxx7qTyS6GK92KDoH0oU1NWtXCbLOl1KlShXqxUWI+Nl4yrxTPyuVnWtAEN3XQGW6MKJRA9UvbenSpdbPSpl8o0ePtvNk8mgQH1y6j2cjdo3A8+GHH7oaNWrYiaOiyKrnVt3u119/bT/rj04nnYou79y505oUJk+ePNSLDyAMxJZ5qSxNZVPpgE+9aJTFqTT7iRMnWimyekQoWK50e81D3T+A/6ITBm1DdDKp0QI13HipUqXssQ4dOthgDgqU6+KaGihrm8IFNgBxBa400qhGBlR/3+BMTf/i/saNG20+jRiHyLJ//36XNWtWWxd0zKr9itYRHd+q31WdOnWs+bqCVqok0MAgVapUcenTp3fLly8PXJBlkCHEBxlX8aAhXlWj6zcY1B+XRv1SlFjDvKqOWx599FFrVKggl9Ih9RgAiH9iqPIdlRYHZzp07tzZNWrUyH3++ee2DRFtYzQKmA4UdUCgq1kErQDEh4LdKts5duyYe+WVVwIjkorKBNXiQKM7sU0BcD7KrlL2poIPqjxRKVhwdqfaG6h33oABAywYgcjx/fffu/vuu88tWrTI7itoJX42lQYaUvscjRyobF+1x9DFlOnTp9v6pOQOXZAlaIX4InAVTXCqov+z0hx1FSG4ibIO9nRgqL4zKg8MPiDU8NLffvstKbMAopT2bd682XbkGm5+zJgxUYJXTz31lB0gqgzZb8oeLPoIhABwPmXKlLETSjVpV9+84BNOZYmrhx4A/BddWFMj9vfff981adLEth8639FIgyo91vnRDTfcEOrFxBWWPXt2O1fWaJKqThIFsjRY2RdffOHuuOMOW2fU7uL222+3CykqMdXgZVyQxYXgTCiI/oBiS5dXuqPS7PXHt3DhwsB0BbP0x+cHqPwTVKXgL1682P6gAUQu7aT9K0nqhaeglPrlKU1aV5xGjRoVmFdNlJVdVbx4cZcyZcooI5gCwIXQBbY33njDrVu3zloZqEEuACSEjmN0QU0ZM6o+UZBCWZw6N1LWDaMHRqZixYpZv0QdryrjTkGpv//+2y7O5s2b1+bRYGY6f1ZJoRI7gnFBFgnFqIKx9J9RCeDatWtt6HldVVBzOaU8qlmyglU66dQJpk5ClXGlDbh/cuq/DiMJApFN/SA0YIPq+f/44w/XoEED6zujhuvK0hw6dKhbs2aNDTGt3la6IqXtTa1atWykQW0/gkc1BYALtWLFCtvO6ARC/TcB4ELQjwjR6Rj3ySeftP2MAlkqFZTgY9gtW7ZYVQHrDi4Ggatof1g6ydSQ0UqFVXRY/av0s04yVaerVNkvv/zSGhXq4E8jJ6hGlw05AJ8CVEqjV92/duRKm9b2Ydy4cRaQ0k3B8BdffNHq/P2GyhoeWJkRmpfgN4BLSc1xaWEA4GIEH5twnALfX3/9ZYN/6Hxag37ccsstNj36BVjOl3ExCFwFUYbV888/b5FipTuKGq0PGzbM7quZqZrI6Y9OzdrVl0YbbEb6AuBTvwdlTs2cOdPVq1fPshxUElitWjVLqdc2w99x/+9//7PAlkZe0fbEH+GLHTsAAACupswrDTbkJ4LcfPPNoV4kJDIErv5/6jejEXZUk6ufb7rppsBj7777rmvXrp1btmyZK1u2bJTncbUBgO+tt95yjzzyiJX7ff311zZN5cTqMaOg1IQJE9xjjz1m2w3dYisDJGgFAACAqzF4pV7Pu3fvdm+++aYNEgJcKjRP+f9VrlzZelipJ82ePXts2unTp+3/hx56yMoClyxZEuN5BK0AiOr6lWmlm5qWdurUyaZny5bNygZ19Un/KyPLLxeU6NcOCFoBAADgaqPRal944QXr56rm/cClFJH1bbE1PC5YsKCVBB4+fNgyJubPn+/KlSsXyJjQyWX69OlDtMQAwpmGmu/evbsN/1u3bl0buEGBKgWn1BdPZYA9evSw7UibNm1sugLiQvAbAAAAiYFGEvRHzWaQIVxKERe4Ci7P0eg627dvd7lz53bNmjWzMkGdcCpjombNmlanmyNHDjsZVdDqgQceCPXiAwhDGgp62rRpFrQSbSsUkHrmmWfsvoJXGtDhqaeesu1Py5YtLROrTp06IV5yAAAA4NIjaIVLKaJ6XAX3o9IJ5ZgxY1zFihXd4sWL7URzwIABrlixYm7nzp1W5vPJJ59YVkT16tVdixYtbDQeGrEDiM82RtmbGtxB2xr1z1PwSg4cOOA+/vhj17p1a7YlAAAAAPAfIuqsyT+h/P33320kLw1VX6lSJbd69WrLlDh16pQbMmSIpTiq9Efza7QvNVVW0OrkyZMuZcqUof4YAMJUcNlfhgwZAlmaKhvUVSdtVzJnzuweffRRm04gHAAAAADOLyIyroKzINTH6ttvv7WTyqlTp7q0adPa9JUrV7r69etbMzkFr4oXL+527NhhowmuXbvWAlg0mQOQUMq80kil7du3d6NHj3Zdu3YN9SIBAAAAwFUjIgJXPmU3/PDDD9a/Knv27O67776z0kA/sLVq1SrXsGFDmzZlyhSXP39+988//1jWhIb11EhhyZMnD/XHAHCVOXjwoG1v7r77bkYNBAAAAIAEiJiOaRMmTLCeMupptXz5chspcOTIkW7Xrl0WtFLwSo999NFHloV13XXX2fPy5Mlj2RILFiwgaAXggmhUwXvuuceCVgqgAwAAAADiJ2ICV7JkyRLXu3dv62G1cOFCKxVUQ/bg4FXVqlXd559/HuUEU6MOasRBALhY9LQCAAAAgPhLlGdQ586dizH85uOPP+7SpEnjhg4d6nr06GG9ZtTrSmWDmrd///4WoArGCSYAAAAAAEDoJMqMKz9opX5W27dvD0xv2bKljRD4zTffWIPkKlWqWPDq9ddfd++++24IlxgAAAAAAADRJdqUom3btrm77rrL9erVy0bzypUrl01XnyuVACoDSxlVI0aMsFEDS5YsGepFBgAAAAAAQGLPuBL1pJo7d671sZo0aZLbsWNH4DEFrwoWLOjeeecdN3HiRFemTBkLYtE0GQAAAAAAIHwk2owrue222yw41bx5c7v/6KOPWh+rvXv3urp167pKlSq5Fi1aBOanpxUAAAAAAED4SOJpKL1ETr2uWrVq5W655RYLVs2ZM8cauH/11Vf2+NmzZ20UQQAAAAAAAISPiAhcyerVq90zzzxjva8KFCjgPv30U5c8eXKnj58kSZJQLx4AAAAAAAAiNXAlJ0+edMePH3eZMmWyYJV6WlEeCAAAAAAAEJ4iKnAVTKWCSZMm2t70AAAAAAAAV72IDVwBAAAAAAAgvJFyBAAAAAAAgLBE4AoAAAAAAABhicAVAAAAAAAAwhKBKwAAAAAAAIQlAlcAAAAAAAAISwSuAAAAAAAAEJYIXAEAAISphQsXuiRJkriDBw9ekfd76623XKZMmc47z8CBA125cuUC91u3bu0aNWp0BZYOAABEIgJXAAAAl8nevXvdE0884fLly+dSpkzpcubM6WrXru0WL17sEouXXnrJAl6+22+/3XXt2jWkywQAABKPa0K9AAAAAIlVkyZN3KlTp9zUqVNdoUKF3O7du92CBQvc/v37L9t7nj171rK0kia9MtcnM2bMeEXeBwAARCYyrgAAAC4Dlfd9//33bsSIEa5GjRouf/78rnLlyq5Pnz6uYcOGbvPmzRZgWrt2bZTnaJpKBIMpQ6tMmTIuVapU7qabbnK//PJLjPK+WbNmuZIlS1pm19atW93JkyfdU0895fLkyePSpk3rqlSpEuN19Vxlg6VJk8bde++9sQbUhg8f7nLkyOHSp0/v2rZt606cOBHl8eBSQf383XffWRaWPodu+pwAAAAXisAVAADAZZAuXTq7zZw504JIF6Nnz55u1KhRbsWKFe7aa691DRo0cKdPnw48fvz4cQuQvfHGG279+vUue/bsrmPHjm7p0qXugw8+cOvWrXNNmzZ1derUcX/88Yc958cff7RAlOZT8EzBtaFDh0Z53w8//NB6Wj3//PNu5cqVLleuXG78+PFxLqcCVlWrVnXt2rVzO3futFvevHkv6rMDAIDIRuAKAADgMrjmmmsso0llgsqIuvnmm13fvn0tiJRQAwYMcHfeeacrXbq0vZ5KDj/99NPA4wpiKaBUrVo1V6xYMbdv3z43ZcoUN2PGDHfrrbe6woULW/bVLbfcYtP9IJMCWb169XLXX3+969y5s/XfCjZ27FgLbumm11VgS1ld5ysbTJEihWVwqZ+XbsmSJUvw5wUAAPARuAIAALiMPa527NhhZXwKEqlUr0KFClGamceHsph8WbJksSDSb7/9FpimYJFKCX0///yz9bpSQMrP/NJNZXx//fWXzaPnq3wwrveJ7zwAAACXE83ZAQAALiP1pVK2lG79+/d3jz76qGVQqf+VeJ4XmDe4/C8hUqdObf2kfEePHrVMp1WrVsXIeFIACwAA4GpBxhUAAMAVpFK7Y8eOWa8qUR8oX3Cj9mDLli0L/HzgwAH3+++/uxIlSsT5HuXLl7eMqz179rgiRYpEual8T/R89bmK633iO090yv7SewMAAFwKZFwBAABcBhqhTw3RH3nkESvj06h8anA+cuRId88991iWlEYI1Kh9BQsWtCBTv379Yn2twYMHu6xZs9rofs8884zLli1bYCS/2KhEsEWLFq5ly5bW1F2BrL1797oFCxbYstSvX996Wqnv1osvvmjL89VXX7m5c+dGeZ0uXbrYSIGVKlWyed977z1r/l6oUKE437tAgQIW7NJogsruUmlj0qRcKwUAABeGowgAAIDLQEEb9YcaM2aMu+2221ypUqWsVFAj7r366qs2z+TJk92ZM2dcxYoVXdeuXWOM6udTcEtBJM23a9cu9/nnn1tm0/moCbsCVz169LCeWAp0aVTCfPny2eMKmk2aNMmatJctW9Z9/fXXMQJnzZo1s2VWA3e995YtW9wTTzxx3vdVE3iVJyqzTFllW7duTeA3BwAA8H+SeMGNFQAAAAAAAIAwQcYVAAAAAAAAwhKBKwAAAAAAAIQlAlcAAAAAAAAISwSuAAAAAAAAEJYIXAEAAAAAACAsEbgCAAAAAABAWCJwBQAAAAAAgLBE4AoAAAAAAABhicAVAAAAAAAAwhKBKwAAAAAAAIQlAlcAAAAAAAAISwSuAAAAAAAA4MLR/wc5+dccZLkImAAAAABJRU5ErkJggg==",
      "text/plain": [
       "<Figure size 1200x400 with 1 Axes>"
      ]
     },
     "metadata": {},
     "output_type": "display_data"
    }
   ],
   "source": [
    "plot_subreddit_ratios(human_label, ai_label, label_left=\"Human Labeled\", label_right=\"AI Labeled\", top_n=20)"
   ]
  },
  {
   "cell_type": "markdown",
   "id": "635ce712",
   "metadata": {},
   "source": [
    "**Key Findings**\n",
    "- **Text lengths** look similar across both datasets, with most posts under 500 words.\n",
    "- **Anxiety-level distributions** differ sharply by subreddit—especially for Anxiety, TrueOffMyChest, and HealthAnxiety. That gap could reflect instability in the AI labels, inconsistency in human labels, or how annotators’ fatigue and personal biases creep in when reading long batches of anxiety-related posts. \n",
    "- **Different subreddit-to-total ratios** also matter: HealthAnxiety shows up far less often in the AI-labeled set than in the human-labeled set. Looking just at subreddit shares, HealthAnxiety has a markedly smaller presence in the AI-labeled data, while unpopularopinion, Anxiety, TrueOffMyChest, and economy appear slightly more often. Because overall metrics average across all posts, this kind of imbalance can make one dataset look stronger or weaker for reasons unrelated to true model performance."
   ]
  },
  {
   "cell_type": "markdown",
   "id": "10333e87",
   "metadata": {},
   "source": [
    "## **4. Dataset Comparison**\n",
    "\n",
    "**Purpose**: Build a fast baseline model to compare human labels with AI-generated labels."
   ]
  },
  {
   "cell_type": "code",
<<<<<<< HEAD
   "execution_count": 9,
   "id": "92ecaa4a",
=======
   "execution_count": null,
   "id": "47cffbca",
>>>>>>> 9bed06d6
   "metadata": {},
   "outputs": [
    {
     "name": "stderr",
     "output_type": "stream",
     "text": [
      "Setting TOKENIZERS_PARALLELISM=false for forked processes.\n"
     ]
    },
    {
     "name": "stdout",
     "output_type": "stream",
     "text": [
      "Starting experiments...\n",
      "Testing human_label...\n"
     ]
    },
    {
     "data": {
      "application/vnd.jupyter.widget-view+json": {
<<<<<<< HEAD
       "model_id": "610bb54b43044e8d8f7431d029f7eecf",
=======
       "model_id": "1f1c70953bb5409e82097b6b36fa42a4",
>>>>>>> 9bed06d6
       "version_major": 2,
       "version_minor": 0
      },
      "text/plain": [
       "Tokenizing human_label (num_proc=8):   0%|          | 0/431 [00:00<?, ? examples/s]"
      ]
     },
     "metadata": {},
     "output_type": "display_data"
    },
    {
     "name": "stderr",
     "output_type": "stream",
     "text": [
      "Setting TOKENIZERS_PARALLELISM=false for forked processes.\n"
     ]
    },
    {
     "data": {
      "application/vnd.jupyter.widget-view+json": {
<<<<<<< HEAD
       "model_id": "396ebb10fcb2485ebbeb047610585f32",
=======
       "model_id": "714185256d344a08b5dd9110381e70b4",
>>>>>>> 9bed06d6
       "version_major": 2,
       "version_minor": 0
      },
      "text/plain": [
       "Tokenizing human_label (num_proc=8):   0%|          | 0/48 [00:00<?, ? examples/s]"
      ]
     },
     "metadata": {},
     "output_type": "display_data"
    },
    {
     "name": "stderr",
     "output_type": "stream",
     "text": [
      "Setting TOKENIZERS_PARALLELISM=false for forked processes.\n"
     ]
    },
    {
     "data": {
      "application/vnd.jupyter.widget-view+json": {
<<<<<<< HEAD
       "model_id": "bbafbac3eb1241f18444554f4530708d",
=======
       "model_id": "61f9ced2514c4906a55a9ad25d1997e9",
>>>>>>> 9bed06d6
       "version_major": 2,
       "version_minor": 0
      },
      "text/plain": [
       "Tokenizing human_label (num_proc=8):   0%|          | 0/120 [00:00<?, ? examples/s]"
      ]
     },
     "metadata": {},
     "output_type": "display_data"
    },
    {
     "name": "stderr",
     "output_type": "stream",
     "text": [
      "Some weights of DistilBertForSequenceClassification were not initialized from the model checkpoint at distilbert-base-uncased and are newly initialized: ['classifier.bias', 'classifier.weight', 'pre_classifier.bias', 'pre_classifier.weight']\n",
      "You should probably TRAIN this model on a down-stream task to be able to use it for predictions and inference.\n",
      "/Users/mariamckay/code/umich/milestone2/.venv/lib/python3.11/site-packages/transformers/utils/generic.py:255: FutureWarning: The input object of type 'Tensor' is an array-like implementing one of the corresponding protocols (`__array__`, `__array_interface__` or `__array_struct__`); but not a sequence (or 0-D). In the future, this object will be coerced as if it was first converted using `np.array(obj)`. To retain the old behaviour, you have to either modify the type 'Tensor', or assign to an empty array created with `np.empty(correct_shape, dtype=object)`.\n",
      "  arr = np.array(obj)\n"
     ]
    },
    {
     "data": {
      "text/html": [
       "\n",
       "    <div>\n",
       "      \n",
       "      <progress value='27' max='27' style='width:300px; height:20px; vertical-align: middle;'></progress>\n",
<<<<<<< HEAD
       "      [27/27 02:24, Epoch 1/1]\n",
=======
       "      [27/27 01:59, Epoch 1/1]\n",
>>>>>>> 9bed06d6
       "    </div>\n",
       "    <table border=\"1\" class=\"dataframe\">\n",
       "  <thead>\n",
       " <tr style=\"text-align: left;\">\n",
       "      <th>Step</th>\n",
       "      <th>Training Loss</th>\n",
       "    </tr>\n",
       "  </thead>\n",
       "  <tbody>\n",
       "  </tbody>\n",
       "</table><p>"
      ],
      "text/plain": [
       "<IPython.core.display.HTML object>"
      ]
     },
     "metadata": {},
     "output_type": "display_data"
    },
    {
     "data": {
      "text/html": [
       "\n",
       "    <div>\n",
       "      \n",
       "      <progress value='4' max='4' style='width:300px; height:20px; vertical-align: middle;'></progress>\n",
<<<<<<< HEAD
       "      [4/4 00:05]\n",
=======
       "      [4/4 00:07]\n",
>>>>>>> 9bed06d6
       "    </div>\n",
       "    "
      ],
      "text/plain": [
       "<IPython.core.display.HTML object>"
      ]
     },
     "metadata": {},
     "output_type": "display_data"
    },
    {
     "name": "stderr",
     "output_type": "stream",
     "text": [
      "Setting TOKENIZERS_PARALLELISM=false for forked processes.\n"
     ]
    },
    {
     "name": "stdout",
     "output_type": "stream",
     "text": [
      "Testing ai_label...\n"
     ]
    },
    {
     "data": {
      "application/vnd.jupyter.widget-view+json": {
<<<<<<< HEAD
       "model_id": "b50b9fa6622f440bb320bdc24673e888",
=======
       "model_id": "2eecf43b51b24a009341ce988d0e01b5",
>>>>>>> 9bed06d6
       "version_major": 2,
       "version_minor": 0
      },
      "text/plain": [
       "Tokenizing ai_label (num_proc=8):   0%|          | 0/720 [00:00<?, ? examples/s]"
      ]
     },
     "metadata": {},
     "output_type": "display_data"
    },
    {
     "name": "stderr",
     "output_type": "stream",
     "text": [
      "Setting TOKENIZERS_PARALLELISM=false for forked processes.\n"
     ]
    },
    {
     "data": {
      "application/vnd.jupyter.widget-view+json": {
<<<<<<< HEAD
       "model_id": "44eb65e6095943e09285c5a6d12d791b",
=======
       "model_id": "d4687922853f4d608d86a28307c09cc2",
>>>>>>> 9bed06d6
       "version_major": 2,
       "version_minor": 0
      },
      "text/plain": [
       "Tokenizing ai_label (num_proc=8):   0%|          | 0/80 [00:00<?, ? examples/s]"
      ]
     },
     "metadata": {},
     "output_type": "display_data"
    },
    {
     "name": "stderr",
     "output_type": "stream",
     "text": [
      "Setting TOKENIZERS_PARALLELISM=false for forked processes.\n"
     ]
    },
    {
     "data": {
      "application/vnd.jupyter.widget-view+json": {
<<<<<<< HEAD
       "model_id": "c2d9fdfecb6d4386bf3aae523bac444d",
=======
       "model_id": "4cbb73288c354bcdbaa5aaf77ab8a080",
>>>>>>> 9bed06d6
       "version_major": 2,
       "version_minor": 0
      },
      "text/plain": [
       "Tokenizing ai_label (num_proc=8):   0%|          | 0/200 [00:00<?, ? examples/s]"
      ]
     },
     "metadata": {},
     "output_type": "display_data"
    },
    {
<<<<<<< HEAD
     "name": "stderr",
     "output_type": "stream",
     "text": [
      "Some weights of DistilBertForSequenceClassification were not initialized from the model checkpoint at distilbert-base-uncased and are newly initialized: ['classifier.bias', 'classifier.weight', 'pre_classifier.bias', 'pre_classifier.weight']\n",
      "You should probably TRAIN this model on a down-stream task to be able to use it for predictions and inference.\n",
      "/Users/mariamckay/code/umich/milestone2/.venv/lib/python3.11/site-packages/transformers/utils/generic.py:255: FutureWarning: The input object of type 'Tensor' is an array-like implementing one of the corresponding protocols (`__array__`, `__array_interface__` or `__array_struct__`); but not a sequence (or 0-D). In the future, this object will be coerced as if it was first converted using `np.array(obj)`. To retain the old behaviour, you have to either modify the type 'Tensor', or assign to an empty array created with `np.empty(correct_shape, dtype=object)`.\n",
      "  arr = np.array(obj)\n"
     ]
    },
    {
=======
>>>>>>> 9bed06d6
     "data": {
      "text/html": [
       "\n",
       "    <div>\n",
       "      \n",
       "      <progress value='45' max='45' style='width:300px; height:20px; vertical-align: middle;'></progress>\n",
<<<<<<< HEAD
       "      [45/45 04:14, Epoch 1/1]\n",
=======
       "      [45/45 02:59, Epoch 1/1]\n",
>>>>>>> 9bed06d6
       "    </div>\n",
       "    <table border=\"1\" class=\"dataframe\">\n",
       "  <thead>\n",
       " <tr style=\"text-align: left;\">\n",
       "      <th>Step</th>\n",
       "      <th>Training Loss</th>\n",
       "    </tr>\n",
       "  </thead>\n",
       "  <tbody>\n",
       "  </tbody>\n",
       "</table><p>"
      ],
      "text/plain": [
       "<IPython.core.display.HTML object>"
      ]
     },
     "metadata": {},
     "output_type": "display_data"
    },
    {
     "data": {
      "text/html": [
       "\n",
       "    <div>\n",
       "      \n",
       "      <progress value='7' max='7' style='width:300px; height:20px; vertical-align: middle;'></progress>\n",
<<<<<<< HEAD
       "      [7/7 01:21]\n",
=======
       "      [7/7 00:15]\n",
>>>>>>> 9bed06d6
       "    </div>\n",
       "    "
      ],
      "text/plain": [
       "<IPython.core.display.HTML object>"
      ]
     },
     "metadata": {},
     "output_type": "display_data"
    },
    {
     "name": "stdout",
     "output_type": "stream",
     "text": [
<<<<<<< HEAD
      "Total time for all experiments: 533.94 seconds\n"
=======
      "Total time for all experiments: 349.14 seconds\n"
>>>>>>> 9bed06d6
     ]
    },
    {
     "data": {
      "text/html": [
       "<div>\n",
       "<style scoped>\n",
       "    .dataframe tbody tr th:only-of-type {\n",
       "        vertical-align: middle;\n",
       "    }\n",
       "\n",
       "    .dataframe tbody tr th {\n",
       "        vertical-align: top;\n",
       "    }\n",
       "\n",
       "    .dataframe thead th {\n",
       "        text-align: right;\n",
       "    }\n",
       "</style>\n",
       "<table border=\"1\" class=\"dataframe\">\n",
       "  <thead>\n",
       "    <tr style=\"text-align: right;\">\n",
       "      <th></th>\n",
       "      <th>dataset</th>\n",
       "      <th>eval_loss</th>\n",
       "      <th>eval_accuracy</th>\n",
       "      <th>eval_f1_weighted</th>\n",
       "      <th>eval_precision_weighted</th>\n",
       "      <th>eval_recall_weighted</th>\n",
       "      <th>eval_roc_auc</th>\n",
       "      <th>eval_average_precision</th>\n",
       "      <th>eval_runtime</th>\n",
       "      <th>eval_samples_per_second</th>\n",
       "      <th>eval_steps_per_second</th>\n",
       "      <th>epoch</th>\n",
       "    </tr>\n",
       "  </thead>\n",
       "  <tbody>\n",
       "    <tr>\n",
       "      <th>0</th>\n",
       "      <td>human_label</td>\n",
<<<<<<< HEAD
       "      <td>2.705281</td>\n",
       "      <td>0.658333</td>\n",
       "      <td>0.522697</td>\n",
       "      <td>0.433403</td>\n",
       "      <td>0.658333</td>\n",
       "      <td>0.769991</td>\n",
       "      <td>0.613153</td>\n",
       "      <td>7.6032</td>\n",
       "      <td>15.783</td>\n",
       "      <td>0.526</td>\n",
=======
       "      <td>0.518954</td>\n",
       "      <td>0.766667</td>\n",
       "      <td>0.763564</td>\n",
       "      <td>0.762282</td>\n",
       "      <td>0.766667</td>\n",
       "      <td>0.818154</td>\n",
       "      <td>0.712252</td>\n",
       "      <td>10.9807</td>\n",
       "      <td>10.928</td>\n",
       "      <td>0.364</td>\n",
>>>>>>> 9bed06d6
       "      <td>1.0</td>\n",
       "    </tr>\n",
       "    <tr>\n",
       "      <th>1</th>\n",
       "      <td>ai_label</td>\n",
<<<<<<< HEAD
       "      <td>1.898472</td>\n",
       "      <td>0.800000</td>\n",
       "      <td>0.799520</td>\n",
       "      <td>0.809394</td>\n",
       "      <td>0.800000</td>\n",
       "      <td>0.880602</td>\n",
       "      <td>0.868940</td>\n",
       "      <td>88.6196</td>\n",
       "      <td>2.257</td>\n",
       "      <td>0.079</td>\n",
=======
       "      <td>0.368498</td>\n",
       "      <td>0.855000</td>\n",
       "      <td>0.855091</td>\n",
       "      <td>0.856250</td>\n",
       "      <td>0.855000</td>\n",
       "      <td>0.930927</td>\n",
       "      <td>0.931851</td>\n",
       "      <td>18.8860</td>\n",
       "      <td>10.590</td>\n",
       "      <td>0.371</td>\n",
>>>>>>> 9bed06d6
       "      <td>1.0</td>\n",
       "    </tr>\n",
       "  </tbody>\n",
       "</table>\n",
       "</div>"
      ],
      "text/plain": [
       "       dataset  eval_loss  eval_accuracy  eval_f1_weighted  \\\n",
       "0  human_label   0.518954       0.766667          0.763564   \n",
       "1     ai_label   0.368498       0.855000          0.855091   \n",
       "\n",
       "   eval_precision_weighted  eval_recall_weighted  eval_roc_auc  \\\n",
       "0                 0.762282              0.766667      0.818154   \n",
       "1                 0.856250              0.855000      0.930927   \n",
       "\n",
       "   eval_average_precision  eval_runtime  eval_samples_per_second  \\\n",
<<<<<<< HEAD
       "0                0.613153        7.6032                   15.783   \n",
       "1                0.868940       88.6196                    2.257   \n",
       "\n",
       "   eval_steps_per_second  epoch  \n",
       "0                  0.526    1.0  \n",
       "1                  0.079    1.0  "
=======
       "0                0.712252       10.9807                   10.928   \n",
       "1                0.931851       18.8860                   10.590   \n",
       "\n",
       "   eval_steps_per_second  epoch  \n",
       "0                  0.364    1.0  \n",
       "1                  0.371    1.0  "
>>>>>>> 9bed06d6
      ]
     },
     "metadata": {},
     "output_type": "display_data"
    }
   ],
   "source": [
    "os.environ.setdefault(\"TOKENIZERS_PARALLELISM\", \"true\")\n",
    "# Load tokenizer\n",
    "checkpoint = \"distilbert-base-uncased\"\n",
    "tokenizer = AutoTokenizer.from_pretrained(checkpoint)\n",
    "\n",
    "data_collator = DataCollatorWithPadding(\n",
    "    tokenizer=tokenizer,\n",
    "    pad_to_multiple_of=8 if torch.cuda.is_available() else None,\n",
    ")\n",
    "\n",
    "human_dataset = split_data(human_label, \"anxiety_level\", test_size=0.2, val_size=0.1, random_state=42)\n",
    "ai_dataset = split_data(ai_label, \"anxiety_level\", test_size=0.2, val_size=0.1, random_state=42)\n",
    "\n",
    "configs = [\n",
    "    (human_dataset, \"human_label\"),\n",
    "    (ai_dataset, \"ai_label\")\n",
    "]\n",
    "\n",
    "num_proc = max(1, min(os.cpu_count() or 1, 8))\n",
    "tokenized_cache = {}\n",
    "model_cache = {}\n",
    "\n",
    "start_time = time.time()\n",
    "df_list, metrics_result = [], []\n",
    "print(\"Starting experiments...\")\n",
    "\n",
    "for dataset, dataset_name in configs:\n",
    "    print(f\"Testing {dataset_name}...\")\n",
    "\n",
    "    cache_key = (dataset_name)\n",
    "    if cache_key not in tokenized_cache:\n",
    "        map_kwargs = dict(\n",
    "            batched=True,\n",
    "            load_from_cache_file=True,\n",
    "            desc=f\"Tokenizing {dataset_name}\",\n",
    "        )\n",
    "        if num_proc > 1:\n",
    "            map_kwargs[\"num_proc\"] = num_proc\n",
    "\n",
    "        tokenized_dataset = dataset.map(partial(tokenize, text_col=\"text_all\"), **map_kwargs)\n",
    "        tokenized_dataset = tokenized_dataset.rename_column(\"anxiety_level\", \"labels\")\n",
    "        tokenized_dataset = tokenized_dataset.with_format(\"torch\")\n",
    "        tokenized_cache[cache_key] = tokenized_dataset\n",
    "    else:\n",
    "        tokenized_dataset = tokenized_cache[cache_key]\n",
    "\n",
    "    num_labels = len(tokenized_dataset[\"train\"][\"labels\"].unique())\n",
    "    if num_labels not in model_cache:\n",
    "        model_cache[num_labels] = DistilBertForSequenceClassification.from_pretrained(\n",
    "            checkpoint, num_labels=num_labels\n",
    "        )\n",
    "    model = deepcopy(model_cache[num_labels])\n",
    "\n",
    "    # simple args for quick testing\n",
    "    args = TrainingArguments(\n",
    "    output_dir=f\".ipynb_checkpoints/distilbert_dataset_{dataset_name}\",\n",
    "    save_strategy=\"no\",\n",
    "    learning_rate=7e-5,\n",
    "    per_device_train_batch_size=16,\n",
    "    per_device_eval_batch_size=32,\n",
    "    num_train_epochs=1,\n",
    "    weight_decay=0.0,\n",
    "    logging_strategy=\"no\",\n",
    "    )\n",
    "\n",
    "    trainer = Trainer(\n",
    "        model=model,\n",
    "        args=args,\n",
    "        train_dataset=tokenized_dataset[\"train\"],\n",
    "        eval_dataset=tokenized_dataset[\"validation\"],\n",
    "        processing_class=tokenizer,\n",
    "        data_collator=data_collator,\n",
    "        compute_metrics=compute_metrics,\n",
    "    )\n",
    "\n",
    "    trainer.train()\n",
    "    metrics = trainer.evaluate(tokenized_dataset[\"test\"])\n",
    "\n",
    "    df_list.append(dataset_name)\n",
    "    metrics_result.append(metrics)\n",
    "\n",
    "total_time = time.time() - start_time\n",
    "print(f\"Total time for all experiments: {total_time:.2f} seconds\")\n",
    "\n",
    "metrics_df = pd.DataFrame(metrics_result)\n",
    "metrics_df[\"dataset\"] = df_list\n",
    "metrics_df = metrics_df[\n",
    "    [\"dataset\"]\n",
    "    + [col for col in metrics_df.columns if col not in {\"dataset\"}]\n",
    "]\n",
    "display(metrics_df)"
   ]
  },
  {
   "cell_type": "markdown",
   "id": "62cad529",
   "metadata": {},
   "source": [
    "**Key Finding** \n",
    "- The AI-labeled runs outperform the human-labeled runs on every metric we tracked:\n",
    "    - Higher accuracy (0.85 vs 0.77), \n",
    "    - Weighted F1 (0.85 vs 0.76), \n",
    "    - ROC AUC at 0.93 vs 0.82\n",
    "    - Average Precision at 0.93 vs 0.71. \n",
    "    - This points to AI annotations being either cleaner or more in tune with DistilBERT’s inductive bias.\n",
    "- Given that consistent lift, we’ll move forward using the AI-labeled dataset for the enhanced training pipeline."
   ]
  },
  {
   "cell_type": "markdown",
   "id": "4133b6e5",
   "metadata": {},
   "source": [
    "## **5. Ablation Testing on Stop Words**\n",
    "\n",
    "**Purpose**: Using Customized Stop Words with TF-IDF generated Stop Words as the baseline pipeline, then systematically remove pieces (drop TF-IDF, then drop stop words) while keeping everything else fixed and compare the resulting performance."
   ]
  },
  {
   "cell_type": "code",
<<<<<<< HEAD
   "execution_count": 10,
   "id": "dc23264a",
=======
   "execution_count": 11,
   "id": "4007989f",
>>>>>>> 9bed06d6
   "metadata": {},
   "outputs": [
    {
     "name": "stdout",
     "output_type": "stream",
     "text": [
      "Extracting stop words...\n",
      "Preprocessing text...\n",
      "Data preprocessing time: 75.08 seconds\n",
      "Loaded 1,000 submissions\n"
     ]
    },
    {
     "name": "stderr",
     "output_type": "stream",
     "text": [
      "/Users/mariamckay/code/umich/milestone2/.venv/lib/python3.11/site-packages/transformers/utils/generic.py:255: FutureWarning: The input object of type 'Tensor' is an array-like implementing one of the corresponding protocols (`__array__`, `__array_interface__` or `__array_struct__`); but not a sequence (or 0-D). In the future, this object will be coerced as if it was first converted using `np.array(obj)`. To retain the old behaviour, you have to either modify the type 'Tensor', or assign to an empty array created with `np.empty(correct_shape, dtype=object)`.\n",
      "  arr = np.array(obj)\n"
     ]
    },
    {
     "data": {
      "text/html": [
       "<div>\n",
       "<style scoped>\n",
       "    .dataframe tbody tr th:only-of-type {\n",
       "        vertical-align: middle;\n",
       "    }\n",
       "\n",
<<<<<<< HEAD
       "    <div>\n",
       "      \n",
       "      <progress value='225' max='225' style='width:300px; height:20px; vertical-align: middle;'></progress>\n",
       "      [225/225 30:07, Epoch 5/5]\n",
       "    </div>\n",
       "    <table border=\"1\" class=\"dataframe\">\n",
=======
       "    .dataframe tbody tr th {\n",
       "        vertical-align: top;\n",
       "    }\n",
       "\n",
       "    .dataframe thead th {\n",
       "        text-align: right;\n",
       "    }\n",
       "</style>\n",
       "<table border=\"1\" class=\"dataframe\">\n",
>>>>>>> 9bed06d6
       "  <thead>\n",
       "    <tr style=\"text-align: right;\">\n",
       "      <th></th>\n",
       "      <th>subreddit</th>\n",
       "      <th>text_all</th>\n",
       "      <th>anxiety_level</th>\n",
       "      <th>text_all_processed</th>\n",
       "      <th>text_all_processed_tfidf</th>\n",
       "    </tr>\n",
       "  </thead>\n",
       "  <tbody>\n",
       "    <tr>\n",
<<<<<<< HEAD
       "      <td>45</td>\n",
       "      <td>2.237600</td>\n",
       "    </tr>\n",
       "    <tr>\n",
       "      <td>90</td>\n",
       "      <td>0.472300</td>\n",
       "    </tr>\n",
       "    <tr>\n",
       "      <td>135</td>\n",
       "      <td>0.292700</td>\n",
       "    </tr>\n",
       "    <tr>\n",
       "      <td>180</td>\n",
       "      <td>0.138200</td>\n",
       "    </tr>\n",
       "    <tr>\n",
       "      <td>225</td>\n",
       "      <td>0.054000</td>\n",
=======
       "      <th>244</th>\n",
       "      <td>unpopularopinion</td>\n",
       "      <td>no, tour fave animation/cartoon would not have...</td>\n",
       "      <td>0</td>\n",
       "      <td>tour fave anim cartoon better children network...</td>\n",
       "      <td>anim titl state everi aim kid air cartoonnetwo...</td>\n",
       "    </tr>\n",
       "    <tr>\n",
       "      <th>728</th>\n",
       "      <td>unpopularopinion</td>\n",
       "      <td>the real cause of the cost of living crisis is...</td>\n",
       "      <td>0</td>\n",
       "      <td>real caus cost live crisi fiat monetari someon...</td>\n",
       "      <td>real caus live crisi monetari someon someon ha...</td>\n",
>>>>>>> 9bed06d6
       "    </tr>\n",
       "  </tbody>\n",
       "</table>\n",
       "</div>"
      ],
      "text/plain": [
       "            subreddit                                           text_all  \\\n",
       "244  unpopularopinion  no, tour fave animation/cartoon would not have...   \n",
       "728  unpopularopinion  the real cause of the cost of living crisis is...   \n",
       "\n",
       "     anxiety_level                                 text_all_processed  \\\n",
       "244              0  tour fave anim cartoon better children network...   \n",
       "728              0  real caus cost live crisi fiat monetari someon...   \n",
       "\n",
       "                              text_all_processed_tfidf  \n",
       "244  anim titl state everi aim kid air cartoonnetwo...  \n",
       "728  real caus live crisi monetari someon someon ha...  "
      ]
     },
     "execution_count": 11,
     "metadata": {},
     "output_type": "execute_result"
    }
   ],
   "source": [
    "import sys\n",
    "sys.path.append(\"../src\") \n",
    "\n",
    "import text_processing_functions as tp\n",
    "start_time = time.time()\n",
    "print(\"Extracting stop words...\")\n",
    "_, _, stopwords_tfidf = tp.process_text_fordistilBERT(\n",
    "    \"\\n\\n\".join(raw_data[\"text_all\"].astype(str)),\n",
    "    tfidf=True,\n",
    "    return_stopwords=True,\n",
    ")\n",
    "\n",
    "_, _, stopwords = tp.process_text_fordistilBERT(\n",
    "     \"\\n\\n\".join(raw_data[\"text_all\"].astype(str)),\n",
    "    tfidf=False,\n",
    "    return_stopwords=True,\n",
    ")\n",
    "\n",
    "\n",
    "print(\"Preprocessing text...\")\n",
    "ai_label[\"text_all_processed\"] = (\n",
    "    ai_label[\"text_all\"]\n",
    "    .fillna(\"\")\n",
    "    .apply(lambda doc: tp.process_text(doc, extra_stopwords=stopwords))\n",
    "    .apply(lambda toks: \" \".join(toks))\n",
    ")\n",
    "ai_label[\"text_all_processed_tfidf\"] = (\n",
    "    ai_label[\"text_all\"]\n",
    "    .fillna(\"\")\n",
    "    .apply(lambda doc: tp.process_text_tfidf(doc, extra_stopwords=stopwords))\n",
    "    .apply(lambda toks: \" \".join(toks))\n",
    ")\n",
    "\n",
    "\n",
    "print(f\"Data preprocessing time: {time.time() - start_time:.2f} seconds\")\n",
    "print(f\"Loaded {len(ai_label):,} submissions\")\n",
    "ai_label.head(2)"
   ]
  },
  {
   "cell_type": "code",
   "execution_count": null,
   "id": "d98147ee",
   "metadata": {},
   "outputs": [
    {
     "name": "stderr",
     "output_type": "stream",
     "text": [
      "Setting TOKENIZERS_PARALLELISM=false for forked processes.\n"
     ]
    },
    {
     "name": "stdout",
     "output_type": "stream",
     "text": [
      "Starting experiments...\n",
      "Testing TF-IDF Stop Words...\n"
     ]
    },
    {
     "data": {
      "application/vnd.jupyter.widget-view+json": {
       "model_id": "e73195a5a758416b9a987d1e7b8a310d",
       "version_major": 2,
       "version_minor": 0
      },
      "text/plain": [
       "Tokenizing TF-IDF Stop Words (num_proc=8):   0%|          | 0/720 [00:00<?, ? examples/s]"
      ]
     },
     "metadata": {},
     "output_type": "display_data"
    },
    {
     "name": "stderr",
     "output_type": "stream",
     "text": [
<<<<<<< HEAD
      "/Users/mariamckay/code/umich/milestone2/.venv/lib/python3.11/site-packages/transformers/utils/generic.py:255: FutureWarning: The input object of type 'Tensor' is an array-like implementing one of the corresponding protocols (`__array__`, `__array_interface__` or `__array_struct__`); but not a sequence (or 0-D). In the future, this object will be coerced as if it was first converted using `np.array(obj)`. To retain the old behaviour, you have to either modify the type 'Tensor', or assign to an empty array created with `np.empty(correct_shape, dtype=object)`.\n",
      "  arr = np.array(obj)\n",
      "/Users/mariamckay/code/umich/milestone2/.venv/lib/python3.11/site-packages/transformers/utils/generic.py:255: FutureWarning: The input object of type 'Tensor' is an array-like implementing one of the corresponding protocols (`__array__`, `__array_interface__` or `__array_struct__`); but not a sequence (or 0-D). In the future, this object will be coerced as if it was first converted using `np.array(obj)`. To retain the old behaviour, you have to either modify the type 'Tensor', or assign to an empty array created with `np.empty(correct_shape, dtype=object)`.\n",
      "  arr = np.array(obj)\n",
      "/Users/mariamckay/code/umich/milestone2/.venv/lib/python3.11/site-packages/transformers/utils/generic.py:255: FutureWarning: The input object of type 'Tensor' is an array-like implementing one of the corresponding protocols (`__array__`, `__array_interface__` or `__array_struct__`); but not a sequence (or 0-D). In the future, this object will be coerced as if it was first converted using `np.array(obj)`. To retain the old behaviour, you have to either modify the type 'Tensor', or assign to an empty array created with `np.empty(correct_shape, dtype=object)`.\n",
      "  arr = np.array(obj)\n",
      "/Users/mariamckay/code/umich/milestone2/.venv/lib/python3.11/site-packages/transformers/utils/generic.py:255: FutureWarning: The input object of type 'Tensor' is an array-like implementing one of the corresponding protocols (`__array__`, `__array_interface__` or `__array_struct__`); but not a sequence (or 0-D). In the future, this object will be coerced as if it was first converted using `np.array(obj)`. To retain the old behaviour, you have to either modify the type 'Tensor', or assign to an empty array created with `np.empty(correct_shape, dtype=object)`.\n",
      "  arr = np.array(obj)\n",
      "/Users/mariamckay/code/umich/milestone2/.venv/lib/python3.11/site-packages/transformers/utils/generic.py:255: FutureWarning: The input object of type 'Tensor' is an array-like implementing one of the corresponding protocols (`__array__`, `__array_interface__` or `__array_struct__`); but not a sequence (or 0-D). In the future, this object will be coerced as if it was first converted using `np.array(obj)`. To retain the old behaviour, you have to either modify the type 'Tensor', or assign to an empty array created with `np.empty(correct_shape, dtype=object)`.\n",
      "  arr = np.array(obj)\n"
=======
      "Setting TOKENIZERS_PARALLELISM=false for forked processes.\n"
>>>>>>> 9bed06d6
     ]
    },
    {
     "data": {
<<<<<<< HEAD
      "text/html": [
       "\n",
       "    <div>\n",
       "      \n",
       "      <progress value='7' max='7' style='width:300px; height:20px; vertical-align: middle;'></progress>\n",
       "      [7/7 01:06]\n",
       "    </div>\n",
       "    "
      ],
=======
      "application/vnd.jupyter.widget-view+json": {
       "model_id": "2adb8dfb5ca74808a471ca2879b8040a",
       "version_major": 2,
       "version_minor": 0
      },
>>>>>>> 9bed06d6
      "text/plain": [
       "Tokenizing TF-IDF Stop Words (num_proc=8):   0%|          | 0/80 [00:00<?, ? examples/s]"
      ]
     },
     "metadata": {},
     "output_type": "display_data"
    },
    {
     "name": "stderr",
     "output_type": "stream",
     "text": [
      "Setting TOKENIZERS_PARALLELISM=false for forked processes.\n"
     ]
    },
    {
     "data": {
      "application/vnd.jupyter.widget-view+json": {
       "model_id": "7e2784b111ac48929a5c439adf25c757",
       "version_major": 2,
       "version_minor": 0
      },
      "text/plain": [
       "Tokenizing TF-IDF Stop Words (num_proc=8):   0%|          | 0/200 [00:00<?, ? examples/s]"
      ]
     },
     "metadata": {},
     "output_type": "display_data"
    },
    {
     "name": "stderr",
     "output_type": "stream",
     "text": [
      "Some weights of DistilBertForSequenceClassification were not initialized from the model checkpoint at distilbert-base-uncased and are newly initialized: ['classifier.bias', 'classifier.weight', 'pre_classifier.bias', 'pre_classifier.weight']\n",
      "You should probably TRAIN this model on a down-stream task to be able to use it for predictions and inference.\n"
     ]
    },
    {
     "name": "stderr",
     "output_type": "stream",
     "text": [
      "/Users/mariamckay/code/umich/milestone2/.venv/lib/python3.11/site-packages/transformers/utils/generic.py:255: FutureWarning: The input object of type 'Tensor' is an array-like implementing one of the corresponding protocols (`__array__`, `__array_interface__` or `__array_struct__`); but not a sequence (or 0-D). In the future, this object will be coerced as if it was first converted using `np.array(obj)`. To retain the old behaviour, you have to either modify the type 'Tensor', or assign to an empty array created with `np.empty(correct_shape, dtype=object)`.\n",
      "  arr = np.array(obj)\n"
     ]
    },
    {
     "data": {
      "text/html": [
       "\n",
       "    <div>\n",
       "      \n",
<<<<<<< HEAD
       "      <progress value='135' max='135' style='width:300px; height:20px; vertical-align: middle;'></progress>\n",
       "      [135/135 19:16, Epoch 3/3]\n",
=======
       "      <progress value='45' max='45' style='width:300px; height:20px; vertical-align: middle;'></progress>\n",
       "      [45/45 03:15, Epoch 1/1]\n",
>>>>>>> 9bed06d6
       "    </div>\n",
       "    <table border=\"1\" class=\"dataframe\">\n",
       "  <thead>\n",
       " <tr style=\"text-align: left;\">\n",
       "      <th>Step</th>\n",
       "      <th>Training Loss</th>\n",
       "    </tr>\n",
       "  </thead>\n",
       "  <tbody>\n",
<<<<<<< HEAD
       "    <tr>\n",
       "      <td>45</td>\n",
       "      <td>0.076400</td>\n",
       "    </tr>\n",
       "    <tr>\n",
       "      <td>90</td>\n",
       "      <td>0.054200</td>\n",
       "    </tr>\n",
       "    <tr>\n",
       "      <td>135</td>\n",
       "      <td>0.018400</td>\n",
       "    </tr>\n",
=======
>>>>>>> 9bed06d6
       "  </tbody>\n",
       "</table><p>"
      ],
      "text/plain": [
       "<IPython.core.display.HTML object>"
      ]
     },
     "metadata": {},
     "output_type": "display_data"
    },
    {
     "name": "stderr",
     "output_type": "stream",
     "text": [
      "/Users/mariamckay/code/umich/milestone2/.venv/lib/python3.11/site-packages/transformers/utils/generic.py:255: FutureWarning: The input object of type 'Tensor' is an array-like implementing one of the corresponding protocols (`__array__`, `__array_interface__` or `__array_struct__`); but not a sequence (or 0-D). In the future, this object will be coerced as if it was first converted using `np.array(obj)`. To retain the old behaviour, you have to either modify the type 'Tensor', or assign to an empty array created with `np.empty(correct_shape, dtype=object)`.\n",
      "  arr = np.array(obj)\n",
      "/Users/mariamckay/code/umich/milestone2/.venv/lib/python3.11/site-packages/transformers/utils/generic.py:255: FutureWarning: The input object of type 'Tensor' is an array-like implementing one of the corresponding protocols (`__array__`, `__array_interface__` or `__array_struct__`); but not a sequence (or 0-D). In the future, this object will be coerced as if it was first converted using `np.array(obj)`. To retain the old behaviour, you have to either modify the type 'Tensor', or assign to an empty array created with `np.empty(correct_shape, dtype=object)`.\n",
      "  arr = np.array(obj)\n",
      "/Users/mariamckay/code/umich/milestone2/.venv/lib/python3.11/site-packages/transformers/utils/generic.py:255: FutureWarning: The input object of type 'Tensor' is an array-like implementing one of the corresponding protocols (`__array__`, `__array_interface__` or `__array_struct__`); but not a sequence (or 0-D). In the future, this object will be coerced as if it was first converted using `np.array(obj)`. To retain the old behaviour, you have to either modify the type 'Tensor', or assign to an empty array created with `np.empty(correct_shape, dtype=object)`.\n",
      "  arr = np.array(obj)\n"
     ]
    },
    {
     "data": {
      "text/html": [
       "\n",
       "    <div>\n",
       "      \n",
       "      <progress value='7' max='7' style='width:300px; height:20px; vertical-align: middle;'></progress>\n",
<<<<<<< HEAD
       "      [7/7 01:04]\n",
=======
       "      [7/7 00:11]\n",
>>>>>>> 9bed06d6
       "    </div>\n",
       "    "
      ],
      "text/plain": [
       "<IPython.core.display.HTML object>"
      ]
     },
     "metadata": {},
     "output_type": "display_data"
    },
    {
     "name": "stderr",
     "output_type": "stream",
     "text": [
      "Setting TOKENIZERS_PARALLELISM=false for forked processes.\n"
     ]
    },
    {
     "name": "stdout",
     "output_type": "stream",
     "text": [
      "Testing Stop Words...\n"
     ]
    },
    {
     "name": "stderr",
     "output_type": "stream",
     "text": [
      "/Users/mariamckay/code/umich/milestone2/.venv/lib/python3.11/site-packages/transformers/utils/generic.py:255: FutureWarning: The input object of type 'Tensor' is an array-like implementing one of the corresponding protocols (`__array__`, `__array_interface__` or `__array_struct__`); but not a sequence (or 0-D). In the future, this object will be coerced as if it was first converted using `np.array(obj)`. To retain the old behaviour, you have to either modify the type 'Tensor', or assign to an empty array created with `np.empty(correct_shape, dtype=object)`.\n",
      "  arr = np.array(obj)\n"
     ]
    },
    {
     "data": {
<<<<<<< HEAD
      "text/html": [
       "\n",
       "    <div>\n",
       "      \n",
       "      <progress value='90' max='90' style='width:300px; height:20px; vertical-align: middle;'></progress>\n",
       "      [90/90 09:42, Epoch 2/2]\n",
       "    </div>\n",
       "    <table border=\"1\" class=\"dataframe\">\n",
       "  <thead>\n",
       " <tr style=\"text-align: left;\">\n",
       "      <th>Step</th>\n",
       "      <th>Training Loss</th>\n",
       "    </tr>\n",
       "  </thead>\n",
       "  <tbody>\n",
       "    <tr>\n",
       "      <td>45</td>\n",
       "      <td>0.024500</td>\n",
       "    </tr>\n",
       "    <tr>\n",
       "      <td>90</td>\n",
       "      <td>0.052300</td>\n",
       "    </tr>\n",
       "  </tbody>\n",
       "</table><p>"
      ],
=======
      "application/vnd.jupyter.widget-view+json": {
       "model_id": "101d04949c7e4c44b2e1908d21d8b8fc",
       "version_major": 2,
       "version_minor": 0
      },
>>>>>>> 9bed06d6
      "text/plain": [
       "Tokenizing Stop Words (num_proc=8):   0%|          | 0/720 [00:00<?, ? examples/s]"
      ]
     },
     "metadata": {},
     "output_type": "display_data"
    },
    {
     "name": "stderr",
     "output_type": "stream",
     "text": [
<<<<<<< HEAD
      "/Users/mariamckay/code/umich/milestone2/.venv/lib/python3.11/site-packages/transformers/utils/generic.py:255: FutureWarning: The input object of type 'Tensor' is an array-like implementing one of the corresponding protocols (`__array__`, `__array_interface__` or `__array_struct__`); but not a sequence (or 0-D). In the future, this object will be coerced as if it was first converted using `np.array(obj)`. To retain the old behaviour, you have to either modify the type 'Tensor', or assign to an empty array created with `np.empty(correct_shape, dtype=object)`.\n",
      "  arr = np.array(obj)\n",
      "/Users/mariamckay/code/umich/milestone2/.venv/lib/python3.11/site-packages/transformers/utils/generic.py:255: FutureWarning: The input object of type 'Tensor' is an array-like implementing one of the corresponding protocols (`__array__`, `__array_interface__` or `__array_struct__`); but not a sequence (or 0-D). In the future, this object will be coerced as if it was first converted using `np.array(obj)`. To retain the old behaviour, you have to either modify the type 'Tensor', or assign to an empty array created with `np.empty(correct_shape, dtype=object)`.\n",
      "  arr = np.array(obj)\n"
=======
      "Setting TOKENIZERS_PARALLELISM=false for forked processes.\n"
>>>>>>> 9bed06d6
     ]
    },
    {
     "data": {
<<<<<<< HEAD
      "text/html": [
       "\n",
       "    <div>\n",
       "      \n",
       "      <progress value='7' max='7' style='width:300px; height:20px; vertical-align: middle;'></progress>\n",
       "      [7/7 00:35]\n",
       "    </div>\n",
       "    "
      ],
=======
      "application/vnd.jupyter.widget-view+json": {
       "model_id": "3446745b205a4b228769611491ec6265",
       "version_major": 2,
       "version_minor": 0
      },
>>>>>>> 9bed06d6
      "text/plain": [
       "Tokenizing Stop Words (num_proc=8):   0%|          | 0/80 [00:00<?, ? examples/s]"
      ]
     },
     "metadata": {},
     "output_type": "display_data"
    },
    {
     "name": "stderr",
     "output_type": "stream",
     "text": [
<<<<<<< HEAD
      "Total time for hyperparameter tuning: 3773.67 seconds\n"
=======
      "Setting TOKENIZERS_PARALLELISM=false for forked processes.\n"
>>>>>>> 9bed06d6
     ]
    },
    {
     "data": {
      "application/vnd.jupyter.widget-view+json": {
       "model_id": "73a903bdcef44a1e89ce734972ef2a1a",
       "version_major": 2,
       "version_minor": 0
      },
      "text/plain": [
       "Tokenizing Stop Words (num_proc=8):   0%|          | 0/200 [00:00<?, ? examples/s]"
      ]
     },
     "metadata": {},
     "output_type": "display_data"
    },
    {
     "data": {
      "text/html": [
       "\n",
       "    <div>\n",
       "      \n",
       "      <progress value='45' max='45' style='width:300px; height:20px; vertical-align: middle;'></progress>\n",
       "      [45/45 03:28, Epoch 1/1]\n",
       "    </div>\n",
       "    <table border=\"1\" class=\"dataframe\">\n",
       "  <thead>\n",
       " <tr style=\"text-align: left;\">\n",
       "      <th>Step</th>\n",
       "      <th>Training Loss</th>\n",
       "    </tr>\n",
       "  </thead>\n",
       "  <tbody>\n",
       "  </tbody>\n",
       "</table><p>"
      ],
      "text/plain": [
       "<IPython.core.display.HTML object>"
      ]
     },
     "metadata": {},
     "output_type": "display_data"
    },
    {
     "data": {
      "text/html": [
       "\n",
       "    <div>\n",
       "      \n",
       "      <progress value='7' max='7' style='width:300px; height:20px; vertical-align: middle;'></progress>\n",
       "      [7/7 00:15]\n",
       "    </div>\n",
       "    "
      ],
      "text/plain": [
       "<IPython.core.display.HTML object>"
      ]
     },
     "metadata": {},
     "output_type": "display_data"
    },
    {
     "name": "stderr",
     "output_type": "stream",
     "text": [
      "Setting TOKENIZERS_PARALLELISM=false for forked processes.\n"
     ]
    },
    {
     "name": "stdout",
     "output_type": "stream",
     "text": [
      "Testing No Stop Words...\n"
     ]
    },
    {
     "data": {
      "application/vnd.jupyter.widget-view+json": {
       "model_id": "455b0a4430c949f3ad633e2bdfd44150",
       "version_major": 2,
       "version_minor": 0
      },
      "text/plain": [
       "Tokenizing No Stop Words (num_proc=8):   0%|          | 0/720 [00:00<?, ? examples/s]"
      ]
     },
     "metadata": {},
     "output_type": "display_data"
    },
    {
     "name": "stderr",
     "output_type": "stream",
     "text": [
      "Setting TOKENIZERS_PARALLELISM=false for forked processes.\n"
     ]
    },
    {
     "data": {
      "application/vnd.jupyter.widget-view+json": {
       "model_id": "c04f9e6b554d4f20806f80999a8cfc31",
       "version_major": 2,
       "version_minor": 0
      },
      "text/plain": [
       "Tokenizing No Stop Words (num_proc=8):   0%|          | 0/80 [00:00<?, ? examples/s]"
      ]
     },
     "metadata": {},
     "output_type": "display_data"
    },
    {
     "name": "stderr",
     "output_type": "stream",
     "text": [
      "Setting TOKENIZERS_PARALLELISM=false for forked processes.\n"
     ]
    },
    {
     "data": {
      "application/vnd.jupyter.widget-view+json": {
       "model_id": "ded6ed44de2240c5b8e868f694549239",
       "version_major": 2,
       "version_minor": 0
      },
      "text/plain": [
       "Tokenizing No Stop Words (num_proc=8):   0%|          | 0/200 [00:00<?, ? examples/s]"
      ]
     },
     "metadata": {},
     "output_type": "display_data"
    },
    {
     "data": {
      "text/html": [
       "\n",
       "    <div>\n",
       "      \n",
       "      <progress value='45' max='45' style='width:300px; height:20px; vertical-align: middle;'></progress>\n",
       "      [45/45 03:08, Epoch 1/1]\n",
       "    </div>\n",
       "    <table border=\"1\" class=\"dataframe\">\n",
       "  <thead>\n",
       " <tr style=\"text-align: left;\">\n",
       "      <th>Step</th>\n",
       "      <th>Training Loss</th>\n",
       "    </tr>\n",
       "  </thead>\n",
       "  <tbody>\n",
       "  </tbody>\n",
       "</table><p>"
      ],
      "text/plain": [
       "<IPython.core.display.HTML object>"
      ]
     },
     "metadata": {},
     "output_type": "display_data"
    },
    {
     "data": {
      "text/html": [
       "\n",
       "    <div>\n",
       "      \n",
       "      <progress value='7' max='7' style='width:300px; height:20px; vertical-align: middle;'></progress>\n",
       "      [7/7 00:13]\n",
       "    </div>\n",
       "    "
      ],
      "text/plain": [
       "<IPython.core.display.HTML object>"
      ]
     },
     "metadata": {},
     "output_type": "display_data"
    },
    {
     "name": "stdout",
     "output_type": "stream",
     "text": [
      "Total time for all experiments: 668.74 seconds\n"
     ]
    },
    {
     "data": {
      "text/html": [
       "<div>\n",
       "<style scoped>\n",
       "    .dataframe tbody tr th:only-of-type {\n",
       "        vertical-align: middle;\n",
       "    }\n",
       "\n",
       "    .dataframe tbody tr th {\n",
       "        vertical-align: top;\n",
       "    }\n",
       "\n",
       "    .dataframe thead th {\n",
       "        text-align: right;\n",
       "    }\n",
       "</style>\n",
       "<table border=\"1\" class=\"dataframe\">\n",
       "  <thead>\n",
       "    <tr style=\"text-align: right;\">\n",
       "      <th></th>\n",
       "      <th>stop_word</th>\n",
       "      <th>eval_loss</th>\n",
       "      <th>eval_accuracy</th>\n",
       "      <th>eval_f1_weighted</th>\n",
       "      <th>eval_precision_weighted</th>\n",
       "      <th>eval_recall_weighted</th>\n",
       "      <th>eval_roc_auc</th>\n",
       "      <th>eval_average_precision</th>\n",
       "      <th>eval_runtime</th>\n",
       "      <th>eval_samples_per_second</th>\n",
       "      <th>eval_steps_per_second</th>\n",
       "      <th>epoch</th>\n",
       "    </tr>\n",
       "  </thead>\n",
       "  <tbody>\n",
       "    <tr>\n",
       "      <th>0</th>\n",
       "      <td>TF-IDF Stop Words</td>\n",
       "      <td>0.489935</td>\n",
       "      <td>0.830</td>\n",
       "      <td>0.830102</td>\n",
       "      <td>0.830868</td>\n",
       "      <td>0.830</td>\n",
       "      <td>0.869073</td>\n",
       "      <td>0.845909</td>\n",
       "      <td>15.0756</td>\n",
       "      <td>13.266</td>\n",
       "      <td>0.464</td>\n",
       "      <td>1.0</td>\n",
       "    </tr>\n",
       "    <tr>\n",
       "      <th>1</th>\n",
       "      <td>Stop Words</td>\n",
       "      <td>0.426246</td>\n",
       "      <td>0.825</td>\n",
       "      <td>0.825092</td>\n",
       "      <td>0.825555</td>\n",
       "      <td>0.825</td>\n",
       "      <td>0.898446</td>\n",
       "      <td>0.890892</td>\n",
       "      <td>18.6157</td>\n",
       "      <td>10.744</td>\n",
       "      <td>0.376</td>\n",
       "      <td>1.0</td>\n",
       "    </tr>\n",
       "    <tr>\n",
       "      <th>2</th>\n",
       "      <td>No Stop Words</td>\n",
       "      <td>0.350632</td>\n",
       "      <td>0.865</td>\n",
       "      <td>0.864963</td>\n",
       "      <td>0.864969</td>\n",
       "      <td>0.865</td>\n",
       "      <td>0.928922</td>\n",
       "      <td>0.934698</td>\n",
       "      <td>16.7170</td>\n",
       "      <td>11.964</td>\n",
       "      <td>0.419</td>\n",
       "      <td>1.0</td>\n",
       "    </tr>\n",
       "  </tbody>\n",
       "</table>\n",
       "</div>"
      ],
      "text/plain": [
       "           stop_word  eval_loss  eval_accuracy  eval_f1_weighted  \\\n",
       "0  TF-IDF Stop Words   0.489935          0.830          0.830102   \n",
       "1         Stop Words   0.426246          0.825          0.825092   \n",
       "2      No Stop Words   0.350632          0.865          0.864963   \n",
       "\n",
       "   eval_precision_weighted  eval_recall_weighted  eval_roc_auc  \\\n",
       "0                 0.830868                 0.830      0.869073   \n",
       "1                 0.825555                 0.825      0.898446   \n",
       "2                 0.864969                 0.865      0.928922   \n",
       "\n",
       "   eval_average_precision  eval_runtime  eval_samples_per_second  \\\n",
       "0                0.845909       15.0756                   13.266   \n",
       "1                0.890892       18.6157                   10.744   \n",
       "2                0.934698       16.7170                   11.964   \n",
       "\n",
       "   eval_steps_per_second  epoch  \n",
       "0                  0.464    1.0  \n",
       "1                  0.376    1.0  \n",
       "2                  0.419    1.0  "
      ]
     },
     "metadata": {},
     "output_type": "display_data"
    }
   ],
   "source": [
    "comparing_dict = [\n",
    "    (\"TF-IDF Stop Words\", \"text_all_processed_tfidf\",),\n",
    "    (\"Stop Words\", \"text_all_processed\",),\n",
    "    (\"No Stop Words\", \"text_all\"),\n",
    "]\n",
    "\n",
    "num_proc = max(1, min(os.cpu_count() or 1, 8))\n",
    "tokenized_cache = {}\n",
    "model_cache = {}\n",
    "\n",
    "start_time = time.time()\n",
    "stop_word_list, metrics_result = [], []\n",
    "print(\"Starting experiments...\")\n",
    "\n",
    "for stop_words_name, text_col in comparing_dict:\n",
    "    print(f\"Testing {stop_words_name}...\")\n",
    "\n",
    "    ai_dataset_processed = split_data(ai_label, \"anxiety_level\", test_size=0.2, val_size=0.1, random_state=42)\n",
    "\n",
    "    cache_key = (stop_words_name)\n",
    "    if cache_key not in tokenized_cache:\n",
    "        map_kwargs = dict(\n",
    "            batched=True,\n",
    "            load_from_cache_file=True,\n",
    "            desc=f\"Tokenizing {stop_words_name}\",\n",
    "        )\n",
    "        if num_proc > 1:\n",
    "            map_kwargs[\"num_proc\"] = num_proc\n",
    "\n",
    "        tokenized_dataset = ai_dataset_processed.map(partial(tokenize, text_col=text_col), **map_kwargs)\n",
    "        tokenized_dataset = tokenized_dataset.rename_column(\"anxiety_level\", \"labels\")\n",
    "        tokenized_dataset = tokenized_dataset.with_format(\"torch\")\n",
    "        tokenized_cache[cache_key] = tokenized_dataset\n",
    "    else:\n",
    "        tokenized_dataset = tokenized_cache[cache_key]\n",
    "\n",
    "    num_labels = len(tokenized_dataset[\"train\"][\"labels\"].unique())\n",
    "    if num_labels not in model_cache:\n",
    "        model_cache[num_labels] = DistilBertForSequenceClassification.from_pretrained(\n",
    "            checkpoint, num_labels=num_labels\n",
    "        )\n",
    "    model = deepcopy(model_cache[num_labels])\n",
    "\n",
    "    # simple args for quick testing\n",
    "    args = TrainingArguments(\n",
    "    output_dir=f\".ipynb_checkpoints/distilbert_stopwords_{stop_words_name}\",\n",
    "    save_strategy=\"no\",\n",
    "    learning_rate=7e-5,\n",
    "    per_device_train_batch_size=16,\n",
    "    per_device_eval_batch_size=32,\n",
    "    num_train_epochs=1,\n",
    "    weight_decay=0.0,\n",
    "    logging_strategy=\"no\",\n",
    "    )\n",
    "\n",
    "    trainer = Trainer(\n",
    "        model=model,\n",
    "        args=args,\n",
    "        train_dataset=tokenized_dataset[\"train\"],\n",
    "        eval_dataset=tokenized_dataset[\"validation\"],\n",
    "        processing_class=tokenizer,\n",
    "        data_collator=data_collator,\n",
    "        compute_metrics=compute_metrics,\n",
    "    )\n",
    "\n",
    "    trainer.train()\n",
    "    metrics = trainer.evaluate(tokenized_dataset[\"test\"])\n",
    "\n",
    "    stop_word_list.append(stop_words_name)\n",
    "    metrics_result.append(metrics)\n",
    "\n",
    "total_time = time.time() - start_time\n",
    "print(f\"Total time for all experiments: {total_time:.2f} seconds\")\n",
    "\n",
    "metrics_df = pd.DataFrame(metrics_result)\n",
    "metrics_df[\"stop_word\"] = stop_word_list\n",
    "metrics_df = metrics_df[\n",
    "    [\"stop_word\"]\n",
    "    + [col for col in metrics_df.columns if col not in {\"stop_word\"}]\n",
    "]\n",
    "display(metrics_df)"
   ]
  },
  {
   "cell_type": "markdown",
   "id": "8098b2d5",
   "metadata": {},
   "source": [
    "**Key Finding**\n",
    "- TF-IDF-augmented stop list lands at 83% accuracy/F1≈0.83, so the model has lowest performance. \n",
    "- Plain stop words only drops further to 82.5% accuracy with slightly improved performance. \n",
    "- No-stop-word preprocessing gives 86.5% accuracy and weighted F1 almost 0.86, plus the strongest ROC-AUC and average precision.\n",
    "\n",
    "**Conclusion**\\\n",
    "We will use **No Stop Words** preprocessing because it provides the highest accuracy, best weighted F1, strongest ROC-AUC and average precision, and balanced precision/recall—so the model predicts both classes well without discarding potentially informative tokens."
   ]
  },
  {
   "cell_type": "markdown",
   "id": "c2917655",
   "metadata": {},
   "source": [
    "## **6. Hyperparameter Tuning**\n",
    "\n",
    "**Purpose**: Improve models' performance by hyperparameter tuning."
   ]
  },
  {
   "cell_type": "code",
   "execution_count": 13,
   "id": "dc23264a",
   "metadata": {},
   "outputs": [
    {
     "name": "stdout",
     "output_type": "stream",
     "text": [
      "Training with epochs=5, lr=0.0001, weight_decay=0.01\n"
     ]
    },
    {
     "data": {
      "text/html": [
       "\n",
       "    <div>\n",
       "      \n",
       "      <progress value='225' max='225' style='width:300px; height:20px; vertical-align: middle;'></progress>\n",
       "      [225/225 15:55, Epoch 5/5]\n",
       "    </div>\n",
       "    <table border=\"1\" class=\"dataframe\">\n",
       "  <thead>\n",
       " <tr style=\"text-align: left;\">\n",
       "      <th>Step</th>\n",
       "      <th>Training Loss</th>\n",
       "    </tr>\n",
       "  </thead>\n",
       "  <tbody>\n",
       "    <tr>\n",
       "      <td>45</td>\n",
       "      <td>0.519300</td>\n",
       "    </tr>\n",
       "    <tr>\n",
       "      <td>90</td>\n",
       "      <td>0.373500</td>\n",
       "    </tr>\n",
       "    <tr>\n",
       "      <td>135</td>\n",
       "      <td>0.232600</td>\n",
       "    </tr>\n",
       "    <tr>\n",
       "      <td>180</td>\n",
       "      <td>0.100400</td>\n",
       "    </tr>\n",
       "    <tr>\n",
       "      <td>225</td>\n",
       "      <td>0.046300</td>\n",
       "    </tr>\n",
       "  </tbody>\n",
       "</table><p>"
      ],
      "text/plain": [
       "<IPython.core.display.HTML object>"
      ]
     },
     "metadata": {},
     "output_type": "display_data"
    },
    {
     "data": {
      "text/html": [
       "\n",
       "    <div>\n",
       "      \n",
       "      <progress value='7' max='7' style='width:300px; height:20px; vertical-align: middle;'></progress>\n",
       "      [7/7 00:13]\n",
       "    </div>\n",
       "    "
      ],
      "text/plain": [
       "<IPython.core.display.HTML object>"
      ]
     },
     "metadata": {},
     "output_type": "display_data"
    },
    {
     "name": "stdout",
     "output_type": "stream",
     "text": [
      "Training with epochs=3, lr=3e-05, weight_decay=0.03\n"
     ]
    },
    {
     "data": {
      "text/html": [
       "\n",
       "    <div>\n",
       "      \n",
       "      <progress value='135' max='135' style='width:300px; height:20px; vertical-align: middle;'></progress>\n",
       "      [135/135 09:07, Epoch 3/3]\n",
       "    </div>\n",
       "    <table border=\"1\" class=\"dataframe\">\n",
       "  <thead>\n",
       " <tr style=\"text-align: left;\">\n",
       "      <th>Step</th>\n",
       "      <th>Training Loss</th>\n",
       "    </tr>\n",
       "  </thead>\n",
       "  <tbody>\n",
       "    <tr>\n",
       "      <td>45</td>\n",
       "      <td>0.051000</td>\n",
       "    </tr>\n",
       "    <tr>\n",
       "      <td>90</td>\n",
       "      <td>0.016500</td>\n",
       "    </tr>\n",
       "    <tr>\n",
       "      <td>135</td>\n",
       "      <td>0.010800</td>\n",
       "    </tr>\n",
       "  </tbody>\n",
       "</table><p>"
      ],
      "text/plain": [
       "<IPython.core.display.HTML object>"
      ]
     },
     "metadata": {},
     "output_type": "display_data"
    },
    {
     "data": {
      "text/html": [
       "\n",
       "    <div>\n",
       "      \n",
       "      <progress value='7' max='7' style='width:300px; height:20px; vertical-align: middle;'></progress>\n",
       "      [7/7 00:15]\n",
       "    </div>\n",
       "    "
      ],
      "text/plain": [
       "<IPython.core.display.HTML object>"
      ]
     },
     "metadata": {},
     "output_type": "display_data"
    },
    {
     "name": "stdout",
     "output_type": "stream",
     "text": [
      "Training with epochs=2, lr=5e-05, weight_decay=0.05\n"
     ]
    },
    {
     "data": {
      "text/html": [
       "\n",
       "    <div>\n",
       "      \n",
       "      <progress value='90' max='90' style='width:300px; height:20px; vertical-align: middle;'></progress>\n",
       "      [90/90 06:03, Epoch 2/2]\n",
       "    </div>\n",
       "    <table border=\"1\" class=\"dataframe\">\n",
       "  <thead>\n",
       " <tr style=\"text-align: left;\">\n",
       "      <th>Step</th>\n",
       "      <th>Training Loss</th>\n",
       "    </tr>\n",
       "  </thead>\n",
       "  <tbody>\n",
       "    <tr>\n",
       "      <td>45</td>\n",
       "      <td>0.070600</td>\n",
       "    </tr>\n",
       "    <tr>\n",
       "      <td>90</td>\n",
       "      <td>0.023800</td>\n",
       "    </tr>\n",
       "  </tbody>\n",
       "</table><p>"
      ],
      "text/plain": [
       "<IPython.core.display.HTML object>"
      ]
     },
     "metadata": {},
     "output_type": "display_data"
    },
    {
     "data": {
      "text/html": [
       "\n",
       "    <div>\n",
       "      \n",
       "      <progress value='7' max='7' style='width:300px; height:20px; vertical-align: middle;'></progress>\n",
       "      [7/7 00:13]\n",
       "    </div>\n",
       "    "
      ],
      "text/plain": [
       "<IPython.core.display.HTML object>"
      ]
     },
     "metadata": {},
     "output_type": "display_data"
    },
    {
     "name": "stdout",
     "output_type": "stream",
     "text": [
      "Total time for hyperparameter tuning: 1935.70 seconds\n"
     ]
    },
    {
     "data": {
      "text/html": [
       "<div>\n",
       "<style scoped>\n",
       "    .dataframe tbody tr th:only-of-type {\n",
       "        vertical-align: middle;\n",
       "    }\n",
       "\n",
       "    .dataframe tbody tr th {\n",
       "        vertical-align: top;\n",
       "    }\n",
       "\n",
       "    .dataframe thead th {\n",
       "        text-align: right;\n",
       "    }\n",
       "</style>\n",
       "<table border=\"1\" class=\"dataframe\">\n",
       "  <thead>\n",
       "    <tr style=\"text-align: right;\">\n",
       "      <th></th>\n",
       "      <th>epochs</th>\n",
       "      <th>learning_rate</th>\n",
       "      <th>weight_decay</th>\n",
       "      <th>eval_loss</th>\n",
       "      <th>eval_accuracy</th>\n",
       "      <th>eval_f1_weighted</th>\n",
       "      <th>eval_precision_weighted</th>\n",
       "      <th>eval_recall_weighted</th>\n",
       "      <th>eval_roc_auc</th>\n",
       "      <th>eval_average_precision</th>\n",
       "      <th>eval_runtime</th>\n",
       "      <th>eval_samples_per_second</th>\n",
       "      <th>eval_steps_per_second</th>\n",
       "      <th>epoch</th>\n",
       "    </tr>\n",
       "  </thead>\n",
       "  <tbody>\n",
       "    <tr>\n",
       "      <th>0</th>\n",
       "      <td>5</td>\n",
       "      <td>0.00010</td>\n",
       "      <td>0.01</td>\n",
       "      <td>0.617222</td>\n",
       "      <td>0.845</td>\n",
       "      <td>0.844849</td>\n",
       "      <td>0.851882</td>\n",
       "      <td>0.845</td>\n",
       "      <td>0.919098</td>\n",
       "      <td>0.900990</td>\n",
       "      <td>16.5414</td>\n",
       "      <td>12.091</td>\n",
       "      <td>0.423</td>\n",
       "      <td>5.0</td>\n",
       "    </tr>\n",
       "    <tr>\n",
       "      <th>1</th>\n",
       "      <td>3</td>\n",
       "      <td>0.00003</td>\n",
       "      <td>0.03</td>\n",
       "      <td>0.951998</td>\n",
       "      <td>0.830</td>\n",
       "      <td>0.829762</td>\n",
       "      <td>0.837721</td>\n",
       "      <td>0.830</td>\n",
       "      <td>0.911880</td>\n",
       "      <td>0.908753</td>\n",
       "      <td>18.0323</td>\n",
       "      <td>11.091</td>\n",
       "      <td>0.388</td>\n",
       "      <td>3.0</td>\n",
       "    </tr>\n",
       "    <tr>\n",
       "      <th>2</th>\n",
       "      <td>2</td>\n",
       "      <td>0.00005</td>\n",
       "      <td>0.05</td>\n",
       "      <td>1.251864</td>\n",
       "      <td>0.855</td>\n",
       "      <td>0.854859</td>\n",
       "      <td>0.861987</td>\n",
       "      <td>0.855</td>\n",
       "      <td>0.927669</td>\n",
       "      <td>0.930544</td>\n",
       "      <td>16.4575</td>\n",
       "      <td>12.153</td>\n",
       "      <td>0.425</td>\n",
       "      <td>2.0</td>\n",
       "    </tr>\n",
       "  </tbody>\n",
       "</table>\n",
       "</div>"
      ],
      "text/plain": [
       "   epochs  learning_rate  weight_decay  eval_loss  eval_accuracy  \\\n",
       "0       5        0.00010          0.01   0.617222          0.845   \n",
       "1       3        0.00003          0.03   0.951998          0.830   \n",
       "2       2        0.00005          0.05   1.251864          0.855   \n",
       "\n",
       "   eval_f1_weighted  eval_precision_weighted  eval_recall_weighted  \\\n",
       "0          0.844849                 0.851882                 0.845   \n",
       "1          0.829762                 0.837721                 0.830   \n",
       "2          0.854859                 0.861987                 0.855   \n",
       "\n",
       "   eval_roc_auc  eval_average_precision  eval_runtime  \\\n",
       "0      0.919098                0.900990       16.5414   \n",
       "1      0.911880                0.908753       18.0323   \n",
       "2      0.927669                0.930544       16.4575   \n",
       "\n",
       "   eval_samples_per_second  eval_steps_per_second  epoch  \n",
       "0                   12.091                  0.423    5.0  \n",
       "1                   11.091                  0.388    3.0  \n",
       "2                   12.153                  0.425    2.0  "
      ]
     },
     "metadata": {},
     "output_type": "display_data"
    }
   ],
   "source": [
    "# using cached tokenized dataset and model to do final training\n",
    "tokenized_dataset = tokenized_cache[(\"No Stop Words\")]\n",
    "model = deepcopy(model_cache[len(tokenized_dataset[\"train\"][\"labels\"].unique())])\n",
    "\n",
    "# Due to limited time and computation capacity, we only try 3 sets of hyperparameters\n",
    "epochs_list = [5, 3, 2]\n",
    "learning_rate_list = [1e-4, 3e-5, 5e-5]\n",
    "weight_decay_list = [0.01, 0.03, 0.05]\n",
    "\n",
    "use_cuda_fp16 = torch.cuda.is_available()\n",
    "\n",
    "\n",
    "epoch_result, learning_rate_result, weight_decay_result, metrics_result = [], [], [], []\n",
    "start_time = time.time()\n",
    "for i in range(len(epochs_list)):\n",
    "    epochs = epochs_list[i]\n",
    "    lr = learning_rate_list[i]\n",
    "    wd = weight_decay_list[i]\n",
    "    print(f\"Training with epochs={epochs}, lr={lr}, weight_decay={wd}\")\n",
    "    args = TrainingArguments(\n",
    "        output_dir=f\".ipynb_checkpoints/distilbert_hyperparam_{i}\",\n",
    "        save_strategy=\"epoch\",\n",
    "        learning_rate=lr,\n",
    "        per_device_train_batch_size=16,\n",
    "        per_device_eval_batch_size=32,\n",
    "        num_train_epochs=epochs,\n",
    "        weight_decay=wd,\n",
    "        logging_strategy=\"epoch\",\n",
    "        fp16=use_cuda_fp16\n",
    "    )\n",
    "\n",
    "    trainer = Trainer(\n",
    "        model=model,\n",
    "        args=args,\n",
    "        train_dataset=tokenized_dataset[\"train\"],\n",
    "        eval_dataset=tokenized_dataset[\"validation\"],\n",
    "        processing_class=tokenizer,\n",
    "        data_collator=data_collator,\n",
    "        compute_metrics=compute_metrics,\n",
    "    )\n",
    "\n",
    "    trainer.train()\n",
    "    trainer.save_model(args.output_dir)\n",
    "    tokenizer.save_pretrained(args.output_dir)\n",
    "    metrics = trainer.evaluate(tokenized_dataset[\"test\"])\n",
    "    epoch_result.append(epochs)\n",
    "    learning_rate_result.append(lr)\n",
    "    weight_decay_result.append(wd)\n",
    "    metrics_result.append(metrics)\n",
    "\n",
    "total_time = time.time() - start_time\n",
    "print(f\"Total time for hyperparameter tuning: {total_time:.2f} seconds\")\n",
    "\n",
    "metrics_comparison = pd.DataFrame(metrics_result)\n",
    "metrics_comparison[\"epochs\"] = epoch_result\n",
    "metrics_comparison[\"learning_rate\"] = learning_rate_result\n",
    "metrics_comparison[\"weight_decay\"] = weight_decay_result\n",
    "metrics_comparison = metrics_comparison[\n",
    "    [\"epochs\", \"learning_rate\", \"weight_decay\"]\n",
    "    + [col for col in metrics_comparison.columns if col not in {\"epochs\", \"learning_rate\", \"weight_decay\"}]\n",
    "]\n",
    "display(metrics_comparison)"
   ]
  },
  {
   "cell_type": "markdown",
   "id": "0e51109f",
   "metadata": {},
   "source": [
    "**Key Findings**\n",
    "- Configuration #1 (5 epochs, lr=1e-4, weight decay=0.01) Lowest eval loss (0.617) and strong balanced metrics (F1 = 0.845, AUC = 0.919), excellent generalization and stability.\n",
    "- Configuration #2 (3 epochs, lr = 3e-5, weight decay = 0.03) Higher loss (0.952) and slightly weaker accuracy (0.830), mild underfitting or insufficient training.\n",
    "- Configuration #3 (2 epochs, lr=5e-5, weight decay=0.05) Highest loss (1.25) but marginally best accuracy/F1 (0.855) and best AUC/AP (0.928 / 0.931).\n",
    "\n",
    "**Conclusion**\n",
    "- Configuration #3 is recommended. It delivers the best overall discriminative performance (highest ROC-AUC and AP) while maintaining solid accuracy and F1. The small trade-off in evaluation loss is acceptable, as ranking metrics better capture real-world performance for imbalanced or nuanced classification tasks."
   ]
  },
  {
   "cell_type": "markdown",
   "id": "f0eced07",
   "metadata": {},
   "source": [
    "## **7. Training Data Comparison**\n",
    "\n",
    "**Purpose**: Compare model's performance with different training size ratio."
   ]
  },
  {
   "cell_type": "code",
   "execution_count": 15,
   "id": "574f26cc",
   "metadata": {},
   "outputs": [
    {
     "name": "stderr",
     "output_type": "stream",
     "text": [
      "Setting TOKENIZERS_PARALLELISM=false for forked processes.\n"
     ]
    },
    {
     "name": "stdout",
     "output_type": "stream",
     "text": [
      "Training size fraction: 0.3\n"
     ]
    },
    {
     "data": {
      "application/vnd.jupyter.widget-view+json": {
       "model_id": "e8decf2598fb4fd6b9310c93190afdd9",
       "version_major": 2,
       "version_minor": 0
      },
      "text/plain": [
       "Tokenizing No Stop Words (num_proc=8):   0%|          | 0/270 [00:00<?, ? examples/s]"
      ]
     },
     "metadata": {},
     "output_type": "display_data"
    },
    {
     "name": "stderr",
     "output_type": "stream",
     "text": [
      "Setting TOKENIZERS_PARALLELISM=false for forked processes.\n"
     ]
    },
    {
     "data": {
      "application/vnd.jupyter.widget-view+json": {
       "model_id": "b4282438ab93402b890a29b5b5c19f49",
       "version_major": 2,
       "version_minor": 0
      },
      "text/plain": [
       "Tokenizing No Stop Words (num_proc=8):   0%|          | 0/30 [00:00<?, ? examples/s]"
      ]
     },
     "metadata": {},
     "output_type": "display_data"
    },
    {
     "name": "stderr",
     "output_type": "stream",
     "text": [
      "Setting TOKENIZERS_PARALLELISM=false for forked processes.\n"
     ]
    },
    {
     "data": {
      "application/vnd.jupyter.widget-view+json": {
       "model_id": "d20c866131e54002a114a29b02b68ece",
       "version_major": 2,
       "version_minor": 0
      },
      "text/plain": [
       "Tokenizing No Stop Words (num_proc=8):   0%|          | 0/700 [00:00<?, ? examples/s]"
      ]
     },
     "metadata": {},
     "output_type": "display_data"
    },
    {
     "data": {
      "text/html": [
       "\n",
       "    <div>\n",
       "      \n",
       "      <progress value='34' max='34' style='width:300px; height:20px; vertical-align: middle;'></progress>\n",
       "      [34/34 03:21, Epoch 2/2]\n",
       "    </div>\n",
       "    <table border=\"1\" class=\"dataframe\">\n",
       "  <thead>\n",
       " <tr style=\"text-align: left;\">\n",
       "      <th>Step</th>\n",
       "      <th>Training Loss</th>\n",
       "    </tr>\n",
       "  </thead>\n",
       "  <tbody>\n",
       "    <tr>\n",
       "      <td>17</td>\n",
       "      <td>0.557200</td>\n",
       "    </tr>\n",
       "    <tr>\n",
       "      <td>34</td>\n",
       "      <td>0.368300</td>\n",
       "    </tr>\n",
       "  </tbody>\n",
       "</table><p>"
      ],
      "text/plain": [
       "<IPython.core.display.HTML object>"
      ]
     },
     "metadata": {},
     "output_type": "display_data"
    },
    {
     "data": {
      "text/html": [
       "\n",
       "    <div>\n",
       "      \n",
       "      <progress value='22' max='22' style='width:300px; height:20px; vertical-align: middle;'></progress>\n",
       "      [22/22 01:55]\n",
       "    </div>\n",
       "    "
      ],
      "text/plain": [
       "<IPython.core.display.HTML object>"
      ]
     },
     "metadata": {},
     "output_type": "display_data"
    },
    {
     "name": "stdout",
     "output_type": "stream",
     "text": [
      "Training size fraction: 0.5\n"
     ]
    },
    {
     "name": "stderr",
     "output_type": "stream",
     "text": [
      "Setting TOKENIZERS_PARALLELISM=false for forked processes.\n"
     ]
    },
    {
     "data": {
      "application/vnd.jupyter.widget-view+json": {
       "model_id": "2d8cd437bf844699877ce022e93610ff",
       "version_major": 2,
       "version_minor": 0
      },
      "text/plain": [
       "Tokenizing No Stop Words (num_proc=8):   0%|          | 0/450 [00:00<?, ? examples/s]"
      ]
     },
     "metadata": {},
     "output_type": "display_data"
    },
    {
     "name": "stderr",
     "output_type": "stream",
     "text": [
      "Setting TOKENIZERS_PARALLELISM=false for forked processes.\n"
     ]
    },
    {
     "data": {
      "application/vnd.jupyter.widget-view+json": {
       "model_id": "5bec8f81cbe84493a4482daf51d2e746",
       "version_major": 2,
       "version_minor": 0
      },
      "text/plain": [
       "Tokenizing No Stop Words (num_proc=8):   0%|          | 0/50 [00:00<?, ? examples/s]"
      ]
     },
     "metadata": {},
     "output_type": "display_data"
    },
    {
     "name": "stderr",
     "output_type": "stream",
     "text": [
      "Setting TOKENIZERS_PARALLELISM=false for forked processes.\n"
     ]
    },
    {
     "data": {
      "application/vnd.jupyter.widget-view+json": {
       "model_id": "e61cb80c384343be9f129dbd91498557",
       "version_major": 2,
       "version_minor": 0
      },
      "text/plain": [
       "Tokenizing No Stop Words (num_proc=8):   0%|          | 0/500 [00:00<?, ? examples/s]"
      ]
     },
     "metadata": {},
     "output_type": "display_data"
    },
    {
     "data": {
      "text/html": [
       "\n",
       "    <div>\n",
       "      \n",
       "      <progress value='58' max='58' style='width:300px; height:20px; vertical-align: middle;'></progress>\n",
       "      [58/58 05:12, Epoch 2/2]\n",
       "    </div>\n",
       "    <table border=\"1\" class=\"dataframe\">\n",
       "  <thead>\n",
       " <tr style=\"text-align: left;\">\n",
       "      <th>Step</th>\n",
       "      <th>Training Loss</th>\n",
       "    </tr>\n",
       "  </thead>\n",
       "  <tbody>\n",
       "    <tr>\n",
       "      <td>29</td>\n",
       "      <td>0.522900</td>\n",
       "    </tr>\n",
       "    <tr>\n",
       "      <td>58</td>\n",
       "      <td>0.376500</td>\n",
       "    </tr>\n",
       "  </tbody>\n",
       "</table><p>"
      ],
      "text/plain": [
       "<IPython.core.display.HTML object>"
      ]
     },
     "metadata": {},
     "output_type": "display_data"
    },
    {
     "data": {
      "text/html": [
       "\n",
       "    <div>\n",
       "      \n",
       "      <progress value='16' max='16' style='width:300px; height:20px; vertical-align: middle;'></progress>\n",
       "      [16/16 01:38]\n",
       "    </div>\n",
       "    "
      ],
      "text/plain": [
       "<IPython.core.display.HTML object>"
      ]
     },
     "metadata": {},
     "output_type": "display_data"
    },
    {
     "name": "stdout",
     "output_type": "stream",
     "text": [
      "Training size fraction: 0.7\n"
     ]
    },
    {
     "name": "stderr",
     "output_type": "stream",
     "text": [
      "Setting TOKENIZERS_PARALLELISM=false for forked processes.\n"
     ]
    },
    {
     "data": {
      "application/vnd.jupyter.widget-view+json": {
       "model_id": "2b580fda09684f8a99feea7fbed8679f",
       "version_major": 2,
       "version_minor": 0
      },
      "text/plain": [
       "Tokenizing No Stop Words (num_proc=8):   0%|          | 0/629 [00:00<?, ? examples/s]"
      ]
     },
     "metadata": {},
     "output_type": "display_data"
    },
    {
     "name": "stderr",
     "output_type": "stream",
     "text": [
      "Setting TOKENIZERS_PARALLELISM=false for forked processes.\n"
     ]
    },
    {
     "data": {
      "application/vnd.jupyter.widget-view+json": {
       "model_id": "cd44f43f32f84f58a783ac7f532536c1",
       "version_major": 2,
       "version_minor": 0
      },
      "text/plain": [
       "Tokenizing No Stop Words (num_proc=8):   0%|          | 0/70 [00:00<?, ? examples/s]"
      ]
     },
     "metadata": {},
     "output_type": "display_data"
    },
    {
     "name": "stderr",
     "output_type": "stream",
     "text": [
      "Setting TOKENIZERS_PARALLELISM=false for forked processes.\n"
     ]
    },
    {
     "data": {
      "application/vnd.jupyter.widget-view+json": {
       "model_id": "683bfecc33fa4109a7bc0ef4d5bac716",
       "version_major": 2,
       "version_minor": 0
      },
      "text/plain": [
       "Tokenizing No Stop Words (num_proc=8):   0%|          | 0/301 [00:00<?, ? examples/s]"
      ]
     },
     "metadata": {},
     "output_type": "display_data"
    },
    {
     "data": {
      "text/html": [
       "\n",
       "    <div>\n",
       "      \n",
       "      <progress value='80' max='80' style='width:300px; height:20px; vertical-align: middle;'></progress>\n",
       "      [80/80 11:45, Epoch 2/2]\n",
       "    </div>\n",
       "    <table border=\"1\" class=\"dataframe\">\n",
       "  <thead>\n",
       " <tr style=\"text-align: left;\">\n",
       "      <th>Step</th>\n",
       "      <th>Training Loss</th>\n",
       "    </tr>\n",
       "  </thead>\n",
       "  <tbody>\n",
       "    <tr>\n",
       "      <td>40</td>\n",
       "      <td>0.506500</td>\n",
       "    </tr>\n",
       "    <tr>\n",
       "      <td>80</td>\n",
       "      <td>0.370100</td>\n",
       "    </tr>\n",
       "  </tbody>\n",
       "</table><p>"
      ],
      "text/plain": [
       "<IPython.core.display.HTML object>"
      ]
     },
     "metadata": {},
     "output_type": "display_data"
    },
    {
     "data": {
      "text/html": [
       "\n",
       "    <div>\n",
       "      \n",
       "      <progress value='10' max='10' style='width:300px; height:20px; vertical-align: middle;'></progress>\n",
       "      [10/10 00:46]\n",
       "    </div>\n",
       "    "
      ],
      "text/plain": [
       "<IPython.core.display.HTML object>"
      ]
     },
     "metadata": {},
     "output_type": "display_data"
    },
    {
     "name": "stdout",
     "output_type": "stream",
     "text": [
      "Training size fraction: 0.9\n"
     ]
    },
    {
     "name": "stderr",
     "output_type": "stream",
     "text": [
      "Setting TOKENIZERS_PARALLELISM=false for forked processes.\n"
     ]
    },
    {
     "data": {
      "application/vnd.jupyter.widget-view+json": {
       "model_id": "26a332f53e544aaa9303b04a442cb454",
       "version_major": 2,
       "version_minor": 0
      },
      "text/plain": [
       "Tokenizing No Stop Words (num_proc=8):   0%|          | 0/810 [00:00<?, ? examples/s]"
      ]
     },
     "metadata": {},
     "output_type": "display_data"
    },
    {
     "name": "stderr",
     "output_type": "stream",
     "text": [
      "Setting TOKENIZERS_PARALLELISM=false for forked processes.\n"
     ]
    },
    {
     "data": {
      "application/vnd.jupyter.widget-view+json": {
       "model_id": "43560a9ef9844b2d8f86028d06f8fc27",
       "version_major": 2,
       "version_minor": 0
      },
      "text/plain": [
       "Tokenizing No Stop Words (num_proc=8):   0%|          | 0/90 [00:00<?, ? examples/s]"
      ]
     },
     "metadata": {},
     "output_type": "display_data"
    },
    {
     "name": "stderr",
     "output_type": "stream",
     "text": [
      "Setting TOKENIZERS_PARALLELISM=false for forked processes.\n"
     ]
    },
    {
     "data": {
      "application/vnd.jupyter.widget-view+json": {
       "model_id": "ac9dcc7f583e408e903c464a473dbdbb",
       "version_major": 2,
       "version_minor": 0
      },
      "text/plain": [
       "Tokenizing No Stop Words (num_proc=8):   0%|          | 0/100 [00:00<?, ? examples/s]"
      ]
     },
     "metadata": {},
     "output_type": "display_data"
    },
    {
     "data": {
      "text/html": [
       "\n",
       "    <div>\n",
       "      \n",
       "      <progress value='102' max='102' style='width:300px; height:20px; vertical-align: middle;'></progress>\n",
       "      [102/102 29:34, Epoch 2/2]\n",
       "    </div>\n",
       "    <table border=\"1\" class=\"dataframe\">\n",
       "  <thead>\n",
       " <tr style=\"text-align: left;\">\n",
       "      <th>Step</th>\n",
       "      <th>Training Loss</th>\n",
       "    </tr>\n",
       "  </thead>\n",
       "  <tbody>\n",
       "    <tr>\n",
       "      <td>51</td>\n",
       "      <td>0.489400</td>\n",
       "    </tr>\n",
       "    <tr>\n",
       "      <td>102</td>\n",
       "      <td>0.317700</td>\n",
       "    </tr>\n",
       "  </tbody>\n",
       "</table><p>"
      ],
      "text/plain": [
       "<IPython.core.display.HTML object>"
      ]
     },
     "metadata": {},
     "output_type": "display_data"
    },
    {
     "data": {
      "text/html": [
       "\n",
       "    <div>\n",
       "      \n",
       "      <progress value='4' max='4' style='width:300px; height:20px; vertical-align: middle;'></progress>\n",
       "      [4/4 00:46]\n",
       "    </div>\n",
       "    "
      ],
      "text/plain": [
       "<IPython.core.display.HTML object>"
      ]
     },
     "metadata": {},
     "output_type": "display_data"
    },
    {
     "name": "stdout",
     "output_type": "stream",
     "text": [
      "Total time for hyperparameter tuning: 3406.08 seconds\n"
     ]
    },
    {
     "data": {
      "text/html": [
       "<div>\n",
       "<style scoped>\n",
       "    .dataframe tbody tr th:only-of-type {\n",
       "        vertical-align: middle;\n",
       "    }\n",
       "\n",
       "    .dataframe tbody tr th {\n",
       "        vertical-align: top;\n",
       "    }\n",
       "\n",
       "    .dataframe thead th {\n",
       "        text-align: right;\n",
       "    }\n",
       "</style>\n",
       "<table border=\"1\" class=\"dataframe\">\n",
       "  <thead>\n",
       "    <tr style=\"text-align: right;\">\n",
       "      <th></th>\n",
       "      <th>training_size_fraction</th>\n",
       "      <th>eval_loss</th>\n",
       "      <th>eval_accuracy</th>\n",
       "      <th>eval_f1_weighted</th>\n",
       "      <th>eval_precision_weighted</th>\n",
       "      <th>eval_recall_weighted</th>\n",
       "      <th>eval_roc_auc</th>\n",
       "      <th>eval_average_precision</th>\n",
       "      <th>eval_runtime</th>\n",
       "      <th>eval_samples_per_second</th>\n",
       "      <th>eval_steps_per_second</th>\n",
       "      <th>epoch</th>\n",
       "    </tr>\n",
       "  </thead>\n",
       "  <tbody>\n",
       "    <tr>\n",
       "      <th>0</th>\n",
<<<<<<< HEAD
       "      <td>5</td>\n",
       "      <td>0.00010</td>\n",
       "      <td>0.01</td>\n",
       "      <td>0.690436</td>\n",
       "      <td>0.820</td>\n",
       "      <td>0.820072</td>\n",
       "      <td>0.822770</td>\n",
       "      <td>0.820</td>\n",
       "      <td>0.919799</td>\n",
       "      <td>0.925041</td>\n",
       "      <td>80.7792</td>\n",
       "      <td>2.476</td>\n",
       "      <td>0.087</td>\n",
       "      <td>5.0</td>\n",
       "    </tr>\n",
       "    <tr>\n",
       "      <th>1</th>\n",
       "      <td>3</td>\n",
       "      <td>0.00003</td>\n",
       "      <td>0.03</td>\n",
       "      <td>0.893292</td>\n",
       "      <td>0.835</td>\n",
       "      <td>0.834690</td>\n",
       "      <td>0.843864</td>\n",
       "      <td>0.835</td>\n",
       "      <td>0.926216</td>\n",
       "      <td>0.929978</td>\n",
       "      <td>72.0895</td>\n",
       "      <td>2.774</td>\n",
       "      <td>0.097</td>\n",
       "      <td>3.0</td>\n",
       "    </tr>\n",
       "    <tr>\n",
       "      <th>2</th>\n",
       "      <td>2</td>\n",
       "      <td>0.00005</td>\n",
       "      <td>0.05</td>\n",
       "      <td>1.084414</td>\n",
       "      <td>0.845</td>\n",
       "      <td>0.844957</td>\n",
       "      <td>0.850045</td>\n",
       "      <td>0.845</td>\n",
       "      <td>0.924411</td>\n",
       "      <td>0.925215</td>\n",
       "      <td>44.9082</td>\n",
       "      <td>4.454</td>\n",
       "      <td>0.156</td>\n",
=======
       "      <td>0.3</td>\n",
       "      <td>0.444312</td>\n",
       "      <td>0.820000</td>\n",
       "      <td>0.820094</td>\n",
       "      <td>0.821045</td>\n",
       "      <td>0.820000</td>\n",
       "      <td>0.879184</td>\n",
       "      <td>0.862451</td>\n",
       "      <td>119.7146</td>\n",
       "      <td>5.847</td>\n",
       "      <td>0.184</td>\n",
       "      <td>2.0</td>\n",
       "    </tr>\n",
       "    <tr>\n",
       "      <th>1</th>\n",
       "      <td>0.5</td>\n",
       "      <td>0.383780</td>\n",
       "      <td>0.852000</td>\n",
       "      <td>0.851798</td>\n",
       "      <td>0.852281</td>\n",
       "      <td>0.852000</td>\n",
       "      <td>0.910899</td>\n",
       "      <td>0.896239</td>\n",
       "      <td>102.1330</td>\n",
       "      <td>4.896</td>\n",
       "      <td>0.157</td>\n",
       "      <td>2.0</td>\n",
       "    </tr>\n",
       "    <tr>\n",
       "      <th>2</th>\n",
       "      <td>0.7</td>\n",
       "      <td>0.387071</td>\n",
       "      <td>0.840532</td>\n",
       "      <td>0.840532</td>\n",
       "      <td>0.840532</td>\n",
       "      <td>0.840532</td>\n",
       "      <td>0.918613</td>\n",
       "      <td>0.915166</td>\n",
       "      <td>51.8064</td>\n",
       "      <td>5.810</td>\n",
       "      <td>0.193</td>\n",
       "      <td>2.0</td>\n",
       "    </tr>\n",
       "    <tr>\n",
       "      <th>3</th>\n",
       "      <td>0.9</td>\n",
       "      <td>0.310328</td>\n",
       "      <td>0.880000</td>\n",
       "      <td>0.880000</td>\n",
       "      <td>0.882821</td>\n",
       "      <td>0.880000</td>\n",
       "      <td>0.955529</td>\n",
       "      <td>0.957733</td>\n",
       "      <td>62.0671</td>\n",
       "      <td>1.611</td>\n",
       "      <td>0.064</td>\n",
>>>>>>> 9bed06d6
       "      <td>2.0</td>\n",
       "    </tr>\n",
       "  </tbody>\n",
       "</table>\n",
       "</div>"
      ],
      "text/plain": [
<<<<<<< HEAD
       "   epochs  learning_rate  weight_decay  eval_loss  eval_accuracy  \\\n",
       "0       5        0.00010          0.01   0.690436          0.820   \n",
       "1       3        0.00003          0.03   0.893292          0.835   \n",
       "2       2        0.00005          0.05   1.084414          0.845   \n",
       "\n",
       "   eval_f1_weighted  eval_precision_weighted  eval_recall_weighted  \\\n",
       "0          0.820072                 0.822770                 0.820   \n",
       "1          0.834690                 0.843864                 0.835   \n",
       "2          0.844957                 0.850045                 0.845   \n",
       "\n",
       "   eval_roc_auc  eval_average_precision  eval_runtime  \\\n",
       "0      0.919799                0.925041       80.7792   \n",
       "1      0.926216                0.929978       72.0895   \n",
       "2      0.924411                0.925215       44.9082   \n",
       "\n",
       "   eval_samples_per_second  eval_steps_per_second  epoch  \n",
       "0                    2.476                  0.087    5.0  \n",
       "1                    2.774                  0.097    3.0  \n",
       "2                    4.454                  0.156    2.0  "
=======
       "   training_size_fraction  eval_loss  eval_accuracy  eval_f1_weighted  \\\n",
       "0                     0.3   0.444312       0.820000          0.820094   \n",
       "1                     0.5   0.383780       0.852000          0.851798   \n",
       "2                     0.7   0.387071       0.840532          0.840532   \n",
       "3                     0.9   0.310328       0.880000          0.880000   \n",
       "\n",
       "   eval_precision_weighted  eval_recall_weighted  eval_roc_auc  \\\n",
       "0                 0.821045              0.820000      0.879184   \n",
       "1                 0.852281              0.852000      0.910899   \n",
       "2                 0.840532              0.840532      0.918613   \n",
       "3                 0.882821              0.880000      0.955529   \n",
       "\n",
       "   eval_average_precision  eval_runtime  eval_samples_per_second  \\\n",
       "0                0.862451      119.7146                    5.847   \n",
       "1                0.896239      102.1330                    4.896   \n",
       "2                0.915166       51.8064                    5.810   \n",
       "3                0.957733       62.0671                    1.611   \n",
       "\n",
       "   eval_steps_per_second  epoch  \n",
       "0                  0.184    2.0  \n",
       "1                  0.157    2.0  \n",
       "2                  0.193    2.0  \n",
       "3                  0.064    2.0  "
>>>>>>> 9bed06d6
      ]
     },
     "metadata": {},
     "output_type": "display_data"
    }
   ],
   "source": [
    "training_size = [0.3, 0.5, 0.7, 0.9]\n",
    "metrics_result = []\n",
    "num_proc = max(1, min(os.cpu_count() or 1, 8))\n",
    "use_cuda_fp16 = torch.cuda.is_available()\n",
    "\n",
    "start_time = time.time()\n",
    "\n",
    "for size in training_size:\n",
    "    print(f\"Training size fraction: {size}\")\n",
    "    dataset = split_data(ai_label, \"anxiety_level\", test_size=(1-size), val_size=0.1, random_state=42)\n",
    "\n",
    "    tokenized_dataset = dataset.map(partial(tokenize, text_col=\"text_all\"), **map_kwargs)\n",
    "    tokenized_dataset = tokenized_dataset.rename_column(\"anxiety_level\", \"labels\")\n",
    "    tokenized_dataset = tokenized_dataset.with_format(\"torch\")\n",
    "    \n",
    "    num_labels = len(tokenized_dataset[\"train\"][\"labels\"].unique())\n",
    "    if num_labels not in model_cache:\n",
    "        print('non')\n",
    "        model_cache[num_labels] = DistilBertForSequenceClassification.from_pretrained(\n",
    "            checkpoint, num_labels=num_labels\n",
    "        )\n",
    "    model = deepcopy(model_cache[num_labels])\n",
    "    \n",
    "    args = TrainingArguments(\n",
    "        output_dir=f\".ipynb_checkpoints/distilbert_hyperparam_{size}\",\n",
    "        save_strategy=\"epoch\",\n",
    "        learning_rate=5e-05,\n",
    "        per_device_train_batch_size=16,\n",
    "        per_device_eval_batch_size=32,\n",
    "        num_train_epochs=2,\n",
    "        weight_decay=0.05,\n",
    "        logging_strategy=\"epoch\",\n",
    "        fp16=use_cuda_fp16\n",
    "    )\n",
    "\n",
    "    trainer = Trainer(\n",
    "        model=model,\n",
    "        args=args,\n",
    "        train_dataset=tokenized_dataset[\"train\"],\n",
    "        eval_dataset=tokenized_dataset[\"validation\"],\n",
    "        processing_class=tokenizer,\n",
    "        data_collator=data_collator,\n",
    "        compute_metrics=compute_metrics,\n",
    "    )\n",
    "\n",
    "    trainer.train()\n",
    "    trainer.save_model(args.output_dir)\n",
    "    tokenizer.save_pretrained(args.output_dir)\n",
    "    metrics = trainer.evaluate(tokenized_dataset[\"test\"])\n",
    "    metrics_result.append(metrics)\n",
    "\n",
    "total_time = time.time() - start_time\n",
    "print(f\"Total time for hyperparameter tuning: {total_time:.2f} seconds\")\n",
    "\n",
    "metrics_comparison = pd.DataFrame(metrics_result)\n",
    "metrics_comparison[\"training_size_fraction\"] = training_size\n",
    "metrics_comparison = metrics_comparison[[\"training_size_fraction\"] + list(metrics_comparison.columns[:-1])]\n",
    "display(metrics_comparison)"
   ]
  },
  {
   "cell_type": "code",
   "execution_count": 16,
   "id": "3da97725",
   "metadata": {},
   "outputs": [
    {
     "data": {
      "text/plain": [
       "<matplotlib.legend.Legend at 0x32e0019d0>"
      ]
     },
     "execution_count": 16,
     "metadata": {},
     "output_type": "execute_result"
    },
    {
     "data": {
      "image/png": "iVBORw0KGgoAAAANSUhEUgAAA1cAAAIjCAYAAADvBuGTAAAAOnRFWHRTb2Z0d2FyZQBNYXRwbG90bGliIHZlcnNpb24zLjEwLjYsIGh0dHBzOi8vbWF0cGxvdGxpYi5vcmcvq6yFwwAAAAlwSFlzAAAPYQAAD2EBqD+naQAA1XJJREFUeJzs3Qd8U2XbBvArO+kEWsree8neU0EFFAVRUBFwD9x7D3w/98K9B0sFRcCBoCBDhmxRZO9NWyid2Tnf737SlHTSltJ0XP/f16/NyUlyMuQ9V+7nuR+dpmkaiIiIiIiI6Kzoz+7mREREREREJBiuiIiIiIiISgDDFRERERERUQlguCIiIiIiIioBDFdEREREREQlgOGKiIiIiIioBDBcERERERERlQCGKyIiIiIiohLAcEVERERERFQCGK6IiErY9ddfj4YNGxbrts899xx0Ol2JHxNVblOnTkXLli1hMplQpUqVMvN5z8uAAQPUT8C+ffvUfxNfffVViT0GEdG5wnBFRJWGnKAV5mfJkiWojOQkOfh1iIiIQOPGjXHllVdi1qxZ8Pl8xb7vr7/+GpMmTcK5Mnv2bAwZMgSxsbEwm82oXbs2Ro0ahT/++AOV3bZt29R726RJE3z66af45JNPzhjuAz9hYWGoX78+hg0bhi+//BJOp7NEjmnLli3qsSQ4FUfO49Tr9ahVqxYuvfRS/PXXX9n2DYSz/H5efvnlrH0l1AVfZ7PZcN5556nPbuDzz39HiKggxgKvJSKqYN/eB5syZQp+//33XNtbtWp1Vo8jJ7DFDSJPPfUUHnvsMYSKxWLBZ599pv622+3Yv38/fvrpJxWw5MRz7ty5iIqKKla42rx5M+67774SPV5N03DjjTeqqkbHjh3xwAMPoGbNmjh69KgKXAMHDsSKFSvQq1cvVFZyki+fx7fffhtNmzYt1G0+/PBDFa4lTB0+fBgLFixQr7OEjJ9//hn16tU7q8+7hKuJEyeqz1TOqtdvv/1W6PsJHKc8/sGDB9Wx9OvXD2vWrEGHDh2y7XvNNddg6NChue5DPjfB6tati5deekn9nZiYqD67999/PxISEvDCCy+U2r8jRFROaUREldSdd96pFeafwfT0dK0yGD9+vBYeHp7ndS+99JJ6rUaNGlWs+77kkku0Bg0aaCXttddeU8d13333aT6fL9f1U6ZM0VavXn3WjyP3nZGRoZVHEydOVK9RQkLCGfd99tln89132rRpml6v17p3737Wx/Tdd9+px1m8ePEZ9927d6/a98svvzzjcW7evFltf+KJJ3LdXj4rZ9K/f3+tTZs22bbZ7Xb12Y2MjNQ8Hk+x/x0hosqBwwKJiILIN+lt27bF+vXr1TfgMizqiSeeUNdJ1eaSSy5RQ86kwiPDrP73v//B6/UWOAclMCzp9ddfV0Oy5HZy+65du2Lt2rVnnHMll++66y7MmTNHHZvctk2bNpg/f36eVYouXbrAarWqx/n4449LZB6XVNMuuugifPfdd9ixY0fW9sK8JvKa/vLLL6oKFhgyFXh9XC4XnnnmGXTu3BnR0dEIDw9H3759sXjx4jMek1TWpMIgc4nktc3rOY4dOxbdunVTf+f3OkjVS7YHD1GT45MhZlKxkddThofJaymv//nnn5/rPqRyUqdOHVXhC94mlR55r+T9qFGjBm677TYkJSVlu+26detw8cUXqyGN8jiNGjVSVaLC+OCDD9T9y2sv78Gdd96JU6dOZXsezz77rPq7evXq6nnK61AcY8aMwc0334zVq1erSk1Bc66+/fZb9Z5GRkaqSme7du1U5Szwel911VXqb3ktcw6jyznnqiikaimMxpIbmCPvnfy3mpqaivj4+BK7XyKqmDgskIgohxMnTqj5O1dffTWuu+46dVIcOCmUIUgy9Ex+y3weCQYpKSl47bXXzni/MrxITtDkBFtOJl999VVcccUV2LNnj2o0UJDly5fjhx9+wIQJE9QJ6zvvvIORI0fiwIEDiImJUfts3LgRgwcPVnNPZMiVBJznn39enVSXBAkqMmRLTqybN29e6NfkySefRHJyMg4dOoS33npLbZN9hewnwxBlyNYtt9yiXp/PP/9chY28hnblfE1OnjyphhoaDAaUtO3bt6vjkvdLjq1FixYYPXq0CifHjh3LOpEPHMuRI0fUZyZAbievzw033IB77rkHe/fuxXvvvafeJxmqKO+5nKxLaJX3SAKsNJuQkCfv9ZnIccj7PGjQINxxxx3qeGWYnAT2wP1LuJNhazJEMjCETuYQnc1nQL4gkM/BhRdemOc+8vmQ102GZL7yyitq29atW9Ux3XvvvepLC3k95DMsX1wEhs8VZxidvP+BICvDFyXYSxiS+XY5ZWRkqGF+OclrfqYwFviCpKSbgRBRBRTq0hkRUajkNZxHhgXJto8++ijX/nkNC7vtttu0sLAwzeFwZBteFzwELjAsKSYmRjt58mTW9rlz56rtP/30U67hTsHkstls1nbt2pW1bdOmTWr7u+++m7Vt2LBh6lgOHz6ctW3nzp2a0Wgs1LClgoYFio0bN6r7uf/++4v8muQ3LFCGWTmdzmzbkpKStBo1amg33nhjgcf79ttvq+OZPXu2Vhh5vbZChpvJdnmfAuRYZdv8+fOz7bt9+/Zcr7uYMGGCFhERkfV6/Pnnn2q/6dOnZ9tP7i94uxy7XF67dq1WFPHx8eozcdFFF2lerzdr+3vvvafu74svvsj1vM92WGDgvZHrR4wYke/n/d5779WioqLyHEJXmGGB8t+g/BRmWGDOnypVquR6zwK3z+9n1apV2R67ZcuW6vnLz7Zt27SHH35Y7Sef4bxwWCARBeOwQCKiHGSIlVQbcpIhWwFSYZFvwWUIm3wjLh3ZzkSqHlWrVs26LLcVUrk6E6lOyJC7AKk+yHCrwG2lSrVw4UIMHz5cDQ8LkAYGUoUrCYFqkzz3knpNpOIk3f0C1QepRHg8HjUUb8OGDQXeVqpeQip554IMz5MKWjCp2Ek1bcaMGVnb5LX//vvvVUe9wOshwydlmKNUd+Q1CfzIUDl5HQPDHgOVEGkS4Xa7C31s8l7LkEqp2kmnvACpsMnnQoZhngt5fQZykueUnp6ebejguSJdLOVxpJIm3Qzl/ZGK7sqVK3Pte+utt6p9c/60bt06237yuZVKovzIkFOpwF522WVsBU9EhcJhgUREOcjcmcAJf7D//vtPdfOToW+BE/sAGfZ2JtLSOlggaOWcg1OY2wZuH7itDC+TOUh5dYMrbIe4M0lLS8sVZs72NRGTJ0/GG2+8oU5qgwOGhJuCBLoWFnSifzbye3wJyTKcTYahyWdF5grJ6y/bA3bu3Kmef1xcXJ73EZi7079/fxUGZHifDJmUuUYSkK+99loV8vMj89eEDFUMJp9baZ8fuL6k5fUZyEmGrs6cOVOFenl9ZNijDNOTIaslTYYYyly1AJnz1qxZM9x9991q3mQw2S5fUpyJzB8LdEDcvXu36hAonQJluCER0ZkwXBER5RBcjQmQJgFyIiwn9DKPSapIcrIl1ZVHH320UK2o85sX5B/5d+5uW1KklXpwWCuJ12TatGmqIYIEiocffliFEXmu0qhCTmwLIlUF8e+//6rbn0l+TT1yNiQp6HMgJEQ9/vjjqjollSMJElKlCg4P8tzluUyfPj3P+wjMg5NjkqqXrM0kLe8DLc8lbMq2QKWorMj5GciLPO+///5bPZdff/1V/UhVady4cSpIn0vyenXv3l01WpHqmTRIKSq5TXAI6927Nzp16qQCtcwTIyIqCMMVEVEhSHVCGl1IowH5tjxAmhSUBXJCK8Fm165dua7La1txyDo+EgYCjQyK8prkF2wkWEilRe4jeJ9Ah7uC9OnTR1XvvvnmG3Xie6amFoFKoYTC4MYERa3ySEVLOhDK0EDp4ijHLuEuuNIkQVOG7smJeX4hLViPHj3Uj1RJpPGJdOaTjnvSnS8vDRo0UL+liYW8fgEyVFBe/8JUaIojsJZTzuGSOUkFTYZJyo8ETalmSbfFp59+WgWzs+1eWRAZVhqoshUnXOUkQ3ClsY0c/0MPPZRnFZmIKIBzroiICiFw4h5cKZITWWmFXVaOT06opV27dK0LDlZSOThbL7/8sprXIlUbGV4VeMzCviZykpvXMMG87kNafa9ateqMxyRt8qVCJp3o5HdeVTypjEnXQRGYs7Zs2bKs66W6UZxqirwOUln64osv1Fyq4CGBQobBSUVMutfldfIfaJcuwzpzHnegQ6Is4Jsfea8lwEglJfj20mlRXmdpj1/SJPRJZ8eePXuqToD5kcAdTOaEBToUBp5TIPQEt40vCTJnT+ZbSSfH/IZkFscjjzyihqy++eabJXafRFQxsXJFRFQIvXr1UpWP8ePHqzbS8s27fItfmsPyCtOaWwKQVEukNbec3Evrb1mbSYZpFYac+EsgEQ6HQ1V1fvzxR/zzzz9qTSJpw12c10QaOUilR1q2y5pBMnxLqhqylpRUfkaMGKECgVRdPvroI9VkIDC/pyAylFDmfckwOmkSIXNu5MRaWqVL0JRgFWhuIHN/pOpw0003qdtJsJNwJEP0pKV9UUh4kiqG/FSrVi1XpUiGS0ordhneKK+9PLa0Rpe5WDKcUNZ8kmOVYCdhVJ6/hD+ZPybzfWSo5dChQ/N9fDlmGZooc7VkOKI0XJAqltyXvL5SaTkbUlGU90jCsswtkyF+0kq9ffv26vgLItU2CTkXXHAB6tatqz5D7777rgqNgXbr8re8/tKqXcKgVP1k/6IGosBxymdOvlSQcCmBVT5DOatjMlw18NkOJq+7BMaCyOdR3g8Jl1J9Cyx/QESUS7begURElUh+rdjbtGmT5/4rVqzQevToodlsNq127draI488oi1YsCBXS+n8WrG/9tprue5Ttktb6TO1YpdjzUkeQx4r2KJFi7SOHTuqNt1NmjTRPvvsM+3BBx/UrFbrGV8Pua/gFtXSTr1hw4bayJEjte+//z5by++iviZpaWnatddeq1ply3WB18fn82kvvviiumyxWNSx//zzz7lewzOR45O25NWqVVOt52vVqqWNHj1aW7JkSbb91q9fr3Xv3l29PvXr19fefPPNfFux59d6O6B3797qdjfffHO++3zyySda586d1esTGRmptWvXTr1GR44cUddv2LBBu+aaa9SxyPOPi4vTLr30Um3dunWFet7Sel1ah5tMJtW+/o477lDt0oMVpxV74Ec+N3Xr1lXHJO3dg9vrB+R8rwLvhTyXwOss7fmPHj2a7Xaffvqp1rhxY81gMGT7vBS3FbssI9CzZ09t5syZRWrFHvzfUEH//ctnKed/r4Kt2IkomE7+X+7IRUREFYXMB5LqjlRNiIiI6NzhnCsiogpE2rEHk0A1b9481eKbiIiIzi1WroiIKpBatWqp1uaBtY4+/PBD1URg48aNWY0oiIiI6NxgQwsiogpEmhtIa3Jp6CBNAmSi/osvvshgRUREVApYuSIiIiIiIioBnHNFRERERERUAhiuiIiIiIiISgDnXOXB5/OpxQgjIyNzLUJIRERERESVh6ZpapH32rVrQ68vuDbFcJUHCVb16tUL9WEQEREREVEZcfDgQdStW7fAfRiu8iAVq8ALGBUVFerDISIiIiKiEElJSVGFl0BGKAjDVR4CQwElWDFcERERERGRrhDThdjQgoiIiIiIqAQwXBEREREREZUAhisiIiIiIqISwDlXZ9GS0ePxwOv1hvpQiEqEwWCA0Wjk8gNERERExcRwVQwulwtHjx5FRkZGqA+FqESFhYWhVq1aMJvNoT4UIiIionKH4aoYCwzv3btXfcsvC4nJSSi/6aeKUImVLw0SEhLU57tZs2ZnXCSPiIiIiLJjuCoiOQGVgCW97uVbfqKKwmazwWQyYf/+/epzbrVaQ31IREREROVKyL+afv/999GwYUN1Ite9e3esWbMm333dbjeef/55NGnSRO3fvn17zJ8/P9d+hw8fxnXXXYeYmBh1wtiuXTusW7euRI+b3+pTRcTPNREREVHxhfRMasaMGXjggQfw7LPPYsOGDSosXXzxxYiPj89z/6eeegoff/wx3n33XWzZsgW33347RowYgY0bN2btk5SUhN69e6tv4H/99Ve13xtvvIGqVauW4jMjIiIiIqLKRqfJZIsQkUpV165d8d5776nLgeF2d999Nx577LFc+8scpyeffBJ33nln1raRI0eq6tS0adPUZbndihUr8Oeffxb7uFJSUhAdHY3k5GRERUVlu87hcKg5KY0aNeKwKapw+PkmIiIiKnw2KDOVK5nTsX79egwaNOj0wej16vKqVavyvI3T6cx1wifBavny5VmXf/zxR3Tp0gVXXXUV4uLi0LFjR3z66acFHovcr7xowT+lQfP54N11AN4NW9RvuUxEREREROVTyBpaJCYmqjWiatSokW27XN62bVuet5Ehg2+++Sb69eun5l0tWrQIP/zwQ7a1pvbs2YMPP/xQDTd84oknsHbtWtxzzz2qq9/48ePzvN+XXnoJEydORGny/rMD7tmLgOTU0xujI2EaMRCG85qX6rEQEREREdHZK1ez199++23VIrply5YqLN1111244YYbsk3Cl6GFnTp1wosvvqiqVrfeeituueUWfPTRR/ne7+OPP67KfIGfgwcPnvtg9dWc7MFKJKeq7XJ9ZSANSoiIiIiIKoqQhavY2Fi1VtTx48ezbZfLNWvWzPM21atXx5w5c5Cenq7aRUuFKyIiAo0bN87aRxZAbd26dbbbtWrVCgcOHMj3WCwWixo/GfxTFDJtTXO6CvXjszvgnr2wwPuT62W/M95fEafLSWfFPn36oEqVKqqT4qWXXordu3dnXX/o0CFcc801qFatGsLDw9XwytWrV2dd/9NPP6k5cjI0U94/aSYSIGt9yXsTTB7nq6++Un/v27dP7SNNTPr376/uY/r06Thx4oR6zDp16qjW9tLZ8Ztvvsl2PxKYX331VTRt2lS9V/Xr18cLL7ygrrvgggtUyA4mazVJ+JbKJhERERGVL5pPg2u7F/Y1HvVbLpcXIRsWKCe/nTt3VifAw4cPzzqJlss5T5ZzkhNzORmXysesWbMwatSorOukU+D27duz7b9jxw40aNDgHE4gc8P5+KSSu7/kNLiefOeMu1leug+wmAt9txJKZbjkeeedh7S0NDzzzDMqIP3999/IyMhQoUdeV5m3JgFXOjjKeyJ++eUXta80FJkyZYqaMzdv3rwiPzVpOCLdG6WqKO+jNFCQz8Gjjz6qQq08ztixY9Wwz27dumVVFmXe3FtvvaXC4dGjR7OGjt58883q8yL3KcFLSHMTeR4SvIiIiIio/HBs8CB1pgu+pNOBSl9Vh8hRZlg7lf0lekN6hHKiL/OgpEIiJ9KTJk1SAUCG+olx48apk2SZEyWkiiJrWHXo0EH9fu6559TJ/yOPPJJ1n/fffz969eqlhgVK6JJ1sz755BP1U9lJZ8VgX3zxhaoGSrv6lStXqoqPzFGTypWQSlGAVIquvvrqbHPTpHV+Ud1333244oorsm176KGHsv6WTpELFizAzJkz1WciNTVVDQeVjpKBOXMSvCRkCbkvCVdz587NCtlSLbv++utVpYyIiIiIyk+wSv7YmWu7BC21/TaU+YAV0qMbPXq0OqGXCsqxY8dUaJKha4EmFzKUL3g+lVQ5ZK0raVohwwGHDh2KqVOnquFnATJsbfbs2araIQsOS0tpCW1jxow5d0/EbPJXkQrBt+cg3J/OOuN+pltGQt+43hkftyh27typXmsJqdJQJFCVktdZqldSTQoEq5zkepm7drYkSAeTZiQShCVMSWCWiph0b5QhgmLr1q3q8sCBA/O8P6l+SaVLgqKEK6m2bd68WVXfiIiIiKh80HyaqlgVRK63dDBApy+7X6CHPPpJ1SG/YYBLlizJdlmGrUmV5UxkLpH8lBZVISnk8Dx9i0aqK2CuZhbBqkSq/XRBwbIkDBs2TA2PlCF2smaYhKu2bduqQCMt7QtypuvlNcg5ByyvhhUylyvYa6+9pipTEoBlvpVcL9UtOabCPG5gaKAEc5kz9uWXX6rhgOd0GCgRERERlSj3Tl+2oYB5ketlP3MLA8qqctUtsCKQwCTt1gtiGj6wxIOVNI6QuWhS+ZMqkDT5SEpKyrpe5mFJderkyZN53l6uL6hBhAwvlLlQwVUymcd1JrLg8+WXX47rrrtODTOU5iQyRy5AukNKwCrosSWUSUVMQuPXX3+NG2+88YyPS0RERERlh+d44dZ79SaX7eYWDFchIOtYma4f7q9gBasSqbafi3WuqlatqjoEytyzXbt24Y8//lBz3gKkY580sZDmIhJ4ZOilNAsJLOj87LPPqi5+8luG6v3777945ZVXsm4v1SKZF7Vx40asW7cOt99+O0ymMw9blPD0+++/qzlfcr+33XZbtg6SMuxPml3IvDpppCHdDf/66y98/vnnuapXL7/8sqqeBXcxJCIiIqKyS3NpSP/VdcYhgQGG6LI7JLBMDAusrCRA6ds2hW/PISAlDYiKgL5x3RKvWAXI3LVvv/1WLagsQwFbtGiBd955BwMGDMjq3vjbb7/hwQcfVHPZPB6Pamn//vvvq+tlv++++w7/+9//VIiRzn6ymHOAdOuTRiR9+/ZVQw5lqN/69evPeFyBOXSyQLTMs5J1ySTgyXpjAU8//TSMRqOaL3bkyBHVbl/CWzAJhzKcUH5LICMiIiKisj3HyrHag7S57tPDAQ2A5gXyik+yh6GqDqZmZbs2pNOKulhSJZCSkoLo6Gh1gp9zzStpqrF3717VKIMn8WWHrKMlXQSl26EsIk3Fw883ERERnWvOrV6kzXLBc9A/FFBfTYeI4WZsOeVGnR+8KkjpgyKWD5q6dHikAZ0vOvN8/NLMBjmxckXlmjTNkPlkUgHr0aMHgxURERFRGeU57EPqDy64NnvVZZ0NCB9iQtgFJvgMwP/NSUXjVsCNu02IDRoleNICfNHYjb1pbnzns8LAboFE54bMDzv//PPRvHlzfP/996E+HCIiIiLKwZvsQ/qPbthXePzj+/SAbYAREZeYoY/wB6VNx9xIyPAhIRZYG+NEq2Q9qrqAJDOwNdoHn+yWAWyK96BTzaItR1SaGK6oXJO5YBzZSkRERFT2+BwaMn53qx8tc21gSyeDGgJorJF97tQJ++lugRKk/quSd/fA4P3KIoYrIiIiIiIq0WYV9pUepEuzihT/l+CmRnpEXGWGuUnuNaoOp3qxcF9m+jqDGFvZbmjBcEVERERERGdN0zS4/vMidZYL3iP+UGWI1SHiCrOqWOl02edK7T3lwbT/7Fi4zwVvIQYixYXp0T6ubMeXsn10RERERERU5rkP+DsAurb5h+3pwqHmVNn6G6EzZg9V2054MHWzHUsPnu5a0a2WCedVN+Kzf+z5Psa9XcLKdDMLwXBFRERERETF4j3pU2tVyZpVkOqTEar7X/hgE/Th2YPQpng3Jv9rx5qj7qxt/eqZMa6tDS1j/LGkURUDJq3LUM0tgitWEqz617egrGO4IiIiIiKiIvHZNaTPdyNjkRvIzErWbgZEXG6GIVafbajg6qNuTPnXjn8SPGqbQQcMamjGmDY2NK6SPY5IgOpT16y6AkrzCpljJUMBy3rFKoDhioiIiIiICkXzarAv8yDtFxe0VP82U3M9IkeaYWp4ulmFT9Pw50EXpmy2Y/tJ/7pWJj0wpLFFhao6kbkbWwRIkCrL7dYLUrbbbVRwms+Lk0fW4diu+eq3XD6nj6dpuPXWW1GtWjU1ofDvv/9GWSLHNGfOnELvv2TJEnWbU6dOoTQ899xz6NChQ6k8FhEREVFZIueRjr89ODHRjtRv/cHKUEOH6AkWVH3AmhWsPD4N8/c4Me7nZDy5LE0FK6sBGN3SipnDq+CRHhEFBqvyjpWrEInf8we2r3wNzvT4rG2W8Di06PUw4hpfcE4ec/78+fjqq69UKGncuDF27NiBYcOGYf369Th69Chmz56N4cOHI1TkGKpWrVrigUgCW1kLkkRERETlhXuvF6nfu+DeldmsIhKIGGaGrY8ROhnjB8Dp1fDrbiemb7HjaJp/vwiTDiNbWHFVSyuqWCtHTYfhKkTB6p/fH861XYKWbD/vwtfOScDavXs3atWqhV69eqnLGzduRPv27XHjjTfiiiuuQKjVrFkz1IdARERERJm8iT6kznbBuS5zdJUJCB9kQtjFJuht/lBl92iYu8OBb7baccLu76dexaLD6FY2jGhuQYS5coSqgMr1bM9hmdTrthfqx+NMw/YVrxZ4f1LRkv3OdF/yuIV1/fXX4+6778aBAwfUULqGDRtiyJAh+L//+z+MGDGiyM/5vffeQ9u2bbMuS3VI7vejjz7K2jZo0CA89dRTWZfnzp2LTp06wWq1qsrZxIkT4fH4JzbmNSxw5cqVahie7N+lS5esx8hZhZLKm1wfFhamguP27dvVdqnSyWNs2rRJ3U5+ZJuQoYQ333wzqlevjqioKFxwwQVqv2Avv/wyatSogcjISNx0001wOBxFfp2IiIiIyhtfuobU75xIfNbuD1Y6wNrTiNj/2RAx3KyCVarLh6/+ycCVs5Pw3oYMFaziMrv6fT+iKsa2tVW6YCVYuSoBPo8Di7/oU2L3JxWsJV/1P+N+59+4HAaTrVD3+fbbb6NJkyb45JNPsHbtWhgMZzfWtX///rjnnnuQkJCgAsrSpUsRGxurhhzefvvtcLvdWLVqFR577DG1/59//olx48bhnXfeQd++fVUVTeZ/iWeffTbX/aekpKghi0OHDsXXX3+N/fv347777svzWJ588km88cYb6jjksaUSt2LFCowePRqbN29WwyEXLlyo9o2Ojla/r7rqKthsNvz6669q28cff4yBAweqoZIyJ23mzJlqSOH777+PPn36YOrUqerYJRQSERERVUSaW0PGEg/S57mgZfi3mVvpESHNKur5zx2THD7M2GrHDzucyHD7v+ivE6HHdW1sGNzYAlPmMMHKiuGqkpAAIRUYCVUlMfxOqlYSQiRUXXnllSpUPfjggyrEiTVr1qiAFRiCKBUkCVrjx49XlyWk/O9//8MjjzySZ7iSQCWVpk8//VRVrlq3bo3Dhw/jlltuybXvCy+8oMKekMe45JJLVJVJwlNERASMRmO257x8+XJ1fPHx8bBY/OslvP7666oy9v3336vQN2nSJFWtkh8hFT4JaKxeERERUUUjo6Gc671Im+2CN9EfmIy1dYi40gxLG39cOJ7uxTdbHPhxlwOuzFGCjasYMLaNDec3MMNYTlqln2sMVyVAb7SqKlJhJB3dgL9/veeM+3UY8g6q1up0xscNFQk+/fr1U6FKhv9t2bIFEyZMwKuvvopt27ap0NW1a1c1VE/IkDupJkkQCvB6vSqsZGRkZO0XIEP7zjvvPBWsArp165bnsch+ATKnTEhwql+/fp77y7GkpaUhJiYm23a73a4qamLr1q2qChasZ8+eWLx4caFfIyIiIqKyzrXLizRpVrHX34RCH61DxOUmNQxQp9fhUKoX0zbbMX+vE57MdX1bxRgxvq0NveqaoNcxVAVjuCqhoFHY4XkxdXuoroDBXQJzsoTXUPvp9GW7TeWAAQPUMEMZ8texY0c1dykQuCRcBapJQsKMVK/yapwRHKCKw2QyZXsvhM93elXvnORYJITJceZUpUqVszoWIiIiovLAc9yHtB9ccP7tL0PpLFCNKqRhhc6iw+4kj1qjavEBF3yZ0/w71jBiXFsbutQ0ZZ1zUXYMV6VMApO0W8+rW2DmHmjR66EyH6yEhCeZB/Xdd9+poCXktwyfkyqVDBMMkEYWUo1q2rRpoe67RYsWmDZtGpxOZ9bQPZkrVlRms1lVyILJsRw7dkwNF5TGHnlp1aoVVq9ereaJBfz1119FfnwiIiKissSXqiHtZ5daCBjyXbQOsPU1IvxSEwzRevyX6MbUVXYsP+TOuk2vOibVoKJd9fK5sG9pYrgKAWmzLu3Wc69zVUMFq3O1zlVeFZxdu3ZlXd67d6/qxCdzqfIbUpdzOJ6sSyXzo37++eescPXQQw+pbzN69+6dte8zzzyDSy+9VN2vzNHS6/VqeJ40nJD5TDlde+21qlGFzH+SeVTS5VDmRYmifFMi4SnwvOrWravmnckwRhniJ2t6yTDG5s2b48iRI/jll19U50TpPHjvvfeqDovytzyP6dOn47///mNDCyIiIiqXNJeGjD/cSP/VDS1zCrm5nQGRV5hhqKXDhuMeTFmbhvXH/KFKzrYG1DerSlWzaowMhcVXKkQkQFVv2B9JxzbClZEIc1gsqtbsWKoVq3Xr1uH888/PuvzAAw+o39J0ItCyvCAScqTzn4QS6agXCFwyPFAqT+Hh4Vn7XnzxxSqAPf/883jllVfUUL6WLVuqduh5kfv46aefcMcdd6h27O3atVMBTUJXUYYRjhw5Ej/88IN6ntJ+/csvv1Shad68eSq83XDDDarjoTS8kCGN0npdSKdBmX8lDTdkXpjcjxzLggULCv3YRERERKGm+TQ41niQNscNX1Jms4r6ekReaYapuR4rD7sxZYEd/yX6l8eRZn8XN7Ko7n/1o8v+SKqyRqcVZbGkSkLagEt3veTkZHWSH0xOtKUS0qhRo7OeK0RFI9UjCUPyvkgnQCp5/HwTERFVHK5tXqR+74LnYGazimrSrMIMUxc9lh5yqzlVu0/5p0/IklSXNrXg2tY21IxgqCpsNsiJlSsqs6ZMmaKG4dWpU0cNIXz00UcxatQoBisiIiKiAniO+JD6gwuufzObVViB8CEmmAcY8dthF6b9YsfBVH/gshmBEc2tGN3Khhhb5Vv0t6QxXFGepAPgkCFDCpyvda5J0wkZCii/pbufLPwb3MqdiIiIiE7zJvuQ/qMb9hUeQMam6QFbfyNMg02Yd9yJr39Nx/F0f6iKNOtwVUsrrmxhRZSFoaqkMFxRnqSRgzSBCCWZ7yQ/RERERJQ/zakh/Tc3Mn53Q3P6t1k6GmC41Igfk92YsfAUTjr8M4FirDqMbm3D8GZWhJnYTr2kMVxRnmToXWHbphMRERFRaJpV2Fd6VLXKl+wPT6ZGeuguN2KWy43vVqYgzeXfXjNcr+ZTXdLUAot0raBzguGKiIiIiKgckX50rv+8SJvlgueIPzwZYnXQLjHhG7MLczalwO5v/of6UXqMbWPDhY0sMOoZqs41hisiIiIionLCfdAfqlxb/XOndGGA90Ijpld14+e9KXD5N6NZVYNa+Ld/PTMMDFWlhuGKiIiIiKiM8yb5kDbXDcdfmc0qjICnlwHTa3vwy5E0eE/692tX3agW/u1R26TWJKXSxXBFRERERFRG+ewaMha4kb7QDbj921zt9fimoQc/nXRAO+zf1rWWSQ3/61jDyFAVQgxXRERERERljObVYP/Tg7SfXdBS/dtcDXWY0dSDOU4HkFmp6lvXpIb/tY41hfR4yY9N7UPIq3mxOXEd/jw0X/2WyxXNkiVL1Lcnp06dKtF9y6LiHP9zzz2HDh06oLQMGDAA9913X6k9HhERERW9WYXjbw9OTLQj9Rt/sHLHADN6enFNXTvmON2QKVQXNjRj8iXReGlAFINVGcLKVYisOrIIn29+DScc8VnbYqxxuKntw+hZeyAqil69euHo0aOIjo4u0X3LonN1/BKIJIBNmjSpRO+XiIiIyhb3Xi9Sv3fBvcvflcITBsxr6sW0SDe8esCoB4Y0tmBMGxvqRhpCfbiUB4arEAWrV9fJ4rj+1pkBJxwJavsjXV4tEwHL5XLBbDaf1X3I7WvWrFni+5ZF5f34iYiIKDS8iT6kznHBudY/islnBP5o6MVX1d2wGwGLAbiimRXXtLIiLpyhqizjsMCSKt967IX6yXCn4bPNr+YKVpn3pH6koiX7nem+5HGLWgG566671I9UV2JjY/H0009n3U/Dhg3xv//9D+PGjUNUVBRuvfVWtX358uXo27evWli4Xr16uOeee5Cenp51v06nE48++qi6zmKxqMWHP//88zyHyu3fvx/Dhg1D1apVER4ejjZt2mDevHl57itmzZql9pH7leN74403sj0n2fbiiy/ixhtvRGRkJOrXr49PPvmkUK/HlVdeqV6LABkuJ4+/bdu2rHApx7hw4UJ12efz4aWXXkKjRo3Ua9G+fXt8//33WbfP6/g//fRT9bqEhYVhxIgRePPNN1GlSpVcxzJ16lT1XOR9ufrqq5Ga6h9cff3112Pp0qV4++231X3Lz759+9R1mzdvxpAhQxAREYEaNWpg7NixSExMzLpPeY/kvZTra9Wqleu1IyIiotDypWtI/d6JxGftKljJGdnqOl7c1smBD2u5obfp1Hyq70dUxb1dwhmsygFWrkqA0+vANfN6l9j9yVDBMb/2O+N+3wxdAavRVqT7njx5Mm666SasWbMG69atUwFKAsktt9yirn/99dfxzDPP4Nlnn1WXd+/ejcGDB+P//u//8MUXXyAhISEroH355ZdqHzmBX7VqFd555x0VOPbu3ZvtJD/YnXfeqULLsmXLVHDZsmWLOvnPy/r16zFq1Cg1L2n06NFYuXIlJkyYgJiYGBU6AiQ0SCh84oknVNi544470L9/f7Ro0aLA10L2+fjjj7MuS4iRwCkhqWXLlli7di3cbrca7ickWE2bNg0fffQRmjVrpp7Dddddh+rVq6v7ymnFihW4/fbb8corr+Cyyy5TIU3CbE7yGs+ZMwc///wzkpKS1HN++eWX8cILL6hQtWPHDrRt2xbPP/+82l8eTwLcBRdcgJtvvhlvvfUW7Ha7Crhy2z/++EPt9/DDD6vnNHfuXMTFxanXZ8OGDaU6x4uIiIhy09waMpZ6kP6LC1qGf9vWGB8+q+/GvggNVSw63NLSiitaWBFpZi2kPGG4qmSkiiIn41IBkfDx77//qsuBcCUn7A8++GDW/nLyPmbMmKwmCBIqJERJmPjwww9x4MABzJw5E7///jsGDRqk9mncuHG+jy/7jxw5Eu3atTvjvlLlGThwYFYgad68uQpjr732WrZwNXToUBW6hAQMeT6LFy8+Y7iSSt69996rAqPRaFT3LY8l4UpCkfzu2rWrqjpJdU4qZBKQevbsmXXsUtWTgJZXuHr33XdVZemhhx7KOn4JiBKigklF7KuvvlKVNyEVqEWLFqlwJZUsGW4oxxA85PC9995Dx44d1TEFSPiV91fCWO3atVX1UMKgvIaBYF23bt0CXxMiIiI6d2S0kHO9F2mzXfAm+kcOHQr34cuGHvxd1YfYMB3uaR2GYc2ssBnZTr08YrgqARaDVVWRCmPLiQ343+q7z7jf093fReuYTmd83KLq0aNHtrUPJChI5cfr9Y/x7dKlS7b9N23ahH/++QfTp0/P9g+DBAKpUEk4MxgMeYaLvMiQQqks/fbbbyqMSdA677zz8tx369atuPzyy7Nt6927t2rsIMcrjyuCby/PTUJIfPzpRiH5kWpQtWrVVHVHAoyElUsvvRTvv/++ul62SwATu3btQkZGBi688MJs9yFVOLldXrZv366GAgbr1q1brnAlwwEDwUrIEL4zHb+8LxIg86r6SSVMKllybN27d8/aLs/1TIGTiIiIzg3XLi/SpFnFXn+ziiSzhm8aeLC4hhc1I/V4pE04Bje2wGxgqCrPGK5KgJzQF3Z4Xvu4HqoroDSvyHvelQ6x1ji1n0FX+uNqZahesLS0NNx2220qFOUkwwkldBSFVMIuvvhi/PLLLypgyVA7CXd3333mwJkfk8mU6/2Q8Hcmsl+/fv1UhUrmdEmQkqAmVSqZzyRVpkDVSV4HIcddp06dbPcjtz0bxTl+OR6ZuyZDDnOScFbU94WIiIjODc9xn6pUOTf6v8h26DXMqevBj3W9qFXNgKfaRuCCBmYYpb86lXsMV6VMApO0W/d3C9TlCFj+/6hubPvQOQtWq1evznb5r7/+UkP9AlWgnDp16qSGy0mTirzI8D4JAlLlCQwLPBMZuibD7uTn8ccfV00f8gpXrVq1UvOWgsllGV6X3/EWlVTc5PElIMkwPL1erwKXDD2UkCWVMtG6dWu1jwxrLGyVTqpEMm8rWM7LhSFVtUBlMfh9kWYfUvWSIY05NWnSRIU2eb8lBAuZzyVDBgt7/ERERFR8vjRNLQAsc6t0PsAHDQtrejGjgQc1axrwbLtI9Klrgj5oRBGVf5whFwLSZl3arcdYq2fbLhWrc92GXcLBAw88oIasffPNN2pekMw7yo/MYZIKjjSw+Pvvv7Fz507VICHQZU9O7sePH6+69UlTBhkqKJUgmYeVF5m7tWDBArWfNFeQoW0SovIic79k7pE0q5BQIHOGZK5RoJpUEqRaJeHxv//+Q58+fbK2yTBIGSIZqOTJsD153Pvvv18dhwy9k+OX108u50UCo3RClLlj8rrJ3Kxff/0127DMwpDXWEKSdAmURiESZqUxyMmTJ3HNNdeowCbHI6/rDTfcoIKYDBeUxiXS1EIaXEglTuapSXgkIiKic0dzaUif70L8ExmwL/YHq3XVvHigkwurewPPDI7Ep0Oi0a+emcGqAmLlKkQkQHWrNQBbT2xEkiMRVa2xaBXT8ZwPBZTOfjIfR+b+SPVHglWg5XpeZJicVKWefPJJ1Y5d5ltJVUS69wVIYwvpRCdNJU6cOKEqJXI5L3LiL8Hg0KFDqt27dCKUBhR5keqMhDTpXigBS4a7Sce84GYWZ0sqb9IaXaphgflLEq7kOAPzrQLkGKRTnwxl3LNnj7qdHGN+z1WqXtJZcOLEiXjqqafUcEgJZxIQi0JCnQRYqZ7JeyfBVAKXVPEk/F500UWqytagQQP1egYClFTfAsMHJRxKWE1OTi72a0VERET503waHGs8SPrBBUOyfzzSnnAfJjf2IKK1AY+1jUT7uOxTAaji0WlFXSypEkhJSVFd2uREVAJAMIfDoU5uZa0jq7XoDSVCScKCtOGWhhAUGtKVUdbR+vPPP1EWlefPNxERUag4t3oQP8MF81H/aXWCRZpVuKHrYlTrVLWIYT2jomaDnPhOE51Dsm6YdBiU4YUyJFCGEH7wwQehPiwiIiIqAe7DXhz8xonwnRrMANINGubU88DZ24hb2keiYTRPtSsbvuNUYckaUMHrQAWTIY4Sds41Waz51VdfRWpqqloXS9YIk46JREREVH65k3zY/a0D0X/7EA4dPDoNi2p5kTzAgKs7R6J2ROl3fKaygcMCK9GwwMpGGj7IT15sNluulurEzzcREVFB3HYfNn/nQMxfPli8/mYUa6p7cfJ8Ay7paUNsGBtHVUQcFkiUuWiu/BARERGdDYfbh3VzHai+zIfaTglVOuyK8uH4QD0Gnh+BaAtDFfmViU/C+++/r7qfyTfl3bt3V0Op8uN2u1XHOOlYJ/u3b98e8+fPz3f/l19+WbW+lhbgRERERESFle7yYf68DGx5LB3NftdQxalDgk3DP4N1aP9/YbhicDiDFZWtytWMGTPUukvSslqClXSyk5bVsg5TXFxcrv2lpfW0adPUwq8tW7ZUa/uMGDFCrcXUsWPHbPvK+j+ytpC0EyciIiIiKowUpw+/Lbej6kIfOp6U8KRHulHD8d56dBxhQ1sbAxXlLeSfDFlgVdpTy+Knso6PhKywsDB88cUXee4/depUta7Q0KFDVYOAO+64Q/39xhtvZNtP1vcZM2aMCmFVq1YtpWdDREREROXVCbsPXy5Lx4IXU9F7poa2J/Xw6DUc66pDnZfD0PPaMFgZrKisVq5cLhfWr1+Pxx9/PGubLIA6aNAgrFq1Ks/byGKpOSfaS3OC5cuXZ9smC9Vecskl6r7+7//+r8DjkPuUn+BJa0RERERUORxL82Lm33aYl3ox9JABFp//FPlUKx0aXWtFnTh2/6NyEK4SExPh9XpRo0aNbNvlsiy0mhcZMijVrn79+ql5V4sWLcIPP/yg7ifg22+/xYYNG9SwwMJ46aWXMHHixLN8NkRERERUnhxI9mL6v3Z4V3kwar8R0W7/qbG9vg61rzGjRuOQz6Chcqbc1TXffvttNGvWTM23MpvNuOuuu9SQQql4iYMHD+Lee+/F9OnTC91KWipn0lox8CP3URq8mg/rE45jwcF96rdcrmiee+45dOjQIevy9ddfj+HDh4fkWKRpiszpK6x9+/apZih///03SsNXX32FKlWqlMpjERERVWY7kzx4ZlkqJn2Vgou/13DLLhOi3Tq4Y4Do281o8IQNZgYrKoaQfmpiY2NhMBhw/PjxbNvlcs2aNfO8TfXq1TFnzhy1Hs+JEydQu3ZtPPbYY2r+lZBhhvHx8ejUqVPWbaSqtWzZMrz33ntq+J88ZjCLxaJ+StPiwwfw5j/rEW/PyNoWZwvDA+d1xvl16pfqsVQWUskMDw8v8UAknShPnTpVovdLREREJW9zghtTNttxfJsH4/eY0CbFrLb7woDoy82w9TVCZ/CvX0VU7sKVVJ46d+6shvYFqhk+n09dlopUQaQqJYvASmv2WbNmYdSoUWr7wIED8e+//2bbVypbUul69NFHcwWrUJBg9djqP3Ntl6Al21/u3rdUApbMeZP3oLKQYE5ERESVi6ZpWH/MgymbM3Bwvxdj9hnRN8H/pbpmBMIHmRA+2AS9jaGKKsCwQGnDLh39Jk+ejK1bt6ruf+np6SoQiXHjxmVreLF69Wo1x2rPnj34888/MXjwYBXIHnnkEXV9ZGQk2rZtm+1HqhUxMTHq73P1H63d4ynUT5rbhTc2rSvw/t7ctE7td6b7ksctigEDBqjQKpUWqRrK/LXNmzdjyJAhiIiIUHPdxo4dq+bCBchr++qrr6Jp06aqule/fn288MILWddLYG3evLnq8CjVw6effloF3rP1888/qyFygbl0MjRPhuhJlTLg5ptvxnXXXZd1WZqa9O3bVzU4qVevHu655x71WcpvWKDM6+vTp48K6tKpcuHCheoxpDIaTD5r559/vnqOsq5aoNnKkiVL1OdUhpLK7eRHhkEKqZA+9NBD6gsA+fzJMgOyf86ql7yecr+ynIBUYomIiKhk+DQNyw+6cOv8FDw5PwVtVwHvrjOjb4IBmg6w9jCi+v9siBxhZrCiEhPywaSjR49GQkICnnnmGRw7dkzNz5FFgQNNLg4cOJA1n0rIcEBZ60pOeCUQSBt2ac8eyrkqDq8XA36cUWL3F++wY+BP351xvyWXjYbNWLS3UEKsBNgVK1aooWwXXHCBCilvvfUW7Ha7CktSBfzjjz/U/hJsJfzK9RJEjh49mq3ZiIRZCQkyPFMqhtJWX7YFwm5xSUhKTU3Fxo0b0aVLFyxdulQFwuCAItvkeMXu3btV0JbOkNLGXz5TEiTl58svv8x1/xLapFoq4UYCuzzWgw8+mOexPPnkk3j99dfVXD/5+5prrsGuXbvQq1cvFdbksyvrsgn5TAp53C1btqjmKvLazJ49Wx2fvEZyP/KYN910k2qmIschn/lnn332rF4zIiIiArw+DX/sd2Haf3bsP+nFxUcNePSABZEef4Ayt9QjYqQZpvqhH81EFY9OK2r5oxKQVuzR0dGqIhEVFZXtOgl3e/fuRaNGjbIaZkgVqSTDVWEVNVxJ5Uqem3RSFBJEpPonCzEHHDp0SFV9JCzUqlVLDaWTuWoSwApDQogEinXr/NU5qeRIJSjQFEIaWkioy1kdyosMGZUgIxUgqex07dpVdXWUCo+8N3Xr1sWOHTtUWJHjkyGfsmh0cCWrf//+qnol75VUrqRqJz8SZoYNG6aalwTm90nl6sILL1RBSAKPNLSQ9/mzzz5TQUhIYGrTpo2qsspQ07zmXMkXAlLFk98SrAJkWYBu3brhxRdfxLXXXquewy+//JJ1/dVXX62OK5Tzt/L6fBMREZUHbq+GBXudKlQdSvGhZ6IeY/eZUMPhD1WG2jpEjjTD3MagRpsQlUQ2KHOVq4rAajCooFMYGxPjcf/KxWfc761e56NjbNwZH7eoJLAEbNq0CYsXL86qtgSTSpCc5MvwNpnHlp8ZM2bgnXfeUfvLws0ej+eMH7rCkmAklSqpKEkIlCrPzJkzVWg6efKkCi4SrALP5Z9//lFdIgPkewMZ1ihhoVWrVtnuW8KjhMjgxikSfPJy3nnnZf0tgVNI0xQJV3mR6pRUxmS4ZDB5LWV4qpBwJoExWM+ePVW4IiIiosJzeDT8tMuBb7Y4EJ/hQ4tkHV7ZZ0bTFP/IJ32UDuGXm2DryWYVdO4xXJUA+fajsBWk7jVqqq6AwV0Cc6phC1P7GXQlPyUuuFuehCGp3rzyyiu59pMQIUMvCyJzj8aMGaOqSTJ/SxK9VK3eeOONEjlWqbTJED8JTiaTSYUZ2SaBKykpSYWv4Ody2223qXlWOcnQv7Mhjx0Q+KZLQlt+5FikiiadK3M2UMkryBIREVHRpbl8mL3DiRlb7Tjl1FDLrsOTB0zoFO//316dBQi70KR+9FaGKiodDFelTAKTtFvPq1tgwP3ndT4nwSonaVcvnRZluJwxj3AoVSFpDiHdG/MaFrhy5Uo0aNBAzUMK2L9/f4kdX2Delcz3CgQpCVcvv/yyClfBc6TkuciQPWm8URgtWrRQQwKl7X9gfl9hF50OJt0WgxewFh07dlTbpLolzyEvUkmTeVfB/vrrryI/PhERUWVzyuHDd9scmLXdgTS3hkg3cPdRE/odNEAv333qAFtvI8IvM8EQHfLebVTJ8BMXAtJmXdqtSwUrZ8WqtNqwizvvvFMNr5N5TRIsZGifzL+SDngSDmTOjTSMkOYUU6ZMUddLAPj888+zwpfMK5JqlVwnwwNlvlJJqVq1qhqSJ0P9JFSJfv36qTljMtcquHIlxylhTxpJyPyunTt3Yu7cufm29Je5VU2aNMH48ePVcEJp8CGNUkRRxmFLMJVKlQRQ6bKYkZGhhgNKRU86XUpnSxmWuGbNGjWsMTDHSipsMgRQ5qjJscq8Ng4JJCIiyl9ihg/vrkvHlbOTMHmzHU6nhhsSTPh8gxUD9vuDlbmtATHP2BA11sJgRSHBT12ISICaM/hyfNB3EJ7v2lv9nj348lJdQFjmLEmokCB10UUXoV27dqo5g3ReDHRolNbqUiGSjnhSbZHujlKREZdddhnuv/9+FWCky6OEG9m/JEmAkuMLhKtq1aqptukyV0qqTwESwqR7oIQuqRZJ9UiOObihRDAZridNNSQYSaMMqcwFKnBFaeQgHQNvv/129bpI8w9pWy+kQ6GEK3nt5DilQYYE2MAQxR49eqgujG+//bZq7/7bb79lhTsiIiI67XCqF6+tTsNVc5IwY5sDTg8wKt2Iqf9acek2AwwuwFhPjyr3WVH1biuMtXl6S6HDboEl0C2QKgYJmtJuXtqsS1WrMuLnm4iIyoq9pzyq89/CfS54M89WL4MJV+8ywHLUf1lfVYeIy02wdjdCp+e8Kjo32C2QqBBkCKM0mJDhjRKo7r33XvTu3bvSBisiIqKyYNsJD6ZutmPpQVfWtiFhJly3zwjrdn/K0lmB8CEmhF1ggs7MUEVlB8MVhYTM1ZLhffmR5hRn2+XvTKRZhszVkmORBYplHaqS6nRIRERERbMp3o3J/9qx5qg7a9uQWDPGHjbCstwna6yoCS22fkZEXGqGPpKhisoehisKCZkLFVhYOL/rzzWZEyU/REREFBoyO2X1UTem/GvHPwketU2Wohpcx4zrEk2wzPNCc/qXP7F0MCDiCjOMNTinisouhisKCWn9Xti26URERFSx+DQNfx50YcpmO7af9C9pYtIDlzSy4NoME0y/euE75YUMAjQ21CPySjPMzbKvHUlUFjFcEREREVGp8Pg01aBCGlXsS/aHKqsBuLyZFaP1Jhh+9sBz2AOpVeljdIgcYYali6FIy6QQhRLDFRERERGdU06vhl93OzF9ix1H0/zD/CJMOoxsYcXISDN0P7nh2uqGDAzUhQHhQ80IG2CEzsRQReULwxURERERnRN2j4a5Oxz4ZqsdJ+z+Tn9VLDqMbmXD8Opm+H71wPGXE/7xf1CBSoKVPpyhisonhisiIiIiKlGpLh9mbXPgu+0OJDv9oSouTI9rWltxaV0LvAs9SP/IAWQ2BpShfxHDzTBWZ7MKKt8YroiIiIioRJy0+zBzmx0/7HAiw+0PVXUj9biujQ0X1TfDs8qLtM/s8KX69zc19TerMDViswqqGBiuiIiIiOisHE/34pstDvy4ywGXv08FGlcxYGwbGwbUN8G72YeUFxzwHvMHLkOcDhEjzbC0Z7MKqlgYrkLI69OwKd6DE3YfYmx6tI8zwqDnPzBERERUPhxM8arOfwv2OuHx96lAqxgjxre1oVddE7z7fUid5IR7h/9KXQTUAsCyELBOFrQiqmAYrkJk6QEnJq3LQEJG5r9EAKqH6XFflzD0r28plWNwuVwwm82l8lhERERUcexO8qg1qhYfcMHnL0ahUw0jxrUNQ+eaRvhOaEj9wgnHmswylgkIG2hC+GAT9DaGKqq4OGswRMHqyWVp2YKVkMuyXa4/FwYMGIC77roL9913H2JjY3HxxRdj6dKl6NatGywWC2rVqoXHHnsMHo9/hXTh8/nw6quvqgV/ZZ/69evjhRdeKNTjPfroo2jevDnCwsLQuHFjPP3003C7M2euArj++usxfPjwbLeRY5PjLInHJyIiopL1X6Ibjy5OwfhfkrFovz9Y9apjwkcXR+GdC6PRKdqItB/cSHzW7g9WOsDaw4jY521qzSoGK6roWLkqAZqmwZH5xUxhhgK+tTa9wH0mrUtH55qmMw4RlEX3ijpOefLkybjjjjuwYsUKHDt2DEOHDlUhZ8qUKdi2bRtuueUWWK1WPPfcc2r/xx9/HJ9++ineeust9OnTB0ePHlX7FUZkZCS++uor1K5dG//++6+6b9n2yCOPFPp4z+bxiYiIqGTOczYc91eq1h/zf0kqZx/nNzCrOVXNqhmheTRkLHIj7RcXtMzTHHMLPSKkWUV9NqugykOnyX8xlE1KSgqio6ORnJyMqKiobNc5HA7s3bsXjRo1UiEksIbDhd+eLPXj/P3qarAZCx+upCIkz23Dhg3q8pNPPolZs2Zh69atWSHtgw8+UBUnee7p6emoXr063nvvPdx8881nfbyvv/46vv32W6xbt05dllB36tQpzJkzJ1vl6u+//8aSJUuQmppaoo9PZ5bX55uIiConOUVceditQtV/if5RLTJN6uJGFtX9r360Qe3j3OBF2mwXvAmZzSpq6RA50gxzWzaroIqfDXJi5aqS6dy5c9bfEqp69uyZ7R++3r17Iy0tDYcOHVKVLafTiYEDBxbrsWbMmIF33nkHu3fvVvcpww3P9IEMJsd3No9PRERERSejbJYccKlQtfuUf2iOWQ9c2tSCa1vbUDPCX4ly7fYi7XsX3Hv80xz0UTqEX2aCrRebVVDlxXBVAmR4nlSRCmPTcTceWpy5uEMBXj8/Eu1rmM74uEUVHh5e6H1tNhuKa9WqVRgzZgwmTpyo5nZJ2peq1RtvvJG1j16vV994BQuek3U2j09ERERF4/FpquvftM12HEz1ByabERjR3IrRrWyqs7HaL96nKlVSsVLMQPhFJoRdaILeylBFlRvDVQmQyo/841MYXWuZVFfAnM0sgskK5rLfuW7L3qpVKzUsUAJOoHolc7FkXlTdunURFxenAs6iRYuKPCxv5cqVaNCggRp6GLB///5s+8iQv82bN2fbJkMCTSZ/qGzWrFmxH5+IiIgKx+nR8PNuB77e4sDxdP/5SaRZh6taWnFlCyuiLP5Q5UvT1Jwq+xIPILvpAFtvI8KHmWCowh5pRILhqpRJYJJ269IVMD/3dgkrlfWuJkyYgEmTJuHuu+9WXQS3b9+OZ599Fg888ICqKsmcG5l/JQ0opGW7DBlMSEjAf//9h5tuuqnA+5ZgdODAAVWt6tq1K3755RfMnj072z4XXHABXnvtNdVMQ4YnTps2TYWtjh07quvP5vGJiIioYOkuH+bsdGLGVjtOOvwjSWKsOoxubcPwZlaEmfznIppbQ8YfbqT/6oZm999W5lNFXmGGsQ5DFVEwhqsQkHWsXuiHXOtcScXq3lJc56pOnTqYN28eHn74YbRv3x7VqlVToeWpp57K2kfapxuNRjzzzDM4cuSIatd+++23n/G+L7vsMtx///0qtMm8qUsuuUTdV6ALoZDhgrJNwpM0Urjxxhsxbtw41VnwbB+fiIiI8pbs9OH7bQ58t92BNJc/VNUM12NMGxuGNrHAkjlfSvNpcKz1Im2OC76T/v2M9fSIGGmGpRU7ABLlhd0CS6Bb4NlMGN0U78EJu0+NY24fZyyVihVRftgtkIio4krM8Kkq1ZydDtgzl7SsH6VX7dQvbGSBMegcxLXdi9TvXfAcyGxWUVWHiMtNsHY3QsdzFapkUtgtsHyQINWpZsFNK4iIiIjOxtE0L6ZvsWPeLidcmQNmmlU1YFxbG/rVM2f7Ytdz1IfUH1xw/eNvVqGzAuGDTQgbaILOzFBFdCYMV1QsL774ovrJS9++ffHrr7+W+jERERHRafuTvZj6nx2/73XCmzlOqV11owpVPWqbsi3F4k3RkP6TC/blmc0q9ICtnxERl5hVi3UiKhyGKyoWmfc0atSoPK9jC3UiIqLQ2XHSo9aoWnrAhcDcD+lCLKGqQ5wxW6jSnBrSF7qRscANzenfZulgQMQIM4w12ayCqKgYrqhYpPmF/BAREVHZ8E+8W4Wqv46cXjOybz0TxrUJQ6vY7Kd8qlnFKg/SfnTDdyqzWUVDPSKvNMPcjM0qiIqL4YqIiIionJK+ZGuP+kPV3/H+LhUyhWpgAzPGtrWhcZXcp3rOLR6kSbOKw/5QpY/RIXKEGZbOBjarIDpLDFdERERE5YxP07D8kBtT/s3AtpP+5hNGPTCksUW1VK8bmbv65D7kQ9osF1xbMptVhAHhQ80IG2CELnNNKyI6OwxXREREROWEx6fhj/0uTN1sx95kf0iyGIDLmllxTSsr4sJzhypvkk8N/5NhgGoSlgEqUIVLs4pwhiqiksRwRURERFTGubwaft3jxPT/7DiS5u+nHm7S4YoWVoxqaUVVa+7mEz6HphpVpP/uBjKnYcnQP9WsojqbVRCdCwxXRERERGWU3aPhp50OfLPVgYQMf6iqYtFhVCsrrmhuRYQ5d0jSvJpqqS6t1X2p/m2mJnpESLOKxmxWQXQuMVwRnUP79u1Do0aNsHHjRnTo0KHE9iUiooot1eXDD9sd+G6bA6ec/sYT1cP0aujfsGZW2Iy6PJtbyOK/sgiw95j/NoY4HSKuMKv26sEt2Ino3GC4CiFpg+re6YM3WYMhWgdTMz279FQw9erVw9GjRxEbG1ui+xIRUcWU5PBh5jaHClbpbn9Aqh2hx3VtbBjc2AKzIe/zBPd+L1K/d8G9w1/d0oUDEcPMaiFgXT63IaKSx3AVIo4NHqTOdMGXFFjeD9BX1SFylBnWThXjbfF6vepbMr2+fI7rdrlcMJvNZ3UfBoMBNWvWLPF9iYioYolP96qhfz/udMDp71OBRtEG1U79ggZmGPP58tV7woe0OS441mTeyAiEDTIhfLAJehtDFVFpK59nvRUgWCV/7MwWrIRclu1y/bkwf/589OnTB1WqVEFMTAwuvfRS7N69W13Xq1cvPProo9n2T0hIgMlkwrJly9Rlp9OJhx56CHXq1EF4eDi6d++OJUuWZO3/1Vdfqfv+8ccf0bp1a1gsFhw4cABr167FhRdeqCoy0dHR6N+/PzZs2JDtsbZt26aOzWq1qtsuXLhQBbM5c+Zk7XPw4EGMGjVKPYYsYHz55ZeroXSFcf3112P48OGYOHEiqlevjqioKNx+++0qQAUMGDAAd911F+677z51rBdffLHavnnzZgwZMgQRERGoUaMGxo4di8TExKzb+Xw+vPrqq2jatKl6zvXr18cLL7ygrpPjk+fx999/q8tJSUkYM2aMOgabzYZmzZrhyy+/zHNfsXTpUnTr1k3db61atfDYY4/B4/FkO+Z77rkHjzzyiHpNJJw999xzhXpNiIgo9A6nevHKX2kYNfeUGgIowaplNQNe7B+JyZdG46JGljyDlS9DQ+osFxKfsWcFK2sPI2L/Z1NrVjFYEYUGw1UJkDHOmrNwPz67D6kzTp/Q50Wul/3OeH9a9nB2Junp6XjggQewbt06LFq0SFWURowYocKBnPB/++232e5zxowZqF27Nvr27asuS/BYtWqV2u+ff/7BVVddhcGDB2Pnzp1Zt8nIyMArr7yCzz77DP/99x/i4uKQmpqK8ePHY/ny5fjrr79UoBg6dKjaHqhwSfAJCwvD6tWr8cknn+DJJ5/Mduxut1uFncjISPz5559YsWKFCjvy+MEBqSDynLdu3aoC4TfffIMffvhBha1gkydPVtUquf+PPvoIp06dwgUXXICOHTuq100C6vHjx1XIC3j88cfx8ssv4+mnn8aWLVvw9ddfqxCWl8A+v/76qzqWDz/8MN9hgIcPH1avU9euXbFp0ya17+eff47/+7//y3XMEnbltZOQ9/zzz+P3338v1GtCREShseeUBxOXp+KaH0/hp11OeHxAhzgj3hoYiU+HRKNfPTP0ecyR0jwaMha5kfhUBjJ+cwMewNRCj2pPWhF9gwWGajy1IwolnVbUM/RKICUlRVVYkpOTVYUjmMPhwN69e1XjAamyCAk68fdklPpxxr0TBp2l+N9MSfVFKij//vuvCgMSpP7444+sMCXVrH79+qngIBWoxo0bq9+yX8CgQYNUZeXFF19UlasbbrhBVV7at2+f7+NKmJPqk4QQqZ5JYBk2bJiqTAWGxUnlSqpds2fPVsFr2rRpKlRIIAlMyJVQJfcj1a2LLrrojJWrn376ST2GhDgh4enhhx9W77METakCyXsfXFWTx5Qwt2DBgqxthw4dUvOjtm/frqpJ8hq+9957uPnmm8/YpOKyyy5TYeqLL744474SMGfNmpXtOX/wwQeqwhh8zBJO5RgD5P2QQCjvW1Hl9fkmIqKSszXRgyn/ZeDPg5m90QH0qG3CuLY2nBdnyvd2crrm3OBF2mwXvAmZzSpq6RA50gxzWzarIApVNsipYkzuoUKRCtMzzzyjKhwSrCTkCAlMbdu2VQFl+vTpKlzJCbZUqT7++GO1jwQwOYlv3rx5tvuUoYIyxDBAqj7nnXdetn2k0vPUU0+pilF8fLy6H6lwyeMKCSkSVoLnG0lACCaVm127dqnKVc4wEBjaeCYS+ALBSvTs2RNpaWkqcDVo0EBt69y5c67HXbx4saqS5SSPK5UteQ0GDhxYqGO44447MHLkSBXg5PWW4CghNi8SquQYg/8Hs3fv3uqYJeDJ8EOR8/WWwCevMxERlQ0SjP6O92DKZjvWHvWHKvmXvX99swpVzasVfDrm2u1FmjSr2OP/3219lA7hw0yw9WazCqKyhuGqJJj9VaTCcO304tS7zjPuV+VuC8zNzrAWRRF7LUh1SELEp59+qqpPEq4kVAWG1cnQQJm/8+6776qqUrt27dSPkBN6abiwfv169TtYcPCQeUQ5vz2TIYEnTpzA22+/rR5f5g9JaCjscL7A40vwkfCXk1SOSooMr8v5uPK6yVDHnCTE7Nmzp0j3L3O39u/fj3nz5qmhexLK7rzzTrz++uvFPmaZFxdMXv9AcCYiotCGqr+OuFWo+jfBP19WspDMoxrTxoqG0QWfhnnifapSJRUrxQyEX2hC2EUm6K0MVURlEcNVCVBhwlK4fc2tDaorYM5mFsHketmvJNuyS7iRCpEEq8CwP5kDFUwaRNx6661qmJ6Eq3HjxmVdJ3OOpOIkFZHA7QtL5i/JcDaZPySkUhTcEKJFixZqm1S4AnOVpAlGsE6dOqk5YDKH60zl2PxIFcput6sAKGT+lwRDqZrlRx5XhuY1bNgQRmPu/1xk/pjcn8znymtYYF4kDErglB95LWVoYl7hqlWrVuqx5X+cA4FVXkup3tWtW7cIz5yIiEqT16dh6UEXpm62Y2eSPxjJWr9Dm1owprUNtSIK/vLUl6Yh/RcXMpZ6ALm5DrD2MiLiMhMMVTiniqgs43+hpUwCk7RbL4hcX9LrXVWtWlUN35NmETK8TuZWSXOLnFUbGaYmTRdkSNo111yTdZ0MB5TKlgQuaQQhwwbXrFmDl156Cb/88kuBjy0BZOrUqeo+ZUii3E8g4AiZW9WkSRMVNqRRhgQIGUYoAqFCbiNzlSQAyvwieXwZZiiVNhkiVxhSKbvppptUQwmpHD377LOqSUdBreKlqnTy5En1Wkjgk6GAMv9K5pZJ2JR5STIHSrr1TZkyRV0voU0aT+RFhmXOnTtXvQfS8OPnn39WISovEyZMUKHz7rvvVt0U5XZyzPK+ldf29kREFZnHp+HX3Q6M/fkUnvkzTQUrmxFq4d+Zw6vioW4RBQYrza0hfYHL36ziD3+wMrcxoNrTNkSPszBYEZUDrFyFgFrH6jaU6jpXcjIuXf4kjMhQQKkWvfPOO6ohQjAJMVJhkkYWgTk9AdIyXBo8PPjgg6qTnYSdHj16qKYUBZGgIRUxqQJJlUiaX0hL9wAZZihNKaTyI53xpHHGa6+9pobjBZoqyFwpaQkvQeaKK65QnQalJbwMqytsJUv2laAnz03mSUlgOlPbchk+KWFPHlfmSMntZGijdCkMBBwJo1LVkuB05MgRNVxQ2rznReakSXdBaV4hAVMqV/K+5EWen4RAqWzJfDFptS7hMBA8iYiobHB6Nfyyy4mvt9hxLN0/LDvSrMOVLay4sqUV0ZaCQ5Hm0+BY51XrVflO+M8LjHX1iBhphqX1GaYIEFGZwm6BJdAtsLjkH1P3Th+8yRoM0TqYmulLvGJVXkmgkXWvpMIjVa2zJd0CpflE8LpZlBu7BRIRFV6GW8OcnQ7M2GLHCYf/dKqaVYfRrWwY0dyKMNOZ/zfdtd2L1O9d8BzIbFZRRYeI4SZYuxt5TkBURrBbYDkh/2iaW/AbKSEt12X+k1SWJFDde++9qjNeSQQrIiKikpTi9OH77Q616G+qyx+qaoTrcW1rGy5tYoHFeOZQ5DnqQ+oPLrj+8c/J0lmB8ItNCBtkgs7MUEVUXjFcUZkgw/xk6J20Z5fhhrJ+1htvvFHo2+fVKj1AFuwlIiI6WyfsPszYasfsHQ7Y/c3/UC9Sj+va2nBRQwtMhWiL7k3RkP6TC/blHkCKVXrA1teIiEvNqsU6EZVvZSJcvf/++2qOzbFjx9TcEmkFnnOdowC3262aKEyePFnN+5G5Q9ImW+bABMj10nRBmgDIvBZZR0j2kX2pbJJGGcHdCYtKFi7Oj8xdKmqHQyIiooBjaV41n+rn3U64MruiN61qwNi2NgyoZ4ahEMP3NJeG9IVuZMx3Q8tckcXS3oCIK8ww1mSjCqKKIuThStprS/ezjz76CN27d8ekSZNw8cUXq7bh0nY7J5nMP23aNNVSvGXLlqpz24gRI7By5UrVLlwsXbpUdXmT5ggejwdPPPGEakYgXeJyrmNEFUPTpk1DfQhERFTBHEj2Ytp/dizY64Q3c4Z6m1ijWvi3Vx1TrnUd821WscqDtB/d8J3KbFbRUI/IkWaYm3NqAFFFE/KGFhKoJAS999576rIsfiod5aT99GOPPZZn97Ynn3xShaeAkSNHqgqVhK68JCQkqKAmoUs6xZVEQwtZ9yi4nThRRSDrgEknQza0IKLKbGeSR61RtXi/C4GTpM41TRjf1oaONYyFClXCucWDtFlueA5lNquIkWYVZli7lOxalkR0bpWbhhay7tD69etVa+oAaW8t821WrVqV522kFXbOkz4JOTkXxA0mL4SQVtb53af8BL+A+TGZTOp3RkYGwxVVOPK5Dv6cExFVtMV9N8V71NypGJse7eOM2Yb0bU5wY8pmO1Yedmdt61PXpIb/tYkt/L+L7kM+pM1ywbUls1lFGBA+xIyw843QFaKDIBGVXyENV4mJiWoh1ho1amTbLpdlvlReZMjgm2++qSpQ0klu0aJFan6V3E9epBJ23333qc5zsr5TXmSO1sSJEwt1zLImU5UqVRAfH5+1/lJhv8EiKqukgC3BSj7X8vmWzzkRUUWy9IATk9ZlICHDX0US1cP0uLdzGCLMekzZnIENx/1dKiRvnV/frEJV06qFP1XyJvmQ9pMbjpUeqJKXAQgbYET4UDP0ETxXIKoMQj7nqqjefvtt3HLLLWq+lYQaCVg33HADvvjiizz3l+GDmzdvLrCyJZUzmfcVXLmSoYn5qVmzpvodCFhEFYUEq8Dnm4ioIgWrJ5el5douQeupP09vN+qBwY0sGNPGhnpRhf+SyefQkPGbG+m/uYHMopelswERI8wwVmezCqLKJKThSlpuyzfkx48fz7ZdLud3gle9enW1EKzMfTpx4oSagyVzsxo3bpxr37vuugs///wzli1bhrp16+Z7HBaLRf0UloS6WrVqqXlc0r2QqCKQoYCsWBFRRRwKKBWrMxnZ3IJr29hQI7zw/w5qXg32FR6k/+SGL8U/O8vURI8IaVbRhP+eElVGIQ1XZrMZnTt3VkP7hg8fnjWMTy5LMCqIzLuSFtsSbmbNmoVRo0ZlG+IkDTFkYdolS5aoyfnngpyI8mSUiIgo9OR/+1NcGhIzfEi0+9S8Kvm9NdGTbShgfvrXtxQ6WMljuf71qkWAvUf9ocoQp1OVKktHA6cLEFViIR8WKMPxxo8fjy5duqi1raQVe3p6uhrqJ2TtIwlRMi9KrF69Wq1v1aFDB/X7ueeeU4HskUceyTYU8Ouvv8bcuXMRGRmp1s8S0uWDTSiIiIjKZ2gKBCZ/eMq+TX67z5yh8iW3Lwz3fi9Sv3fBvcO/vy4cagFgWz8jdEaGKqLKLuThavTo0apV+jPPPKNCkISm+fPnZzW5OHDggOogGCDDAWWtqz179iAiIgJDhw7F1KlT1VyRgA8//FD9HjBgQLbH+vLLL3H99deX2nMjIiKigkOTCkdZ1SbtdNUpo3ihqYpFpzoByk9smB5ur4bf97nOeDvZvyDeEz6kzXHBsSazgZYRCBtoQvhgE/RhDFVEVEbWuSrvveyJiIjoNDmtSHXlDEmZISrzsvwtP64ihKZoiw6xgdAkv8P8v2NtuqwgFWPVw2TQ5ZpzdeWcUwUODYwL0+O74VWytWUP8GVoSP/VjYw/3IC/mSCs3Q2IuNwMQwybVRBVBinlZZ0rIiIiqhihKbCtZEJT9m3VbHqYc4SmwpLAdF+XsDy7BQbc2yUsV7DSPBrsyzxI+9kFLd2/zdRCj8iRZpgacL41EeWN4YqIiKgSyxWa8pjLVNzQlBWYMn/Hhp3edrahqSikWcUL/ZBrnSupWEmwkuuDXw/nRi/SZrvgjc9sVlFLp0KVuS2bVRBRwRiuiIiIKmtokt8ZRQtNUWadfwheUEiKkUpT5jC9mMzQZCmF0FQUEqD61DVjU7xHPXc5zvZxxmwVK9duL9JmueDe7X9B9FE6hA8zwdbbCF0Zez5EVDYxXBEREZXD0HS6c97pphDZu+n54MrsvVDY0BSYu5QVmAJzmYIqTWUtNBWFzJBqm6yHN1kHQ7QO+jj/dk+CT1WqnOszXzATEH6RCWEXmaC3lt/nS0Slj+GKiIiojISmNHeguuSvOOXVOS+xiKEp0pwzJAXNZ8rcFlPOQ1NhODZ4kDrTBV/S6T5e+mgdjPV1cG3xAfKa6gBrLyMihplgqMpmFURUdAxXREREpRCa/CEpeJhe7mpTcULT6ZCUGaJyBKeKHpoKG6ySP3bm2u5LlsWA/WHL3NqACGlWUZehioiKj+GKiIiomKEpXSpNmaEp55C84GqTswihKSJQacpjLlNWBcqqh4UL1haK5tNUxaogugigyt0W6PJoxU5EVBQMV0RERPmEJjU8L8eQvODgVJzQlDU0L1dTCP9vhqaSC1WeIxrsy93ZhgLmuW8a4N7pg7kFW6wT0dlhuCIiokoVmrLmM+XROS+wzXEWoSl4SF4gODE0lVKYOuiDa6cP7h1euHZ5s9anKgxvcsEBjIioMBiuiIio3IemDFVpChqal0fnPNlWpNBkCq4uBa3ZlDlMLxCorAxNIaF5NXgO+OCSILXDB7eEKUf2fXQWwFBTD8/+M/eal+6BRERni+GKiIjKdGgK7pwXWJcpZ7WpqKHJX10KrjgxNJV1mkeDe19mVUqqU7u90HL0qNBZAVMzA8zN9DA3N8BYX686ACY+YS9waKC+qg6mZmxkQURnj+GKiIhKnao0ZYak/EKT/LZ7Cn+f4VJpygxN0vAhWyOIoL8ZmsoHza3BvUeG+Xn9gWqPD3Bn30cXDpibGmBqboC5uR7Guvo8m1JEjjLn2S0w+Ho2syCiksBwRURE5zY05TG/qTihKa9FbYPnN9kYmso1zampAKWC1A6vqlIhx+dEFwmYpTLV3B+ojLV0hQpF1k5G4DbkXueqqk4FK3U9EVEJ4L8mRER0Rv45TbkXs83ZcryooSkQmLK1Gc/xN0NTxeSza2poX6ABhQpTOaZGySK/pub6rEBlqKmDTle8z4MEKEsHg+oKKM0rZI6VDAVkxYqIShLDFRFRJRYITTlDUs6mEEUJTWGq0nS6AUReQ/PkR/ajysOXocG9U8KUvwGFNKNAjmlQUkmS4X1qmF8zAwxxxQ9TeZEgxXbrRHQuMVwREVVA/kYQBXfOK05oirHms6htUIhiaCLhS9NOz5fa6YPnUO4wZYjVZc2XUmEqlk0liKh8Y7giIjpLXp+GTfEeFVokXLSPM8JwjoYaBYemfKtNDn+XvcKyGZF7SF6O+UxymaGJCuJNyaxMyRC/HV61gG9Ohho6FaL8lSk9DNUYpoioYmG4IiI6C0sPODFpXQYSMk5PFqkepsd9XcLQv76l0Pdj9/gbQeRVbTpddSp6aMpzLlOOYXoMTVQc3qSgBXt3eOE9nkeYqu0PU/5ApYchmmGKiCo2hisiorMIVk8uS8u1XYKWbH+hH9Cttjl3hSnXMD0N6cUMTTnnMgWCFEMTlTTvicwFezMDlTchx2dWBxjr6E83oGhmgD6Sn0EiqlwYroiIijkUUCpWBXlqWVrOKSYFshqQa22m4GpTIDgxNFFpLOAs4ck/zM+/1pTvRB5hqp7+dAOKpgbow/nZJKLKjeGKiKgYZI5V8FDAvGj5hSb5nXn59DA9nQpNJdkZjahIYeq4ljVfSqpTvlM5W/kBpgZ6mFRbdD1MEqZs/LwSEQVjuCIiKuJJ6D8JHnzyd3qh9n+sRzguaWJhaKIyRfNp8B71hynV0U/CVErOVn6AqZF/iJ9UpkyN9dBb+TkmIioIwxURUSFII4kFe52YvcOBPae8hb5d7QgDgxWViTAlrdBliF9grSkt5/cDpswwpVqjG9TfOjM/u0RERcFwRURUgN1JHsze6cCCPc6sNaEsBmBQAzNWHnEjyZH/rKq4MH9bdqLSpnk1eA76w5Qa6rfbCy3nFEEzYG4SGOZngKmhHjrO5yMiOiv8X30iohxcXg1LDrgwZ4dDDQEMqB+lx/DmVgxuZEGURZ9vt8CAe7uEnbP1roiCaR4N7v2ZVSmpTkmYcmTfR2eFmicl60upYX4N9NAZ+PkkIipJDFdERJmOpnkxd6cDP+9y4pTTX5GSc8++9cwY0dyKTjWM2Yb4yTpW0m495zpXUrG6t4jrXBEVhebW4N7r7+KnGlDs8QGu7PvowjLDVOaCvdLZj2GKiOjcYrgiIlT2luqrj7gxZ6cDqw67szr8yULAlzW1YFhTq+r0lx8JUH3qmlX3QFm7SroBylBAVqyoJGkuDe49gXWmvOpvnC6qKrpw+NeXkqpUc71ac0rHzyERUaliuCKiSinJ4VMVqh93OnA0/XTVqWstE4Y3s6B3XTOMhTwxlSDVqabpHB4tVTY+h4QpqUplzpna5wNy9FHRR+lgana6AYWhpo5hiogoxBiuiKjStVGXuVSLD7jgycxUkWYdhjaxYHgzK+pFGUJ9mFQJ+ewa3LsyF+zd4YXngA/IsYyavorOv75UZnXKUIProhERlTUMV0RUadqoS6jaHdRGvVWMESOaWzCwgQUWI09SqfT40rXT86V2+lRnv6wxqZn0MbrMYX7+BhSGWIYpIqKyjuGKiCpdG/ULG1pU17+WMfwnkEqHLNDrUpUp/4K9nsO5w5QhTob5+cOUhCpDTP5z/YiIqGzimQURVco26kTnkjfZlzVfSipU3qO510OTOVKq+YQEqmZ6GKryc0lEVN4xXBFRpWyjTlSSvCf9C/b615nywhufO0wZ6wQqU/5AZYji55GIqKJhuCKiSttGnai4jVG8iVrWfCkJU74TOcKUDjDW1WfNlzI3NUAfwTBFRFTRMVwRUaVuo05UqDAVr/nnS2UGKl9Szu4TgLG+f66UClQSpsL4GSQiqmwYroio3LVRlzlVbrZRp3MZpo76u/n5A5VPNaTIxgCYGma2RW+WGaasDFNERJUdwxURlWlso07nmubTVPc+6eIXaEChpeXYyQiYGvkX7FWBqokeOjM/d0RElB3DFRGVSWyjTuc0TB0MakAhYSojx04mwNw4c76UBKpGeuhMDFNERFQwnp0QUZnBNup0LmheDZ4DmVUpCVS7vNAc2ffRWQBTk8whfhKmGuqhY0WUiIiKiOGKiEKObdSpJGluDe79vqwGFO49PmjO7PvorMiaLyWVKWlGoZMPHRER0VlguCKikGAbdSopmkuDe+/p+VISpuDOvo8uDKqTn3+Yn161SdexoyQREZUwhisiKlVso05nS3NqcO32ZbZF98K9zwecHkWq6CL9YSoQqIy1dQxTRER0zjFcEVHI26hf3syK+myjTvnw2TW4d2fOl5Jhfvt9wOlcruijdTA1D6wzZYChpo5DSYmIqNQxXBHROcM26lQcvnRNNZ3wrzPlU80ossaNZtJX1fkX65Vhfs0MMMQxTBERUegxXBFRiWMbdSoKX5p2er6UhKnDucOUIVYqU6cbUOhjGKaIiKjs4RkOEZUItlGnwvKmaP75UpmBynskR5KSMFVDd7oBRTM9DNX42SEiorKP4YqIzgrbqNOZeJN8cO3MbECxwwvv8TzCVC0Z5hdoQKGHIZphioiIyh+GKyIqVhv1NUfdmL2DbdQpN2+ihKnTDSi8iTnClA4w1tGfbkDRzAB9JAM4ERGVfwxXRFRobKNOeXWC9CZkDvPb6V9ryncyjzBVT3+6AUVTA/Th/JwQEVHFw3BFRGc8ef43waOqVGyjTipMHdMym0/4A5XvVM5WfoCpgR4m1RZdD5OEKRvDFBERVXxlIly9//77eO2113Ds2DG0b98e7777Lrp165bnvm63Gy+99BImT56Mw4cPo0WLFnjllVcwePDgYt8nEeXGNuokNJ8Gz9HTDSjcO73wpebYyQCYGvmH+EllytRYD72Vnw0iIqp8Qh6uZsyYgQceeAAfffQRunfvjkmTJuHiiy/G9u3bERcXl2v/p556CtOmTcOnn36Kli1bYsGCBRgxYgRWrlyJjh07Fus+ieg0tlGv3FSYOiTD+3wqSEmFSkvPsZMpM0zJED8JU4300JkZpoiIiHSajPEIIQk/Xbt2xXvvvacu+3w+1KtXD3fffTcee+yxXPvXrl0bTz75JO68886sbSNHjoTNZlOhqzj3mVNKSgqio6ORnJyMqKioEny2RGW3jfrSAy419I9t1CsXzaupRXr9bdF9avFezZ5jJzNgbhIY5meAqaEeOhPDFBERVQ4pRcgGIf0K2uVyYf369Xj88ceztun1egwaNAirVq3K8zZOpxNWqzXbNglWy5cvP6v7lJ/gF5CoMmAb9cpH82hw7w+0RffBvdsL7fQ/f4rOCjVPStaXUsP8Guihkw8GERERld1wlZiYCK/Xixo1amTbLpe3bduW521keN+bb76Jfv36oUmTJli0aBF++OEHdT/FvU+ZwzVx4sQSe15E5bGNeqxNp5pTsI16xaK5Nbj3+lujq0C12we4s++jC8sMU5kL9kpnP4YpIiKioit3kyfefvtt3HLLLWq+lXyjLgHrhhtuwBdffFHs+5Qql8zRCq5cyTBCoorWRv2X3U7M3ZG9jXqXmibVoIJt1CsGzaWpAKXmS0kDir0+4PRIT0UXDv/6UlKVaq5Xa07p+N4TERGV73AVGxsLg8GA48ePZ9sul2vWrJnnbapXr445c+bA4XDgxIkTag6WzKNq3Lhxse/TYrGoH6KKhm3UKz6fQ1ND+wINKNz7fMDp5o6KPkoHU7PTDSgMNXUMU0RERBUtXJnNZnTu3FkN7Rs+fHhW8wm5fNdddxV4W5l3VadOHdWafdasWRg1atRZ3ydRxW+jblBzqdhGvfzy2TXVdELClFSmpBkFThciFX0VnX99qczqlKGGjnPniIiIKsOwQBmON378eHTp0kWtQyVt09PT09VQPzFu3DgVomRelFi9erVa36pDhw7q93PPPafC0yOPPFLo+ySqbG3UBzW0qFDFNurljy9Ng2tX5nypHT7VJj1rolwmfYwuc5ifvwGFIZZhioiIKBRCfqY1evRoJCQk4JlnnlEL/kpomj9/flZDigMHDqhufwEyHFDWutqzZw8iIiIwdOhQTJ06FVWqVCn0fRJVJGyjXrH4UjTVfCKwYK/ncO7VMgxxMszPH6YkVBli+P4SERGVBSFf56os4jpXVB6wjXrZWnjXvdMHb7IGQ7R/flNh5zR5T2VfsNd7NI8wVVOG+Rn8gaqZHoaqDFNERESlpdysc0VEJddG/TLVRt2C6mFsUFGaHBs8SJ3pgi/pdCjSV9UhcpQZ1k65/4n1nsxcsDczUHnjc4cpY51AZcofqAxRDMlERETlAcMVUTnANuplN1glf+zMPbQvSVPbtds0mOoZ/POldvpDle9EjjClA4x19VnzpcxNDdBH8L0kIiIqjxiuiMpjG/XGFlzenG3UQz0UUCpWBUn5xJWr+QT0gLG+f66UClQSpsIYpoiIiCoChiuictRGfXhmG3Ur26iHnMyxCh4KmCe5Wg+YGmW2RW+WGaasfP+IiIgqIoYrojKCbdTLF29yjsWl8hE11gxbL9M5Px4iIiIKPZ6tEZXBNur1IvUY0YJt1MsizaXBvsaD9HkFDwkMYJt0IiKiyoPhiigE2Ea9fFaq7Es8yFjmhpZWuNtI10Bpy05ERESVA8MVUSlhG/XyyX3Ai4xFHjjWeoDMKXD6ajqEXWCCPhJI+TL/Cpa0Yy/seldERERU/jFcEZ1jbKNePjsBOv+WUOWGe9fp98zURI+wgSZYOhigk1KjdFI364q0zhURERFVXPxffqJzgG3UyyefXYN9hQcZf7hPr0elB6xdDKpSZWqU+z2TACVhS7oHepM1GKL9QwFZsSIiIqp8zipcuVwu7N27F02aNIHRyJxGJG3Uf9vrVKGKbdTLD0+CD/Y/3LCv9EBz+LfpwgFbXxPCBhhhqFrwvCkJUuYWDMtERESVXbESUUZGBu6++25MnjxZXd6xYwcaN26sttWpUwePPfZYSR8nUZm255S/SrVgr0sFLME26mW/uijVpoyFbjj/8WYt9muo5Z9PZethVEP+iIiIiAqrWGd8jz/+ODZt2oQlS5Zg8ODBWdsHDRqE5557juGKKgW2US+fNLcGxzqPalLhOXh6PpW5jQFhA40wtzawUyMRERGVXriaM2cOZsyYgR49emQ7CWnTpg12795dksdHVCbbqP+404mfdjnYRr0c8aVoqo26falH/a2YAFtPI8LON8FYm0GYiIiIQhCuEhISEBcXl2t7eno6TyqpQmIb9fLLfcinGlQ4VnuAzAKjvooOYecbYetjgj6C/2YRERFRCMNVly5d8Msvv6g5ViIQqD777DP07NmzhA6NKPTYRr38tlJ3bfaq+VSu7affN2NDfyt1a+fTrdSJiIiIQhquXnzxRQwZMgRbtmyBx+PB22+/rf5euXIlli5dWmIHRxTKNupzdjiwmG3UyxWfQ4Njlb+Vujc+s76oAyydZD6VCabGelbXiYiIqGyFqz59+qiGFi+99BLatWuH3377DZ06dcKqVavUZaLyiG3Uyy/vCR8yFntgX+6GZvdv09mghv3J8D9DDOdTERERURkMV263G7fddhuefvppfPrpp+fmqIhKEduol+NW6nsyW6lvDGqlHudvpW7taYTeyjBMREREpafIZ40mkwmzZs1S4YqovLdRn7PTgU3xOdqoN7dicGO2US+rNK8Gx3ovMha54dkX1Eq9pX8+lbmtQS3qS0RERFTaivWV/PDhw1U79vvvv7/kj4joHGIb9fLLl6bB/qcbGUs88J3KLFMZAWt3o38+VR2GYSIiIiqH4apZs2Z4/vnnsWLFCnTu3Bnh4eHZrr/nnntK6viIzhrbqJdvnqP+Vur2VR7A7d+mj9LBNsCIsL4m9TcRERFRWaDTZOJCETVq1Cj/O9TpsGfPHpRnKSkpiI6ORnJyMqKiokJ9OFRMbKNefsk/S64t0krdo34HGOvJ0D8jrF2M0Jn43hEREVHZygbFqlzt3bu3uMdGdE6xjXr5prk02P/KbKV+NKiVevvMVurN2EqdiIiIyq6zboMWKHzxhIdCiW3Uyzdvkk/NpZI5VVq6f5vOAth6G2G7wARjdc6nIiIiogocrqZMmYLXXnsNO3fuVJebN2+Ohx9+GGPHji3J4yMqENuol2/uff6uf451XiCzymiI1cF2vkkFK72NgZiIiIjKj2Kdeb755puqFftdd92F3r17q23Lly/H7bffjsTERHYRpHOKbdTLfyt159/+UOXefXounAz5k6F/MgSQrdSJiIioUjW0mDhxIsaNG5dt++TJk/Hcc8+V+zlZbGhR/tqoD29mReeabKNelvkyNNiXe5Cx2A3fycCKv4C1qxFhFxhhasC5cERERFQJG1ocPXoUvXr1yrVdtsl1RCWFbdTLP89xfyt1xyoPNKd/my4CCOtnUu3UDdGsMhIREVHFUKxw1bRpU8ycORNPPPFEtu0zZsxQa2ARlVgb9Z0OHE1jG/XyRgri7u0+pC90w7XZi0AqNtbWqaF/1m5G6Mx8/4iIiKhiKVa4kiGBo0ePxrJly7LmXMmCwosWLVKhi6gk26hHmHW4hG3UywXNrcGxxqPmU3kOnx5xbG7nb6VubslW6kRERFRxFStcjRw5EqtXr8Zbb72FOXPmqG2tWrXCmjVr0LFjx5I+Rqrg2Ea9/PMm+2Bf6kHGMje01MyNZsDWU+ZTmWCsyaF/REREVPEVq6FFRceGFqWDbdTLP/dBLzIWeuBY6wEyc7G+qg5h5xth62OCPpyhmIiIiMq3c97QYt68eTAYDLj44ouzbV+wYAF8Ph+GDBlSnLulSoBt1Ms/zafB+U9mK/UdQa3UG2e2Uu9ogE7aOBIRERFVMsUKV4899hhefvnlXNulCCbXMVxRTsfSvJi704mfdzuQ5GAb9fLIZ9fgWOlRnf+8iZkFbz1g6WxA+EATTI04H46IiIgqt2KFq507d6J169a5trds2RK7du0qieOiCoBt1CsGb6K/lbp9hQeaw79NFwbY+poQJq3Uq7HSSERERFTscCVjDvfs2YOGDRtm2y7BKjw8nK9sJcc26hWklfouHzIWuuHcdLqVuqGGv5W6rYcROgvfQyIiIqKzDleXX3457rvvPsyePRtNmjTJClYPPvggLrvssuLcJVWAk/HNiR7M3s426uWZ5tHgWCet1D3wHDgdjM2tpZW6Uf3WMRgTERERlVy4evXVVzF48GA1DLBu3bpq28GDB9GvXz+8/vrrxblLKqfYRr1i8KVqqo26fYkHvpTMMpUJsHU3qkqVsTaH/hERERGds2GBK1euxO+//45NmzbBZrOhffv26Nu3b3HujsohtlGvGDyHM+dTrfYAbv82fbROzaWy9TNBH8FgTERERFRYRToDXrVqFU6cOIFLL71UdXa76KKLcPToUTz77LPIyMjA8OHD8e6778JisRTlbqmcYBv1itNK3fWfv5W6a+vpoX/G+nqEDTLB2tkAHauNREREFCJezYutJzYiyZGIqtZYtIrpCIPOUPHC1fPPP48BAwaocCX+/fdf3HLLLRg/fjxatWqF1157DbVr18Zzzz13ro6XQoBt1CsGzanBviqzlfrxzKF/Oqh1qWTon6mJnu8jERERhdSqI4vw+ebXcMIRn7UtxhqHm9o+jJ61B6Ks02nSiaCQatWqhZ9++gldunRRl5988kksXboUy5cvV5e/++47VcXasmULKssqzBUV26hXHN6TPmQs9sC+3A0tw79NZwVsfYwIO98EQyyrjURERFQ2gtWr6x6Rr4RzXOP/8veRLq+GJGAVJRsUqXKVlJSEGjVqZF2WYBW8YHDXrl1VYwsqv9hGveJw7fEP/XNu8AKZb6Whug5hF5hg7WWE3sr3kYiIiMrOUMDPN7+WR7BC5jYdvtj8OrrVGlCmhwgWKVxJsNq7dy/q1asHl8uFDRs2YOLEiVnXp6amwmQynYvjpHOIbdQrDs2rqTAlocq993Q4NrXQq6F/lnZspU5ERERlz9YTG7MNBcxNQ6LjuNqvbax/FF25D1dDhw7FY489hldeeQVz5sxBWFhYtg6B//zzT9a6V1T2sY16xeFL12D/040MaaWelPmNjxGwdpVW6kaY6jEcExERUdmV5Egs0f3KRbj63//+hyuuuAL9+/dHREQEJk+eDLPZnHX9F198oToIUvlro242ABeyjXq54zmW2Up9lQdw+bfpIwFbf5P6MUQxHBMREVHZdtKRgKWH5xVqX+keWJYV6Sw6NjYWy5YtU5O5JFwZDNm/DZeGFrKdyh63V8MStlGvMMM4pYW6aqW++XTF0VhXhv4ZVbVKZ2KoIiIiorLN7knHnF1TMHf3VDi9jjPsrUOsNU61Za+QiwjnpVq1amd7PFTC2Ea94tBcmlrsV0KV92hQK/XzMlupN2crdSIiIir7vD4Pfj8wBzO2f4xTzhNqW4uq56Fzjb74etsHmXsFN7bwn9/c2PahMt3MQnD8VwXENuoVi/eUD/YlHmQsc0NL92/TWaA6/knnP2McK45ERERUPkbfrDm2FFO3voPDafvUtlrh9TC21T3oUesC9SVx3YiG+Ozf13HUboIXETAgDbVsHtzc7sFysc5VyMPV+++/rxYfPnbsGNq3b493330X3bp1y3f/SZMm4cMPP8SBAwfUMMUrr7wSL730EqxWq7re6/WqRYynTZum7lMWNb7++uvx1FNPVfhv9dlGvWJx7/ciY6EbjnWnW6nrY3RqbSpbbyP0YXwviYiIqHzYkfQvJv83CVtOblSXo8xVMLrFrbiowUgY9ae7jR/79ygOpgxHsuH0VCNPSprajtoo80IarmbMmIEHHngAH330Ebp3766C08UXX4zt27cjLi4u1/5ff/216lYojTN69eqFHTt2qOAkoenNN99U+0gnQwlf0myjTZs2WLduHW644QY1lPGee+5BeatAyfyoE3YfYmx6tI8zwpAjHLGNesWi+TQ4/85spb4rqJV608xW6u0N0Mm4TiIiIqJy4Gj6QUzf+h5WHPldXTbrLRjWZAxGNB2PcFNktn1nL5iGl9Pk2+TwbNuT9eH+7QumYcTF16EsC2m4kkB0yy23qPAjJGT98ssvKjxJiMpp5cqV6N27N6699lp1uWHDhrjmmmuwevXqbPtcfvnluOSSS7L2+eabb7BmzRqUJ0sPODFpXQYSMk6fYFcP0+O+LmHoX9+Sbxv1ltUMGNGCbdTLG59dg325BxmL3fCdyBzIqQesXTLnUzVkQCYiIqLyI8WZhO92fob5e7+DR/NABx3Or3cprmk5AbG2Grn2d7ud+DAl3R+sco42k8uaho9S0nGp2wmTyYKyKmThShYhXr9+PR5//PGsbXq9HoMGDcKqVavyvI1Uq2S4nwQlGTq4Z88ezJs3D2PHjs22zyeffKKqWs2bN8emTZuwfPnyrMpWXpxOp/oJSElJQaiD1ZPLJJ5nJ0FLtner5cDmRC/bqFcAnnifClSOFR5omR9BXTgQ1s8E2wAjDFU4n4qIiIjKD6fXgV/2fItZO79Ahsd/PtsxrhfGtboHDaOb53u7P/+an20oYC46HU4ZItR+F/S9HGVVyM7EExMT1fyoGjWyJ1e5vG3btjxvIxUruV2fPn3UcDiPx4Pbb78dTzzxRNY+UvGScNSyZUvVKl4e44UXXsCYMWPyPRaZszVx4kSUlaGAUrEqyJqj/lbqbKNePsln173D30rd+Y83qxmOoZZOVals3Y3QmVl1JCIiovLDp/mw9NA81e0v0X5MbWsU1QLj29yH9tW7n/H2/8YfAHRn7jyekHoSZVm5KnMsWbIEL774Ij744AM1R2vXrl2499571eLGTz/9tNpn5syZmD59upqfJXOu/v77b9x3332qscX48ePzvF+pnsncrwAJZ/Xq1UMoyByr4KGA+bmzUxiubmWt8E06KhLNrcGxVlqpe+A5dPo9NreVoX9GmFsZ+H4SERFRubMpYbVqVrE3Zbu6HGuriTEtJ6Bf3aHQ6wouAGzfth4fbFyMv8y5hwrmpXpk2V76KWThSjr9SWXp+PHj2bbL5Zo1a+Z5GwlQMgTw5ptvVpfbtWuH9PR03HrrrXjyySfVsMKHH35YVa+uvvrqrH3279+vqlP5hSuLxaJ+ygJpXlEYsTauaVReeFM02Je61Y8vNXOjCbD1NKpKlbEmq45ERERU/uxL3oEpW97GxgT/lJ4wYwSubHYjhja+GhaDv5N3fnbv+gcfrP0NK8014LPUUtuMmhseiSd5neNqGqr40tG3x5Uoy0IWrsxmMzp37oxFixZh+PDhapvP51OX77rrrjxvk5GRoQJUMAlogaFWBe0j910eSFfAktyPQsd90IuMPzxwrPEA/pGc0FeRVupG2PqaoA9nOCYiIqLyJ9F+HN9s+wCLD/4MDRqMOiMGN7oKVzW7GVGWqgXe9sC+rfjgr1+wzBQHb2aoaus8htubdcChE0f9XQHlvD44YGWe598eFV6mm1mEfFigDMWTalKXLl1UgwppxS6VqED3wHHjxqFOnTqq6iSGDRumGlN07Ngxa1igVLNkeyBkyd8yx6p+/fpqWODGjRvVbW688UaUB9JuXboCFjQ0MC7M35adymgr9X8zW6lvP/0eGhvqET7IBEsntlInIiKi8indnYrZu77CT7u/hsvn78TVu/aFGNPqLrUYcEEOH9yJD1f8iMWmWHjM/lDVwhWP2xq2RO8e/t4IXeX/LZimugYGN7eQipUEq7Lehl2E9Ax99OjRSEhIwDPPPKMW/O3QoQPmz5+f1eRCFgoOrkIFFgKW34cPH0b16tWzwlSALEIsgWvChAmIj49Xc61uu+029RjlgaxjJe3W8+oWGHBvl7Bc611RaPkcGhwr/a3UvfGnW6lbOvpbqZubsJU6ERERlU9unxu/75+FGds/QYrrlNrWulpH1ayiedV2Bd72+NF9+HjZD/jNWA1us3/qTxNXPG6t0xgD+uZuOCcBStqtS1dAaV4hc6xkKGBZr1gF6LTAeDrK1tBCFh1OTk5GVFRUmVnnSipW92auc0VlgzfRh4wlbrVGlWb3b9OFAbY+JjX8z1CNwzeJiIiofJKY8NfRPzB16ztqMWBRJ6IhxrW+F11r9Ctw/v+JxCP4+I8Z+FVfBS69WW1r4E7ETTXqYFDfEVmjzipaNuDYsjJKAlSfumbVPVCaXMgcKxkKyIpVGWmlvjuzlfrGoFbqNXQIu8AEaw8j9Fa+T0RERFR+bT3xNyZvmYTtSf+oy9Hmari65e24sP5wGPT5R4jkpHh8svBr/KyLgsMYp7bVdZ/ADTHVMeT8u8pVqCoOhqsyTIJUp5qmUB8GZdI8Ghzr/fOpPPuDWqm30vuH/rUxQMfwS0REROXY4bT9mLrlHaw+tlhdlq5/w5uMw+VNx8JmDM/3dqmnTuDzhdMxF2HIMFRX22q6k3B9lSoYNnACjMbKETsqx7MkOgu+NA32ZW5kLPXAdyqzTGUErN39rdRNdTj0j4iIiMq3U86TmLH9Y/y2/wf4NC/00GNgg8txdYvbUc3qD0t5SU9LwVe/TcEPXgvSDDFqW3XPKYyNCMMVw24pN3OlSgrDFVE+PEf8Q//sqz2A279NH6WDbYARYf1M0EeySkVERETlm9Njx497pmP2rsmwe9LVti41+qp5VfUiG+d7O4c9A1MXTMZ3bj2SDVUBA1DNk4Jrw0wYdclNsFgKXueqomK4IsrRSt21RYb+edTvAGM9PcIGGWHtbITOxFBFRERE5ZtX82LxwZ/wzbYPcdKRoLY1iW6F69vcj7axXfK9ndNpxzcLpuJbpw9JhigVqqp4UzHarMOYS66HxWJDZcZwRSShyqXBvsqDjD/c8B7LHPqnAyzt/a3UTc30BXbEISIiIiovjbk2xK/ElC1v40DqLrUtLqw2rmt5F3rXuQh6Xd7THdxuJ2YumI7pGQ6cMEarUBXlTcdIowfjLxkLW1hkKT+Tsonhiio1b5K0UveoOVVahn+bzgrYehthO98EY3XOpyIiIqKKYfepraoD4L+Ja9XlCFMUrmx+M4Y2HAWTwd8uPSePx4PZv0/H1NQ0HDdWAYwWhHszcIXBiRsGX4fwyCql/CzKNoYrqpTce71Il1bq671AZuM/Q2xmK/VeRuhtrFIRERFRxRCfcQRfb/sASw/NU5eNehMuaXQ1rmx2EyLMea/b5PV68dOibzE56SSOmKoBxiqw+Ry4HOm48cJrEV0ltpSfRfnAcEWVhubV1LpU0qTCved0K3VTc38rdct5bKVOREREFUeaKwWzdn6BX/Z+C7fPpbb1qzMEY1rdqYYC5heqFiydhS8SjuGgKQYwVYPF58QlWgpuveBqVI2pWcrPonxhuKIKz5euwb7cjYzFHviSAiv+Atau0krdCFP9ir2YHREREVUubq8Lv+6bie92fIY0d4raJk0qrm99H5pUaZ1vqPpj+Y/47Oh+7DNXB0wxMPtcGOxLwm39RyG2Rt1SfhblE8MVVVie4z7VoMKxygPN6d+mi4Rqo27rb4QhmvOpiIiIqOLwaT6sOPI7pm99D8czDqtt9SKbYHzre9Eprne+zbmWrfgJHx/chV3mOMBcHUbNg0GeREzoewVq1G5Uys+ifGO4ogrXAce1zb8+levfoFbqdXRq6J+1G1upExERUcWzOXG9alax69R/6nJVSyyubTkB59e7FAZ93qf8q1YvwEd7/8M2cw3AHAeD5sH57gRM6H056tRrVsrPoGJguKIK00rdscajQpXnSObQPwDmdv5W6uaWbKVOREREFc/B1D2YuuUdrD2+TF22GsJwRbPrMazxGFiNea85tX79Yny4YwP+tdQEzDWg17zo64rHnd2HoEHjNqX8DCoWhisq17zJPtiXepCx1A0tLXOjGbD1MqrOf8YaHPpHREREFY8s/Dtj+8dYuH8OfPBBrzPgogZXYHTzW1HFGpPnbTZtWo4Pt6zGRglVlprQaT70dB3HhM4D0ax5x1J/DhURwxWVS+4D0vXPA8daD5A5+k9fTYew801qjSp9OKtUREREVPHYPRmYu2sK5u6eCofXrrZ1r3k+xra+G3UiGuZ5my3/rcaH//yJteaa0FSo0tDVdQwT2vdHq9ZjS/kZVGwMV1RuaD4Nzk2ZrdR3BrVSb5LZSr2DAToDQxURERFVPF6fBwsPzMG32z/GKecJta151XYY3/o+tI7Ju+q0c8dGfLBhEVaZakCz1FLbOjmP4o42PXHeedeV6vFXFgxXVOb57BrsKzywL3bDm5g5n0oPWDv751OZGrGVOhEREVXcZl0yn2rKlrdxOG2f2lYzrC7Gtr4HPWsNzHNO+b7dm/H+2vlYboqDz+wPVe2cxzChRSd06jSm1J9DZcJwRWWWJ8GnApUEK83h36YLA2z9TAgbYIShKudTERERUcW1M+k/fLXlLWw5sUFdjjRXUXOqLmo4Eia9Kdf+hw/uxPsrfsQSUyy8maGqtes4bmvUFj26M1SVBoYrKnPfzsiQPxn6J0MAEVjzt6a/lbqthxE6M4f+ERERUcV1LP2QWqtq+ZHf1GWz3oJhTa7FiKbXI9wUmXv/w3vw4fLZWGiMhcdcU21r5orHrfWao19vhqrSxHBFZYLm1uBYJ63UPfAcPD2fytxahv4Z1W+dnqGKiIiIKq4U1yl8v+Mz/Lp3JjyaBzroMKDepbi25R2ItflDU7DE44fw0dLvsEBfBS6T//pGrgTcUrshBva7PwTPgBiuKKR8KRoy/nTDvsSj/lZMUBUq1Uq9Nof+ERERUcXm8jrxy55v8P3OL5Dh8a8t07F6T4xtfS8aRTfPtX/SiWP4+I9vMU8XBacxTm2r5z6Bm6rXxEX974bBwPnoocJwRSHhPuwf+udY7QE8/m36Kjo1l8rW1wR9BKtUREREVLH5NB+WHZqHr7d9gAT7MbWtYVRz1QGwQ1yPXPsnn0rE5wu/xo8Ih91QXW2r7T6J66vF4NIL7mSoKgMYrqhUW6m7Nvtbqbu2nR76Z2ygR9ggE6ydDNAZGaqIiIio4tuUsFp1ANyTvE1djrHWwJhWd6Jf3SEw6LKHpLTUJHz5+zTM9lqRbvAvEFzDcwrjoiIxfNAdMBp5Sl9W8J2gc87n0OBY5UHGH2544zOH/ukAS8fMVupN9Hm2ESUiIiKqaPYl78CUre9gY/xKdTnMGIErmt2ASxtfA4vBmm1fe0YqvlowFbM8RqQaqgEGINaTjDHhFlw17GaYTJYQPQvKD8MVnTPekz5kLPbAvtwNLcO/TWcDbH1MCDvfCEMM51MRERFR5XDCHq+G/y0++BM0aDDojBjc8CqMan4zoixVs+3rdNoxbf5kzHQBpwzRKlRV9abiaose11xyIyyW7CGMyg6GKyr5Vup7Mlupb/QCmaP/DHE61aDC2tMIvZVVKiIiIqocMtxp+GHXV/hpz9dwef0Ld/aqfSGua3knakXUz7av0+nAjN+m4hu7ByeNUSpURXvTcJXJh7FDxsNqCwvRs6DCYriiEqF5NTjW++dTefYFtVJvoVdD/8zt2EqdiIiIKg+Pz43f9v+AGds/QYorSW1rVa0Drm9zP5pXbZdtX7fbiVm/fY1p6RlIMFZRZ+gR3gyMNLowfshYhEdEhehZUFExXNFZ8aVrsP/pVsP/fKcy51MZAWt3fyt1U10O/SMiIqLKNYrnr6N/YOrWd3E0/YDaVieiIca2ugfdavbPNs/c4/Fg7sJvMCU5GcdMVQGjGWE+O4br7Lhp8HWIiMw+XJDKPoYrKhbPUZ9qUGFf5QHc/m36KB1s/Y0I62dSfxMRERFVJttObsLk/yZhW9ImdTnaXA1Xt7gNgxoMh1FvytrP6/Vi3h8z8eXJRBw2VQNMVWH1OXCZloabB12D6Kr+tauo/GG4oiJ9E+PaIkP/PHD9583abqwnQ/+MsHYxQmdiqCIiIqLK5UjaAUzd+o6qWAnp+ndZk7EY0XQcbMbwbKHq92Wz8UX8Yew3xQKmarD4XBjiO4VbLxiNmNjaIXwWVBIYruiMNJcG+1+ZrdSPBrVSP8+g1qcyNWMrdSIiIqp8kp1JmLnjEyzYNwtezQM99Lig/uW4puXtqGb1L/Ib8Mefc/Hp4b3YY64OmGJh0ty4yHMSdwy4CtVr1AvZc6CSxXBF+fIm+WBf6kHGMje0dP82nQWw9TbCdoEJxuqcT0VERESVj9NjV93/pAug3eM/Sepcow/GtboX9aOaZNt3xap5+Gj/duwwxwHm6jBqHgz0JOL23sNRu272fan8Y7iiXNz7/F3/HOtOt1LXx/hbqUuw0ttYpSIiIqLKx6t51TpV32z7ECcdCWpb4+iWqgNgu9iu2fZds3YhPtq1Cf9ZagLmOBg0L/q743FHj0tQv2GrED0DOtcYriirlbrzb3+ocu8+3Urd1NTfSt3Sga3UiYiIqPLOO9+YsBJT/nsb+1N3qW3VbbVwXau70KfOxdDrTo/m+fvvZfhg61psklBlqQm95kNv93FM6HIRGjc9L4TPgkoDw1Ul58vQYF/hQcZiN3wnMudTGQBrF4MKVaYGhlAfIhEREVHI7EnepjoA/pO4Rl0ON0XiqmY3Y0ijUTAbLFn7bd78Fz74dznWW2qpUKXTfOjuOo4JHc9Hi5ZjQ/gMqDQxXFVSnnh/K3XHSg80p3+bLgKqjbq0UzdU4XwqIiIiqrwSMo7i620fYOmhedCgqVbqlzS6GiOb3YhIc3TWftu3rccHGxdjtbkGNAlWALo4j2JCuz5o05ahqrJhuKpkJW33Dh/SF7rh+tcLBApVtXWqSmXrZoTOzKF/REREVHmlu1Mxa+cX+HnPN3D7XGpbvzpDcG3LCagRXidrv927/sEHa3/DSnMN+DJDVQfnMUxo1Q3tO4wJ2fFTaDFcVQKaW4NjjbRS98Bz6PR8KnNbfyt1c0u2UiciIqLKze11Yf6+7zBzx2dIcyerbW1jumB8m/vQtErrrP0O7NuKD/76BctMcfBmhqq2zmO4vVkHdO3CUFXZMVxVYN4UDfalbvXjS83caAZsPY2q85+xJof+ERERUeUmI3tWHPkN07a+h+MZh9W2epGNMa71vegc1yfrC+jDB3fiwxU/YrEpFh6zP1S1dB3HrQ1boXcPhiryY7iqgNwHpeufB461HsDj36avqkPY+UbY+pigD2eVioiIiOi/E+vx1X+TsOvUf+pyVUssrml5By6oNwwGvf80+fjRffho2Q/43VgNbnNNta2JKx631mmMAX0Zqig7hqsKQvNpcP6T2Up9R1Ar9UaZrdQ7GaAzMFQRERERHUzdg6lb38XaY0vVZashDCOajsdlTa6D1WhT204kHsHHf8zAr/oqcJlqqG0NXIm4uWZdDOx7DwwGdlSm3Biuynhgcu/0wZuswRCtg6mZPtdaUz6Hpjr+Sec/b0Jmhwo9VJiSUGVuzP/wiYiIiESSIxHfbv8YCw/MgU/zQq8z4KIGV2B081tRxRqj9jl18jg+XfQtftZFwmGMU9vquk/ghtgaGDLgLoYqKhDDVRnl2OBB6kwXfEmZgSlzaF/kKDOsnYzwJvrU2lT25R5oDv/1ujDA1teEsAFGGKpxPhURERGRsHsy8OPuqZizawocXrva1q3mAIxtdTfqRjZSl1NPncDnC6djLsKRYYhV22q5kzC+SlVcNuhOhioqFIarMhqskj/OXHwqiAQt2Z7eyA3PPt/pVuo1Mlup9zBCZ+HQPyIiIiLh9Xmw6MBcVa1Kciaqbc2rtsX41vehdUwndTk9LQVf/TYFP3gtSDP4q1dxnlO4LjIcIy+7HUYjT5ep8PhpKYNDAaViVRDPXv+cKnMrvb+VemtDruGCRERERJW5A+C648swZcs7OJS2V22rGVYX17W+G71qDVIdAB32DExdMBkz3QakGKoCBiDGk4Jrw0y46pKbYLFYQ/00qBxiuCpjZI5V8FDA/ESNM8PW21Qqx0RERERUXuxM+g+Tt0xSnQBFpLkKRjW/BRc3vBImvQlOpx3fLJiKb50+JBmiVKiq4k3FaLMOYy65HhaLv6EFUXEwXJUx0ryiUEysVBEREREFHEs/hOnb3sfywwvUZZPejEsbX4uRzW5AuCkSbrcT0+d9gekZDpwwRqtQFeVNx5VGL8Zdch1sYZGhfgpUATBclTHSFbAk9yMiIiKqyFJdyfhux2f4de8MeDQPdNChf91LcG3LO1A9rBY8Hg9m/joZU1PTEG+sAhgtCPdm4AqDEzcMvg7hkVVC/RSoAmG4KmOk3bp0BSxoaKBcL/sRERERVVYurxO/7P0Ws3Z+gXR3qtrWvnoPjG99LxpFt4DX68Wc36ZjctJJHDFVA4xVEOZz4DKk48YLr0V0FX9HQKKSxHBVxkhjCmm3nle3wAC5ng0siIiIqDLyaT78eXg+pm99Hwn2o2pbw6hmqgNgh7ieKlTNWzQDXyQex0FTDGCqBovPiUu1FNw68BpUqeZfEJjoXAh5+eP9999Hw4YNYbVa0b17d6xZs6bA/SdNmoQWLVrAZrOhXr16uP/+++FwZC70lOnw4cO47rrrEBMTo/Zr164d1q1bh/JC1rGKvs2iKlTB5LJsl+uJiIiIKpt/Etbg4WXXYdKGp1SwirHWwN0dJuL1/l+jXUw3/L50Fq797l1MTPaoYGX2uXCZ5zh+6HsRHrnqPgYrOudCepY+Y8YMPPDAA/joo49UsJLgdPHFF2P79u2Ii/OviB3s66+/xmOPPYYvvvgCvXr1wo4dO3D99derdppvvvmm2icpKQm9e/fG+eefj19//RXVq1fHzp07UbVqVZQnEqAsHQyqe6A0uZA5VjIUkBUrIiIiqmz2p+zClC1vY0P8CnXZZgxXjSqkYYXFYMWyFT/h44O7sMscB5irw6S5MchzAnf0vQI1avsXCSYqDTpNFgIIEQlUXbt2xXvvvacu+3w+VY26++67VYjK6a677sLWrVuxaNGirG0PPvggVq9ejeXLl6vLcrsVK1bgzz//LPZxpaSkIDo6GsnJyYiKiir2/RARERFR8Z2wx+Ob7R9i8YGf4IMPBp0Rgxtehaua34xoS1WsWr0AH+39D9vM/oqUQfPgAnci7uh9GerUaxbqw6cKoijZIGSVK5fLhfXr1+Pxxx/P2qbX6zFo0CCsWrUqz9tItWratGlq6GC3bt2wZ88ezJs3D2PHjs3a58cff1TVr6uuugpLly5FnTp1MGHCBNxyyy35HovT6VQ/wS8gEREREYVGhjsNs3dNxo97psPl9U//6FlrEMa2ugu1Iupj/frF+HDHBvxrqQmYa0CvedHPHY8J3YagQeM2oT58qsRCFq4SExPVhMMaNbKPfZXL27Zty/M21157rbpdnz591Mrb0lrz9ttvxxNPPJG1jwSuDz/8UA03lO1r167FPffcA7PZjPHjx+d5vy+99BImTpxYws+QiIiIiIrC43Pj9/2z8e32j5HiSlLbWlbrgOtb34cW1c7Dpk3LMXHLd9goocpSE3rNh56u45jQZRCaNusQ6sMnKl/dApcsWYIXX3wRH3zwgRpSuGvXLtx777343//+h6effjpraGGXLl3UfqJjx47YvHmzmteVX7iS6pmEseDKlQxPJCIiIqJzT740/+voH5i69V0cTT+gttUOb4Cxre9G95rnY+uWNbhrwetYZ64JzVJT5rWgq+sYJrTvj1atT49gIqq04So2NhYGgwHHjx/Ptl0u16xZM8/bSICSIYA333yzuixdANPT03HrrbfiySefVMMKa9WqhdatW2e7XatWrTBr1qx8j8VisagfIiIiIipd205uwuQtb2Pbyb/V5ShzVVzd4jZc2GAE9u7ajAeWvoFVphrQLLXU9Z2cR3FHm54477zrQnzkRGUoXMkwvc6dO6vmFMOHD8+qOsllaVyRl4yMDBWggklAE4G+HNIpULoNBpOugg0aNDhHz4SIiIiIiupI2gFM2/ouVh31NyozG6y4vMl1GN5kHOIP7MPjM9/GclMcfGZ/qDrPeQx3tOiETp3GhPjIicrosEAZiidD9WQYnzSokFbsUom64YYb1PXjxo1TDSlkTpQYNmyYarkuQ/0CwwKlmiXbAyFL1r2SxhcyLHDUqFGq+cUnn3yifoiIiIgotJKdSfhux6eYv+97eDUP9NDjgvqX4ZqWd8CecAr/N+tjLDHFwpsZqlq7juP2xu3QvRtDFZV9IQ1Xo0ePRkJCAp555hkcO3YMHTp0wPz587OaXBw4cCBbpeqpp55Sa1rJb1koWNawkmD1wgsvZO0jrd1nz56t5lE9//zzaNSokQptY8bwP0giIiKiUHF67Ph57zf4YedXyPCkqW2d4/pgbOt7YEnV4+25U7DQGAuP2T89pLkrHrfWb46+vXgOR+VHSNe5Kqu4zhURERFRyfBqXiw9+Au+3vYBTjji1bbG0S0xvvV9qO2rjQ+XzMRvhqpw6c3+61wJuLl2Qwzs5582QhRq5WKdKyIiIiKq2DbGr8SULW9jX8pOdbm6rSbGtLoLba0d8OnimZini4LT5B+xVM99AjdVr4mL+t+dNd2DqLxhuCIiIiKiErU3ebvqALgp4S91OdwUiSub3YQ+VQdh8uLv8CyOwm6orq6r7T6JG6rF4JIL7mSoonKP4YqIiIiISkRCxlF8ve1DLD30CzRoMOpNGNpwNAbXvhLfLZ6LUdo8pOtj1b41PKcwPioSlw+6A0YjT0mpYuAnmYiIiIjOSro7FbN2fomf93wNt8+ltvWtMxgjG16PecsWYuzW+Ug1VAN0QKwnGWPCrbhq2M0wmbjOKFUsDFdEREREVCxunxvz932H73Z8hlTXKbWtTUxnXNPkdvz111rcsmcxkg3RgAGo6knFNTYDrr7kRlgs1lAfOtE5wXBFREREREUizaZXHvkdU7e+h+MZh9S2uhGNcE3zCdi5YQ8ePLwWScZIFaqivWkYbdIwZtg4WG1hoT50onOK4YqIiIiICm3LiQ346r9J2Hlqs7pc1RKLq5rejKRtqXhx5TYkGKuoM8wIbwauNLowbshYhEdwaRuqHBiuiIiIiOiMDqXuxdSt72LNsSXqstVgw2WNx0K334IP18XjuKkqYLQizGfHCJ0dNw6+DhGRVUN92ESliuGKiIiIiPKV5EjEjO2f4PcDs+HTvNDrDBhYbziqxdfGzH/ScNgUCZjMsPocuExLw82DrkF01bhQHzZRSDBcEREREVEuDo8dc3dPxZxdk+Hw2tW2LnH90CitHeZsT8N+kxkwVYPF58JQ7RRuOX80YmJrh/qwiUKK4YqIiIiIsnh9Hiw6+CO+3fYRkpyJaluzKm3R1tMbv+6z40ezFTBZYdLcuNhzErcPuArVa9QL9WETlQkMV0REZ8mrebH1xEY1dKaqNRatYjrCoDOE+rCIiIrcAXDd8T8xdes7OJi6R22rEVYXnQ2DsOyIB0vNEYA5AkbNg4GeRNzeezhq120S6sMmKlMYroiIzsKqI4vw2b+v46jdBC8iYEAaatncuLndQ+hZe2CoD4+IqFB2ndqCyf9NwuYT69TlCFM0uloHY8NxIz4zxwBmwKB50d+dgDt7XYq69VuE+pCJyiSGKyKiswhWE9d8jGTf5fAhMmt7Unqq2v5sNzBgEVGZdjz9MKZvex9/Hp6vLpv0ZnQKH4ydxyMw3V5LhSq95kNv93FM6HIRGjc9L9SHTFSmMVwRERVzKOCb675Gku+yXNf5EKG2y/XfDhvAIYJEVOakupLx/Y7PMW/fDHh8buigQ9vw83E0IQ6zXXVUqNJpPvRwHceEThegeYuxoT5konKB4YqIqBg2x6/DIU/XzEu6HNfKZQ2HPF3wT/xadKzRIwRHSESUm8vrxLy9M/D9zs+R7k5V2xrZuiLtZCP85q4LzayDTtPQxXUMd7TrgzZtGaqIioLhioioGNbs3JptKGBuOvgQhSdWvYvmUW+hblRD1IlogNrhDVAnwv93mCmiFI+YiCozn+ZTQ/+mb30fCfajalucuQV8ye2wyl0PPpNebevgPIYJrbqhfYfrQnzEROUTwxURURHEZxzBb/t/wNyEjQAuOOP+J31D8dcpD4ynTsGoi4cR22HUJcGgS0KMWUP9yFqoG9kAtTMDlwSvuLDaHEpIRCXmn4Q1mLxlEvYkb1OXI411YUzrin/dDeA1+f+taes8hjuad0CXzmNCfLRE5RvDFRFRIeZXbTi+HAv2zcJfx3ci3dceGVq/Qt1Wr3nh0xnhQSw8Wqx/o+b/dcIO7LQ7YIxPglG3FUbdShiRBIs+BXXDwlEvql5Wlat2ZvCKNEefw2dKRBXJgZTdmLLlbayPX64um3TVEObog53uRvAY/aeALV3HcVvD1ujVg6GKqCQwXBER5eOEPR4LD8zBb/vm4pC9CtJ9HeBG96zrdZoXmk6fx5wroSHcl4pXbTtwwunBwfQ0HPUZkGisgkRDVfVzSh8FTWeFG7Xg1mplhS74gGMpwIaUVFXlMmI5jLqfVPCqYnSjflQM6kU1QJ3w0xWvmuF1YdSbSu21IaKy66QjAd9s+xB/HPgRPvkHBeGIcPfHHjSFx+D/d6KpKx631G2KAX0YqohKEsMVEVGOeQn/JKzG/H3fY9XRjUjztUOGNhw+hGVVoto6d6K/dhhJHg+mRVwkKStHwNLU/11pX4/OV3wMnd4/7MbrccKecggZyfuRkXwQp07uwYGTx3HQbscxzewPXUZ/8MrQh6k5XS4tEi7U///27gQ8yureH/h3ZpLJvu8hGxC2AAmBsAVEZBEFFUQElQpal0vVbnpva6u1tdbae+1f7XWrXbRerZVaEK0iO4IsirIoyBqyTPY9mcy+vO//OSfJCBhCIAkzSb6f55knzDvvTM5MMiHfnN/5HU/wanAAhXUKdHWizNAAP3wpA5g/mpAUFICMiESkhGWcMeOVgQh9FDSajgIgEfUnVpcZ7xb8H94//QbsbhsUNQBB7itRroxAhVYvz8lw1OHupBTMmv4D6HQsPybqaQxXREQAmuwN8q+8ovTPYPaHWR0Hu/pdT2iKcBsx2XYE82IjMHrqEkQm5aK2aDuUHa/gg9CrYNR909wiwt2CBaaPseTK//AEK0HnF4DQ6KHy0m5c20eXwwyLsRSWJgMsRgNq646jpLEOZXYnqjVBqNdFobYteLk0YsPiaLjVaNjFnduCV50ZOGJ2QAcRvA7CD1tl8ArT2ZAWGo70CFFm2FpeKMoMk0JSodcFXKZXmIh6i2ilvqVkHd4+8QqaHQ1QVD383TNRp4yBQxsAaIEUZz3uik3AvJkPMFQR9SKNqqrthSjUxmg0IiIiAs3NzQgPD/f2cIiol4gff1/XH8DGkn9hd/lutCgj5XoqNyI952Q6ijHdVYS5I6ciNWsRAoJjznqMmsJtOLbn9zjh8EeLNgRhihkj9C6Myn8I8UMu3PCiK5y2ZliaDfJiajKgotYAQ0sTyh0u1GhDZeCq8RNlhpFtZYod08IiSwtFM43W2a5GxAVoMTg8BmkRosywNXSJ8BUdGMfZLqI+8DNsX9XH+L+j/4sKcwkU1Q9QJqPRnQO7Nkiek+RsxMrIKNww5xaGKqLLkA0YrjrAcEXUv5kcRmwv+wAbi/+FoharXEtlVUd6JvMDFRsm2L7G3BAVebk3IjZt2lkzUOdSFTcaqw7CYamDPjgWUYm5nZ7fU8SPb4e13jPbZWwoQWltOQzmFpS7VNTqwj3By6ztrG28Ch2Mbeu7WsNXsMaE1OBgZEQmIbWtjbyc8QpJQ4Bf6y9tROQ9Jxq+kh0AjzUcgqr6waWMR4t7Amza1hLmeFcTbg8LxeK5y+HX1ryCiC4Nw1U3MVwR9T/iR93JxsPYWLIGn5RthdE9uK1BRaLnnCRnNfLtxzF/yCgMyb4ZweEp6KtUVYHdVA1zswHWZgPq64tRXFeFUqsFlYoWtbpI1Lat8XJoAjt5JBf8ZJlha/ASH2P8FKSFRWBwZGrb+q7WboaxQYnQdjJzRkTdV2ky4I1jL2Bv5Raoqg52NRsW1yTYtK375sW4jLgt2B83z/0OAgI6e28TUVcxXHUTwxVR/1rgvaPsIzlLVdBc09ZGfTRUtM6+6FQXxtpPYrZfM6blXIPEoXPl2qj+THE7YTNVycYapsYSVNcWo7ixHmV2G6qgl8FLzHY1aiNlG/nz0cDmCVziEqhpQVKAP4ZExCE9ihsmE/Uko70R/zz5F2wsfgdORYFVHQ2bewpsmtbfUyLdLbglQIvb5t2OgADOLhP1JIarbmK4Iur7xGaZIlDtKN2IZldCW4OKwZ7bI93NmGL7GvMTk5A1finCYoZ7dby+QnY0bCmHpUkELwNKa0pQ0tyIMqdorBGIGtFYQxeFFm040MmaLC3a28i3Bq9IrRMpISHIjG4vM2xd38UNk4k6J7r+fVD4D6w99RrMTrMsYba582HTtK4NDXebcbO/G7df/R0EBXdW/ktEl4rhqpsYroj6JrvLil0Vm2THv+ONp2FRx8KiZMONto13VRXDHcW4Ui3D7DFXInXk9fDTc0alq9o7Gooyw8b6YpTUlMHQYkSZS0GNNgTVflGyq2H7mo+OKW3dDFuDl15jRIK/FhlhERgakybLDLlhMlHr5uU7StfjreMvoc5aDZs6AhZ3PuyaaHl7qNuCG3V23Dn3OwgJ+6YJDxH1PIarbmK4IupbSlsKZaDaZvg3ml1hbQ0qxExUa0lbkGJFnu0orokMxITxrW3U2QmvZ33T0bAUNTWFcn2XwWJChdgQWRcuZ7wadVFwa86/0bEGTujaywzRgFCtDYMCAjA0Og5DojIwKGywLDFMCB7EDZOpXztUsxevH/0DippPwqZmwqLkw444eVuwYsNCmHHXnOUIizy7eykR9Q6Gq25iuCLyfU63A3srt8rSvyP1h2FVR8Gi5MCJBM85g5xVmO4swIJh45ExdvG32qgTLlNHwwYZvMyNxSivKkJxUy1KrTZUqFpU+UXIjobGi2gjr9c0IUanIC0kDMNikpEe2Rq6uGEy9XUiTP3f0edwsOZTWcZsUvLhaGu6E6DYcZ1qxL2zb0Vk9Dc/54io9zFcdRPDFZFvd8raVLIW20rfR4Ndc0aDitauWH6qE9m2E7g6yIHpExYiNrXzNurk/Y6GYraruaEQJZUGlBgbUOZwoBz+qPaLRIMuCpaLaCMfpDEhSe+HwWFRyIxLR1r4YG6YTD6vzlqFt46/jO2GD2BXU9GiTIMDyfI2veLANUoTVs1cipj4Qd4eKtGAZGS46h6GKyLf4lKc+Lxqp5ylOlS7DzZ1KCxqDuxqhuecaHcTptqP4brUIRiZu7RPt1EnQFFcsLVUyhmv+tpCFFWXokRsnOxyo0wbKJtqiDJDZ5fbyDchSutASlAwMqPiMDRmMFLCxYxXBqICYjnbRV5hdrZg7am/4YPCt9DijkWLW4SqVHmbv+rEXFcDVs1YjISkb37WEdHlx3DVTQxXRL6h1lKJzYZ3saVkHepslrYGFTlwo3UmQ6OqGOEoxFWaeswZNxdJmf2/jTp909FQlBlWVxeiqLYSJeYWlCkqynUhnjLDrraRD9QYEa/TID0kDMPjUjA4egg3TKZe5VSc8o9F/zz5Z9TbA+VMVfsfi8T2ELOcdfjetBswKHWYt4dKRGC46jaGKyLvdsg6UL0bm0rWYH/VbtiQBItsUCF+yWgt7wtWLJhoO4br4qKRm8c26vQNl9MCa3MpjI3FKKssRFF9NUptFpSI9V26MFlmaNZ0vY18uMbWundXWDRGJGQgPWKoXN8VE5TADZPpoolfufZUbsGbR5+HwexAi2hUoQ6Vt+lUN65w1uC+yfORPjjL20MlojMwXHUTwxXR5ddgq8VWw3vYXLIW1ZZ62aBCdP1ztXXIEtKcFZjhMmD+6HykZ7GNOl0cp90oywwbawtRXCkaa9TD4LDDoNGhRheJJl0U7JqutZHXoxmxWhdSgkIwLDoRw+OHIDVczHilI8gv5DI+K+orjtYfxOtHn8XXDZUyVNlkR1NAqyrId1TjvolXY2hmtreHSUQdYLjqJoYrostDURUcrvtclsfsq9oBmxIuZ6ksahZUBHjWHeTYTuCaMC2mT1yCyMRxXB9DvdLRUOzfVV1VgKIqg1zfVeRyoEwbgDpdJIxa0UZe36U28iEwIcFPg4zQSIyMS0VmXCY3TB7Ayk3FeOPo89hdeUiGKqs6Qn7HiH33JjuqcN+4KzFy1ERvD5OIOsFw1U0MV0S9q9neKLv9bSpeg0pzhWxQYVbHwaGmec6JcTVimuMUbhg6GsNzbmIbdfJeR0NzDUyNJSgrP4Wi2nIUW1pQpLhRqQ1Ggy4SZk0E1E5Ck2gjL4KXaCEfqbEhWa9HZkQcRiUOQUaUKDPMQKie/9f0N022eqw++SesL9qCZmWynI0X3w3CBHsl7hudjzHZ+d4eJhF1AcNVNzFcEfU88aPmWMNBudmvWHNgd+thUbNhUbLhRmt5n0ZVMNJRiLl+ZsyZsADxGdPZRp18vqOhsaEYRWWnUFxfhUKrGSXQoEoXgmZdFGyarrWRD1SNiNW6kRYcguHRyRiVNAxpEUO4YXIfZHNZ8f7pN/HOyXdQ58qVW0W0rxfNtlfheyPGY/z4q7w9TCK6CAxX3cRwRdSzrYa3l34gS/9KW4rgUFPkLJVdyfT8tT9UMWOy7ThuSE5BTt4yBIVzLxfq2xS3A1ZjOeqqT6GoohCnm+pw2mFFKXSo04XLMkNXV9rIownhMMsyw8GhURiVkI7h8cNlG3lumOx7zXi2Gd7H61//FeX2kbK7KdDasTLLUY1VQ8Zi8qS53h4mEV0ChqtuYrgi6h7xY+VU09cyUO2q2ASbS4FVzZLrqZz4prwv3VmGq9RqLMiZhZThV0OrO/+aFqL+wu20wtRUgqqKUyisKkFBSx1Ou5yo0ASgQRcBkyYSahfayAegGVEaOwbp/TEsMhGjkzIxNHa43DDZn++ly/rzbn/NLvzl0As4aUmGWc0Rq0XlbcMd1bg3bQSuyF/g7WESUTcwXHUTwxXRpbG6zPikbAM2lqxBYfNxONVYmJUc2JQsKG3NAPSqA7m2E7guKhRTJy9DWAz3cSFq57S3oKWxCAbDCZyuKcNJSyOKFQVV2iBZZmhFF9rIoxGhaJHdDNMCQzEiNhVjBo2S67u4YXLPOt10FK8cfBb7m4JgVnOhovXn3GBHLe5JzsDsGYu8PUQi6gEMV93EcEV0cYqaT8pZqh1l62F12WBTh8lZKjtSPOfEueoxw1mMG0ZOQObYhWyjTnQRxH/VTlsjGmsKcLr0FArqynHSbkQptKjVhspNk52akAu0kW+GHk2IkGWGwOCQKIxJzMSopFFIDc/ghskXocZSgb8eeg5bqi0wq+M93U1TnHW4J34Q5s64ETod14sS9RcMV93EcEV0YXaXFbsrNstZqpONh+FWQ2FWsmFTsuFq+yVP7N+S5SjAvEAFsyctQnTyeP7VnKhXOhrWorriBApKC3C8uRIFLisq4I8GbRhMmijPzHFnbeSDRZkh7Bjk74dhkUnITsnCiIQR3DD5DCaHEW8efglrDSUwqhOgojWQJjrrcXd0HObPWspQRdQPMVx1E8MV0fmVthRiU8ka2aTC5GiR7dPFZr92dSjUtl/AwtwmTHEU4Ma0TIyZsIRt1Im82NHQaqxAWekxnKwowtct1Sh2u1ClDUSzNhwWRAAXaCPvL8sMTYjTOJEWEIyRsekYl5aNIbHDBsyGyU63A+8e/z/87eQXaFQnQEHrZtOxrkZ8NzwCC+fcCj+/86+TI6K+jeGqmxiuiL79i8WnVdtl6d/X9fuhqAFyo1+bOxcOTZTnvMGOUszRNmFB3jwkZsxgG3UiH+9oaKwvRlHJMRytKcJxayMMiopaTTBatJFwdKGNfIAsM7QgUQsMDo7A2KQRyE7PQVJYSr/YMFlsdL719Pt48fBGVKvjoLRtGxHpbsIdwUFYcvVy+Pu3lgQSUf/FcNVNDFdErarMZdhUshZbDe/B6GiEU42Ts1Q2ZRQUTWs3rADFjgn2U7ghLhZTptzCNupE/aSjoWgjf6r4GA7XF6PAbkI5dKjXhsGsiYS7C23kQ2BEFGxI8fPDsPB4OduVlTwW4YGR6Av2l+3C/3zxDxiUsVDQGjRDFSNW6HW4Zd4KBAR09hoQUX/CcNVNDFc0kLkUJ76o/kTOUh2q/RSqqoNVHQa7kgsrkj3nJbjqMNNdjkVjpiMj6xq2UScaIOzWZlSVH8cRw9f4urkCRU47qjR6NGnDYcWF2sjboUcjwtSWtjLDIIyMSkXekDwMiR/uExsmn647ht/s/iNOuEfALcomAQQpLbjVT8HKeXcgMKi1JJCIBg4jw1X3MFzRQFRnrcKmknex1bAODbZauNQwWJQc2JVsODWti7a1qhtj7KexIEyPq6YsQUTcCG8Pm4h8hPh1wmquQ1HREXxZcRTHTLUodSuo1QahRRMOu0YElc7ayJsQpLZ2M0zUKq1lhvHDMGHoVMSFxfdIMxybw4rVu15HhbkRySFRWDZ9JQL1rT/faloq8MT2Z7HflQY3ouWxANWMxVor7pl7J0JC+fsA0UBlZLjqHoYrGijcqhuHavbKWar91bvgFl3H1HTYlfEwqxlAW4OKCHcLpjmKcOOwMcgadyPbqBPRRXc0bG4ow7HCgzhUU4ACqxHlqgYNmhCYNRGeDqMdU+CHZoSoRkTDikE6LYaFxmF8ajayB09CoL5r5Xn/b/3TWGsLg6utxE/wQwuu1zfCCDN2OuLgRGzrcdWCBWjGD66+C6Fh36wrJaKBychw1T0MV9TfNdrq5DoqsZ6q1loJRQ2ERR0NhzsXNvnX5VZDHQZc7WfFdVMWImYQ26gTUe90NKypPIWDhQdwpKEEhU4bqlU/NGnDYNFEejbmPV8bebF3V7hiRJzGgTR9IEZFJmPi4CkYMmiU52eWCFb/tCV57vUN9axjOtWGWWoN/mv2XYiIiu+150xEfUufC1cvvvginn76aVRVVSEnJwfPP/88Jk2adN7zn3vuObz88sswGAyIjY3FkiVL8NRTTyEw8Nt/vfrd736Hn/3sZ/jhD38o79cVDFfUH4muV0fqPseG4jXYV/Ux3KoLDjUedvcEmNXhUNrWSQQqNky0n8bC5FRMnrIM+qDW8hgiosvN5bShsPgQ9hu+xPGWahhcLtQg4Iwyw87byIsyw3DVhCpteltIO98fiFRMcRfil1fdg+jY9hBGRHTx2cDrmzKsXr0aDz74IP74xz9i8uTJMgDNmzcPJ06cQHz8t/9q9NZbb+Hhhx/Gq6++ivz8fJw8eRJ33HGH/OvUM888c9a5n3/+OV555RVkZ2dfxmdE5FuM9ka5J5XY7LfSbGhrUDECTvd4mDUJrSdpxCaYNZiNOtyYOwspmXewjToReZ2ffyCGD5siL+eyWoz46tQeHKw8jlOWRlQoQD2CYdZGyNI/sReVWSMuXflMGoyPiWewIqJu83q4EoHonnvuwZ133imvi5D14YcfyvAkQtS59uzZg2nTpuG2226T1zMyMnDrrbfis88+O+s8k8mE5cuX489//jN+85vfXKZnQ+QbxIT0sYZDci3VnsotsgOgS42AXZkJqzIaDtFGWSNKYFzIthfihqgwXDlrGUIiU709dCKiLgkKDsfknGvk5Vz19WXYd2o3jtQVY6fNgRrtkAs+nmhyQUTUp8OVw+HA/v37ZdleO61Wizlz5mDv3r0d3kfMVr355pvYt2+fLB0sLCzE+vXrcfvtt5913v33348FCxbIx7pQuLLb7fJy5tQfUV9kdrZgR9mHsvSvtOU0VFUDu5oBtzsPzUgFxPoDjdgA04grXGW4aWQeRmQ/wjbqRNSvxMSk4NqYZbgWQPy2P+KlpgvfR3QPJCLq0+Gqrq4ObrcbCQltpUltxPXjx493eB8xYyXuN336dPnXeZfLhVWrVuHnP/+555y3334bBw4ckGWBXSHWaz3++OPdfDZE3lPQdFTOUn1SvgF2tw1uNQgOdTLsrmxYtOGeZQbDHSW4NlDF/CuWIJJt1IloABDt1v/0wetwQXQ57ahGUJVdA5dNv8MLoyOi/sbrZYEX6+OPP8Zvf/tbvPTSS3KNVkFBgWxW8cQTT+AXv/gFSktL5fXNmzd32OCiI2LmTKz7OnPmKjWV5VHk26wuiwxTIlQVNh+HaE3jRCIU90Q0qUNaG1RoxeaXNkx2FGFx+jBMmPhD+Ok7a3lMRNS/iH2sFge24J82Ea7UDrsFLg40efa7IiLqs+FKdPrT6XSorq4+67i4npiY2OF9RIASJYB33323vD527FiYzWbce++9eOSRR2SZYU1NDcaPH++5j5gd27lzJ1544QVZ/ic+55kCAgLkhagvKG4+KZtT7ChbD6vLDEX1g0MdC5drPIza1j1axO8Og5zVmKttwaKJ1yAx/btso05EA9ZD8/8LOM8+VyJYyduJiPp6uNLr9ZgwYQK2bt2KRYsWyWOKosjrDzzwQIf3sVgscl3WmdrDkigTnD17Ng4fPnzW7aJZxsiRI/HTn/70W8GKqC8QpX57KrbIWaoTjV/JYy41Eqp7LpqV4XBoA+UslZ/qQo69CIvi4jEjfwUCQ9rCFhHRACcC1P0OK1bvel02rxBrrEQpIGesiKhflQWKcryVK1ciLy9PNqgQrdjFTFR798AVK1Zg0KBBcl2UcP3118sOg7m5uZ6yQDGbJY6L4BQWFoYxY8ac9TlCQkIQExPzreNEvq7cVIyNxWuwvfTfMDmNskGFU82E6spDvXZQ60laIMrdhJnuGiwZOw1DR32HbdSJiDoggtTKWau8PQwi6se8Hq6WLVuG2tpaPPbYY3IT4XHjxmHDhg2eJhdio+AzZ6oeffRRWd4kPpaXlyMuLk4GqyeffNKLz4Ko5zgVJz6r3CZL/47UfSGPiQYVUK9AiysLFm2oDFQaVcUIhwELQvS49qqlCItK8/bQiYiIiAY0jSpq6eiSd2Em6inV5nJsKlmLrYb30OxoaGtQkQw/12TUIB2KpnU2KlixIt9ZiiVDxyBnwkK2USciIiLykWzg9ZkrooHMrbjwRfUncpbqUM1eqFBlgwpgImyOMWjSRXsaW6U6qzDPz47F0xYhJinL20MnIiIionMwXBF5QZ21GltK3sUWwzrU22rkMacajQD3VNQpQ+DQ6gFda4OKCfZiLE5Kw/Rpq9hGnYiIiMiHMVwRXSaKquBQ7V7ZoOKLqp1QoMgGFRqMgduRjVpdUuuJWiDG1YhZaiOWjp+N1MwVbKNORERE1AcwXBH1siZbPbaWvifXU9VYKuQxtxqCIGUqat2ZMGtD5CyVRlWQ5SjFDRHhmDfjFgSFso06ERERUV/CcEXUC0SfmCP1X8h9qT6r3A6X6pINKrSaodDac1GlTWltUKEFQhQLpjsrsWxUHrKyb2MbdSIiIqI+iuGKqAcZHU3YXvoBNhWvQYW5RB5TVH8Eq1egyTkMDbooOUslZDgqcW2ABouuugmRMRneHTgRERERdRvDFVEPzFKdaPxKzlLtrtgMp+KQx7VIRoBzIkrVNFS1NajwV52Y5CjDTamZmDr1B2yjTkRERNSPMFwRXSKzswU7yz6SoaqkpUAeU1UtQjWTYLINR5lfQmsbdQ0Q52rEXI0JSycvQFLaHd4eOhERERH1AoYroot0uukoNhSvwSflH8HutsljWk00Qp1TUOZOQ6UuRL6ztKqCMY4yLIqJw9wZK6EPDPP20ImIiIioFzFcEXWBzWXFrvKN2FjyLxQ0HZXHRIOKMF0OnNaRKNYmQ9VoZelfqNuMme46LMuejmGjvsM26kREREQDBMMVUSdKjKfkvlQ7ytbD4jLJY1qEIFLJR4UjDZV+kZ4GFUMclbguOAALZy9DaES8dwdORERERJcdwxXRORxuO/ZUbMHGkjU43nDIczzcbzhgHoNCTQrKtP7y3aNXHJjirMTSoWOQl3cL26gTERERDWAMV0Rtyk0lsoX6ttJ/w+Rslsc08EecZjpqrak47hfnmaVKcDVgns6BpdMXIi4x07sDJyIiIiKfwHBFA5pTcWJf1cey49/hus89x8P80hFoHYcCJRnluuC2BhVu5DgqsDghFbOuuAd+/oFeHTsRERER+RaGKxqQaiwV2FSyFlsN76HJXt96UNUg2X8amlpScdIv0dOgItxtwiylCbeMn43Bw1Z4e+hERERE5KMYrmjAcCsu7K/ZLWepDtbsgQpVHg/zT0SELQ+nnYn4wh0B+LeeP8xRiRvCw3H9lcsQFBLp3cETERERkc9juKJ+r95agy2Gddhc8i7qbdWe46kBk2FpTsNxZxKcmtYGFQGKHdOctbhlZB6yx93GNupERERE1GUMV9QvKaqCL2s/lW3UP6/eCUV1y+MhftGId0+GwRKPz1yxnndAkrMB8/XAzVctRlTMIO8OnoiIiIj6JIYr6lea7A3YZnhfrqeqtpR5jqcHjYerOQNHHYk4pQ2SpX861Y1cRxVuTsnEFfnfg07HtwMRERERXTr+Nkl9nqqq+Lr+ADaW/AufVmyFS3XJ40G6UKRppqHCGINPnYlQta0lfpHuFsyBBbdOuhYp6aO8PHoiIiIi6i8YrqjPanE04+PSD+Rmv+WmYs/x9OAx8Ddm4ogtDqf9wgF96/GRjiosiorD/CtXIiAwyHsDJyIiIqJ+ieGK+tws1YnGr2TZ3+7yTXAodnk8UBeETP/pqG2MxufORLg0fvK7O1CxYYa7EbeOmYas0cu9PXwiIiIi6scYrqhPsDhN2Fn2kSz9Kzae8hxPCRmGCFMWjpsisck/1tNGPcVZj+uC9Fgy82aEhcd4b+BERERENGAwXJFPK2w+LvelEsHK5rbKY3ptALJCpqG5NhoHHPGwehpUuDDRUYtlGaMxedIt0Ol03h4+EREREQ0gDFfkc+wuKz6p2IhNxWtxqumI53hycDqSHONw0hiC9Y4kz3dvlLsF12gcuDX/eiQkD/bewImIiIhoQGO4Ip9hMJ7GppI12F76ASwukzzmp/FDduR02KpjsN8ejS90rQ0qNKqKLEcNFscNwryZ34W/X1vXCiIiIiIiL2G4Iq9yuO3YW7kVm4rX4GjDQc/xuKBkDMNEFNUF4iNHItza1m/VYMWGmW4jbs2dheHDc7w4ciIiIiKiszFckVdUmAxylmpb6b/R4miSx7QaHXKi86GtjceBhlB8KRpUBLSen+aoxw2hobhp5lIEh4Z5d/BERERERB1guKLLxqU48XnVTtmg4su6zzzHYwITMDZgKsoq/bHVHg+bNlA2qPBTXZjiqMctw3IxMY9t1ImIiIjItzFcUa+rsVRgc8m72Gp4D432OnlMAw2yY6YgvHEQDjbo8ZY+ybPZb6zLiPn+wLIrFiE2Lsm7gyciIiIi6iKGK+oVbtWNA9W75b5U4qMKVR6PDIhBXtgM1JXpsLsiGs26ME+DimxHLZYkD8GsabfAz49t1ImIiIiob2G4oh7VYKvFlpJ12Gx4F3XWKs/x0dF5GGQdisN1Kv5uSoa7LTyFuK2YrVpx28SrMXjwCC+OnIiIiIioexiuqNsUVcFXtfvkLNW+qh1QVLc8HuofgfzYWTCX+mFXeTA2n9GgYoijHosiYnHDzOUICgry7hMgIiIiIuoBDFd0yZrtjdhW+r5so15lKfMcHxmVg+HqGBwtt+Ef5iTYtQGyQYW/6sQ0ZzNuzZqCcdlsUEFERERE/QvDFV0UVVVxtOEANhavkftTiQ6AQrBfKKYlzIamIgi7yjXYpk/0zFLFuYy4Xq/H0hmLEBUd490nQERERETUSxiuqEtMDiM+LvtQtlEvMxV5jg+NyEJu4EScLjLhXXMsjLrQtgYVCnKdDViaOgozptwKnU7r1fETEREREfU2hivqdJbqVNMRGah2VWyGw22TxwN0gZiWOBcRdRHYXWHHC/ooKPpYeVuo24qrNU4snzwfKanpXn4GRERERESXD8MVfYvVZcbOso9k6V+R8YTneFpYJvKjrkBFgQmbToegxi/GU/qX6WjATTHJWDBjCQIC2g4SEREREQ0gDFfkUdR8QgaqHWXrYXNb5DF/rR75SbORYkrCp+WNeKE+FA5tNKAF9IoTM9wm3Db2CozOyvH28ImIiIiIvIrhaoCzu6zYXbFZtlE/2XjEczw5JB1XJsxFc0ELtp3S4h/6KCAwSt6W6DTihuBQ3DxjMcIjwr04eiIiIiIi38FwNUCVthRiU8kabC/9AGZnizym0/hhctJVGKVkYn9hJV5p8INJlyIbVGhVBROcTbhlcA7yJ06HVssGFUREREREZ2K4GkCcbgc+rdyGDSX/wtH6A57j8cHJmJU0HzA4sPmUGWv1gVD0Q+Vt4W4LrtECy6cuQGJyshdHT0RERETk2xiuBoBKcyk2l6zFVsN7MDqa5DEttMhLuAITAsfhyAkD3mhwo9YvDgiIk7ePdDRiSXwGrrliKfz9/b38DIiIiIiIfB/DVT8lNvf9vGonNpaswZe1n3qOxwTGY1bKdYis1mHT6Vr8OkCF02+IvC1AcWCmYsPycVdhxPCRXhw9EREREVHfw3DVz9RaKrHZsA5bSt5Fo71OHtNAg3HxUzEtciqKjxqw7isbSvRJQGBrM4pBTiMWhUbjxhk3ICwszMvPgIiIiIiob2K46gfcqhuHavbKzX73V++CAkUeD9dHYXbq9UgzRWJrYRGe9LfArE3zNKiY5DTitmF5mJg7kQ0qiIiIiIi6ieHKx0PTsfqDaLTVISowFqNicqHT6Dy3N9hq5ToqsZ6q1lrlOT4mNg8z42aj/ngZPvrKjGP6GKgBw+VtUS4LFvj745bp8xEXH++V50VERERE1B8xXPmovRVb8dcjT6PeVnPWeqnvjvlPhPiHyc1+91V9DLfqkreF+ofjqtTrkKWk4pNjR/H/ympR75cIBLTeN8vRhGVJwzE7/yr4+/PLTkRERETU0zSqqqo9/qh9nNFoREREBJqbmxEeHu6VYPU/X/wEwIW/NCOisjF70HwohbX4oKYGBwMGw6lp7e4XpDgwS3Fied5sDB3S2lqdiIiIiIh6JxtwCsMHSwHFjJUIVqqqgUMdBDdCoYMJek05NBoRuDSYl34TJgWOwReHD+GVCgNK/UWDikj5GKmOFtwUmYCFV9yI4JBgbz8lIiIiIqIBwSe6GLz44ovIyMhAYGAgJk+ejH379nV6/nPPPYcRI0YgKCgIqamp+PGPfwybzea5/amnnsLEiRNl57v4+HgsWrQIJ06cQF8g1liJUkCrkolq9z2oV5ahSVkgP4rr4rhLDcORY0Y8dLgGf9UOlcFKp7ox3WHES0Oy8M+l9+LWaxisiIiIiIguJ6/PXK1evRoPPvgg/vjHP8pgJYLTvHnzZBgSwehcb731Fh5++GG8+uqryM/Px8mTJ3HHHXdAo9HgmWeekefs2LED999/vwxYLpcLP//5z3H11Vfj6NGjCAkJgS9rsLYGq0blhm/dpiDUc7xGr5Efo10WXB8QgqXTFiA2Nuayj5eIiIiIiHxkzZUIVCIEvfDCC/K6oihyNur73/++DFHneuCBB3Ds2DFs3brVc+yhhx7CZ599hl27dnX4OWpra2VQE6FrxowZPr3matfRN/Ffx00ySInyv/MZ7KzGPSkTcOWUafDTeT0jExERERH1SxeTDbxaFuhwOLB//37MmTPnmwFptfL63r17O7yPmK0S92kvHSwsLMT69esxf/78834e8UII0dHRHd5ut9vli3bmxVtMlSoUhHUarIQ7YuMwe9qVDFZERERERD7Cq7+Z19XVwe12IyEh4azj4vrx48c7vM9tt90m7zd9+nSISTdR9rdq1SpZ+tcRMRP2ox/9CNOmTcOYMWM6PEes0Xr88cfhC0wu0Tvd2cXziIiIiIjIV/hEQ4uL8fHHH+O3v/0tXnrpJRw4cABr167Fhx9+iCeeeKLD88XaqyNHjuDtt98+72P+7Gc/k7Nb7ZfS0lJ4S1r88B49j4iIiIiIBsDMVWxsLHQ6Haqrq886Lq4nJiZ2eJ9f/OIXuP3223H33XfL62PHjoXZbMa9996LRx55RJYVnrk+64MPPsDOnTuRkpJy3nEEBATIiy8Ynz0GMScPot7PH9B0UBqoqohxOeV5RERERETkO7w6c6XX6zFhwoSzmlOIMj5xferUqR3ex2KxnBWgBBHQhPbeHOKjCFbvvvsutm3bhsGDB6OvEGuoHkod1Xrl3F4jbdfF7VxrRURERETkW7z+G7pow75y5Urk5eVh0qRJshW7mIm688475e0rVqzAoEGD5Loo4frrr5ct13Nzc2WnwYKCAjmbJY63hyxRCihatr/33ntyr6uqqip5XHT5EHtj+brZ+VPw2z3As4ZTqG1ruS7EO1X8KG2YvJ2IiIiIiHyL18PVsmXLZKv0xx57TIagcePGYcOGDZ4mFwaD4ayZqkcffVTuaSU+lpeXIy4uTgarJ5980nPOyy+/LD/OnDnzrM/12muvyT2x+gIRoK6cnIeDh4+izmhEbHg4csdmccaKiIiIiMhHeX2fK1/kzX2uiIiIiIjId/SZfa6IiIiIiIj6C4YrIiIiIiKiHsBwRURERERE1AMYroiIiIiIiHoAwxUREREREVEPYLgiIiIiIiLqAQxXREREREREPYDhioiIiIiIqAcwXBEREREREfUAhisiIiIiIqIewHBFRERERETUAxiuiIiIiIiIegDDFRERERERUQ/w64kH6W9UVZUfjUajt4dCRERERERe1J4J2jNCZxiuOtDS0iI/pqamensoRERERETkIxkhIiKi03M0alci2ACjKAoqKioQFhYGjUbj9aQsQl5paSnCw8O9OhYiOj++V4n6Br5XifoGow+9V0VcEsEqOTkZWm3nq6o4c9UB8aKlpKTAl4hvKm9/YxHRhfG9StQ38L1K1DeE+8h79UIzVu3Y0IKIiIiIiKgHMFwRERERERH1AIYrHxcQEIBf/vKX8iMR+S6+V4n6Br5XifqGgD76XmVDCyIiIiIioh7AmSsiIiIiIqIewHBFRERERETUAxiuiIiIiIiIegDDFRERERERUQ9guPIBL774IjIyMhAYGIjJkydj37595z137dq1yMvLQ2RkJEJCQjBu3Di88cYbl3W8RAPVxbxX//a3v0Gj0Zx1EfcjIt96r86cOfNb71VxWbBgwWUdM9FA9OJFvFedTid+/etfY+jQofL8nJwcbNiwAb6G4crLVq9ejQcffFC2mjxw4ID8Rpk3bx5qamo6PD86OhqPPPII9u7di6+++gp33nmnvGzcuPGyj51oILnY96ogdpSvrKz0XEpKSi7rmIkGoot9r4o/Wp75Pj1y5Ah0Oh1uvvnmyz52ooFk9UW+Vx999FG88soreP7553H06FGsWrUKN954Iw4ePAifIlqxk/dMmjRJvf/++z3X3W63mpycrD711FNdfozc3Fz10Ucf7aUREtGlvFdfe+01NSIi4jKOkIh64v/VZ599Vg0LC1NNJlMvjpKIJl3kezUpKUl94YUXzjq2ePFidfny5aov4cyVFzkcDuzfvx9z5szxHNNqtfK6mJm6ELFF2datW3HixAnMmDGjl0dLNHBd6nvVZDIhPT0dqampWLhwIb7++uvLNGKigam7/68Kf/3rX3HLLbfI0nsi8p33qt1u/1Z5fVBQEHbt2gVfwnDlRXV1dXC73UhISDjruLheVVV13vs1NzcjNDQUer1e1oSL6dG5c+dehhETDUyX8l4dMWIEXn31Vbz33nt48803oSgK8vPzUVZWdplGTTTwXOr/q+3Eeg9RFnj33Xf34iiJqO4S3quiZPCZZ57BqVOn5P+pmzdv9pT1+hI/bw+ALl5YWBgOHTok/youZq5EveqQIUPkolwi8g1Tp06Vl3YiWI0aNUrWiz/xxBNeHRsRnX/WauzYsZg0aZK3h0JE5/jDH/6Ae+65ByNHjpRNZ0RjC9F3QPwh05dw5sqLYmNj5aLZ6urqs46L64mJiee9n5g2zczMlJ0CH3roISxZsgRPPfXUZRgx0cB0qe/VM/n7+yM3NxcFBQW9NEoi6s571Ww24+2338Zdd93Vy6MkothLeK/GxcVh3bp18r0qGkQdP35cVnKJCQZfwnDlRaKsb8KECXL2qZ2Y5hTXz/yL94WI+4g6VCLy3feqKH84fPgwkpKSenGkRANbd96r77zzjvy/9Dvf+c5lGCnRwKbvxntVrLsaNGgQXC4X1qxZI9c0+xKWBXqZKOlbuXKl3LtKlCE899xzMpGLaU5hxYoV8huofWZKfBTniqlQ8Z/A+vXr5T5XL7/8spefCVH/drHvVbEXx5QpU+Qsc1NTE55++mn5lzau5SDyrffqmSWBixYtQkxMjJdGTjSwPHiR79XPPvsM5eXlsnJLfPzVr34lA9lPfvIT+BKGKy9btmwZamtr8dhjj8kFfOIbRmyI1r7Az2AwyDLAduKb7r777pOL4kWHFFF3KhbLi8chIt95rzY2NsracHFuVFSU/Avdnj17kJWV5cVnQdT/Xex7VRBdd0XHsU2bNnlp1EQDz7KLfK/abDa511VhYaEsB5w/f76cYIiMjIQv0Yh+7N4eBBERERERUV/HNVdEREREREQ9gOGKiIiIiIioBzBcERERERER9QCGKyIiIiIioh7AcEVERERERNQDGK6IiIiIiIh6AMMVERERERFRD2C4IiIiIiIi6gEMV0RE1KMyMjLw3HPPdfn8jz/+GBqNBk1NTfC2O+64A4sWLcJAIF7zdevWeXsYRET9CsMVEdEAJX657uzyq1/96pIe9/PPP8e9997b5fPz8/NRWVmJiIgI9LY///nPyMnJQWhoKCIjI5Gbm4unnnrKc/sf/vAH/O1vf+u1zy8eu6PX+i9/+UuvfU7xdRw3bty3jovX/Nprr+21z0tENBD5eXsARETkHeKX63arV6/GY489hhMnTniOiQDSTlVVuN1u+Pld+L+NuLi4ixqHXq9HYmIieturr76KH/3oR/jf//1fXHnllbDb7fjqq69w5MgRzzmXI+CFh4ef9Tqf7/M6HA752vSWy/GaExENNJy5IiIaoMQv1+0X8cu9mEFpv378+HGEhYXho48+woQJExAQEIBdu3bh9OnTWLhwIRISEmT4mjhxIrZs2dJpWWD7zMyNN96I4OBgDBs2DO+///55ywLF7I6YVdq4cSNGjRolP88111xzVhh0uVz4wQ9+IM+LiYnBT3/6U6xcubLTkj7xOZcuXYq77roLmZmZGD16NG699VY8+eSTHZYFFhcXdzjLNHPmTM/54jW54oorEBQUhNTUVDkms9nc6et+5uvcfhH3b59hEq/V4MGDERgYKM/fsGEDpk+f7nmu1113nfw6nKmsrEw+l+joaISEhCAvLw+fffaZfC0ff/xxfPnll57xt8/MnVsWePjwYcyaNUuORXweMftoMpm+9dr8/ve/R1JSkjzn/vvvh9Pp7PT5EhENJAxXRER0Xg8//DB+97vf4dixY8jOzpa/bM+fPx9bt27FwYMHZei5/vrrYTAYOn0c8Qu+CDZipkjcf/ny5WhoaDjv+RaLRf4S/8Ybb2Dnzp3y8f/zP//Tc/t///d/4+9//ztee+017N69G0aj8YLrh0SI+fTTT1FSUtKl5y7Ckgh07RfxfEWgmDFjhrxdBBzx/G+66Sb5vMTsnwhbDzzwAC5VQUEB1qxZg7Vr1+LQoUPymAhrDz74IL744gv5umu1WhlUFUWRt4uviZiJKy8vlwFSBKmf/OQn8vZly5bhoYcekkGy/XmIY+cSn2PevHmIioqSZZ3vvPOODM3nPpft27fL5y0+vv766zKo9WYZJRFRn6MSEdGA99prr6kRERGe69u3b1fFfxHr1q274H1Hjx6tPv/8857r6enp6rPPPuu5Lh7n0Ucf9Vw3mUzy2EcffXTW52psbPSMRVwvKCjw3OfFF19UExISPNfFv59++mnPdZfLpaalpakLFy487zgrKirUKVOmyMcePny4unLlSnX16tWq2+32nCOOdfQYVqtVnTx5snrdddd5zr/rrrvUe++996zzPvnkE1Wr1crzO9L+3EJCQjyX9uf1y1/+UvX391dramrUztTW1srHOHz4sLz+yiuvqGFhYWp9fX2H54vHzcnJ+dZx8Rjvvvuu/Pef/vQnNSoqSn5t2n344YfyuVRVVXleG/G1Fa91u5tvvlldtmxZp+MlIhpIOHNFRETnJcrLziRmScQMkijXE2VqomRPzGpdaOZKzHq1E2VrYt1RTU3Nec8X5YNDhw71XBdlaO3nNzc3o7q6GpMmTfLcrtPpZPliZ8Rj7N27V5a//fCHP5SlhaKUUMw+tc8Cnc93v/tdtLS04K233pIzR4KYIRKzNuI1aL+I2R/xWEVFRed9LFFuKWal2i979uzx3Jaenv6tNWunTp2SJX9DhgyRr5souxTaX3PxGKIxhygJvFTiaygafYivTbtp06bJ53Lm+jAxAyZe646+LkRExIYWRETUiTN/2RZEsNq8ebMs2RPrlsT6nCVLlsjmC53x9/c/67pY79NZoOno/NbJlu4bM2aMvNx3331YtWqVXDO1Y8cOXHXVVR2e/5vf/Eau/9q3b58MRmcGzf/4j/+Q66zOlZaWdt7PL8KZeO268noLouxShC7R6TA5OVm+bmL87a+5+BpcLhf7dSQiGmgYroiIqMvE+ibR2ECs+WkPGKLxw+Ukmm+IhhpibVD7+ifRyfDAgQMdthzvTFZWlvx4viYUYv3Tr3/9a9nY48yZNGH8+PE4evToeYNST6ivr5czRyJYiRAoiHVd584KiiYYYg1bR7NXouOgeH06I2YixSyceB3aA574WosgOGLEiB59TkRE/RnLAomIqMtEp7/2ZguiLO62227zyszF97//fbk/1XvvvSfDhyjza2xslDMp5/O9730PTzzxhAwNoqmFaG6xYsUKWYY3derUb50vWrSL20UnQlEOV1VVJS/tjTjEcVHSJ5o+iNdDlO+J8XSnocW5RIMJ0UTjT3/6k2x2sW3bNtnc4kyiZFA06xCd/MRzKywslKFQlEAKooxQlCmKMdbV1ckW9OcSDUZEd0JRJimet2hYIV7j22+/XQZZIiLqGoYrIiLqsmeeeUb+wi82/hXlamKNkZjBudxEsBGhQoQfEYza1zu1ty/vyJw5c2SguvnmmzF8+HDZ5U+cLzrwiQBzLtGdT3QtFGWBYm1R+2Xx4sWeGSNRTnjy5Ek5qyTWPYm9wkTpXk8RM0dvv/029u/fL0sBf/zjH+Ppp5/+1szUpk2bEB8fLzsxjh07VnZ4bF8bJZ6nWFcmyh5FkPzHP/7R4Ro3UfoogqNory9KPWfPno0XXnihx54LEdFAoBFdLbw9CCIiou4Qs2eitE20exezU0RERN7ANVdERNTniLI+MVsj9ncSZW5ihkWUvokyRSIiIm9hWSAREfU5olxONGAQJWyiZbhory42vRWzV0RERN7CskAiIiIiIqIewJkrIiIiIiKiHsBwRURERERE1AMYroiIiIiIiHoAwxUREREREVEPYLgiIiIiIiLqAQxXREREREREPYDhioiIiIiIqAcwXBEREREREaH7/j8/vsdgGEulwQAAAABJRU5ErkJggg==",
      "text/plain": [
       "<Figure size 1000x600 with 1 Axes>"
      ]
     },
     "metadata": {},
     "output_type": "display_data"
    }
   ],
   "source": [
    "metrics_list = [\"accuracy\", \"f1_weighted\", \"precision_weighted\", \"recall_weighted\", \"roc_auc\", \"average_precision\"]\n",
    "color_list = sns.color_palette(\"husl\", len(metrics_list))\n",
    "\n",
    "plt.figure(figsize=(10, 6))\n",
    "for i, metric in enumerate(metrics_list):\n",
    "    plt.plot(metrics_comparison['training_size_fraction'], metrics_comparison['eval_'+metric], marker='o', label=metric, color=color_list[i])\n",
    "plt.title('Training Data Curves of DistilBERT', fontsize=12)\n",
    "plt.xlabel('Training Size Fraction', fontsize=10)\n",
    "plt.ylabel('Score', fontsize=10)\n",
    "plt.xticks(training_size)\n",
    "plt.legend()"
   ]
  },
  {
   "cell_type": "markdown",
   "id": "079be1fb",
   "metadata": {},
   "source": [
    "**Key Finding**\n",
    "- **30% train split**: Already solid (accuracy/F1 ≈ 0.82, ROC‑AUC ≈ 0.88), but the loss is highest and average precision trails, signaling the model is still under-trained.\n",
    "- **50% train split**: Every metric improves—loss drops, accuracy/F1 climb to 0.85, and both ROC‑AUC (0.91) and AP (0.90) jump, showing meaningful gains from extra data.\n",
    "- **70% train split**: Accuracy/F1 slip slightly to 0.84, yet AP rises again (0.92) and runtime plummets; most likely minor sampling noise rather than a real regression.\n",
    "- **90% train split**: Best across the board—loss, accuracy/F1 (0.88), ROC‑AUC (0.96), and AP (0.96) all peak. The smaller evaluation throughput is just because of the bigger validation set.\n",
    "\n",
    "**Conclusion**\n",
    "- Performance consistently improves as you feed more data; the 90% run is clearly superior, so the model hasn’t hit a plateau yet, additional high-quality examples are still paying off."
   ]
  },
  {
   "cell_type": "markdown",
   "id": "615e00d7",
   "metadata": {},
   "source": [
    "## **8. Conclusion, Limitation and Future Work**\n",
    "**Conclusion**\n",
    "- We compared the human-labeled and AI-labeled datasets and found that the AI-labeled data offered better performance, with ROC-AUC = 0.93 and AP = 0.93, indicating some inconsistency issues within the human-labeled dataset.\n",
    "- We conducted an ablation test on stop-word removal and found that using no stop words produced the best performance (ROC-AUC = 0.93, AP = 0.93), suggesting that DistilBERT performs better with raw, unprocessed text.\n",
    "- We performed hyperparameter tuning and found that Configuration #3 (epochs = 2, learning rate = 5e-5, weight decay = 0.05) achieved the best performance, with ROC-AUC = 0.928 and AP = 0.93.\n",
    "- Finally, we tested different training data fractions and observed that the model can be benefited by adding more data -- with 90% training fraction, the model achieved ROC-AUC = 0.956 and AP = 0.958.\n",
    "\n",
    "**Limitations**\n",
    "- Subreddit imbalance persists: communities like HealthAnxiety appear far less in the AI-labeled data, so the model sees uneven exposure. That imbalance likely skews both evaluation and real-world predictions toward the dominant subreddits.\n",
    "- Annotation noise is uneven: AI- and human-labeled posts show different labeling quirks, and training on a single source risks inheriting its specific biases. We currently have limited understanding of how label errors propagate through the pipeline.\n",
    "- Scope of hyperparameter search is narrow: only three combinations of epochs, learning rate, and weight decay were explored, so the chosen configuration may not be optimal.\n",
    "\n",
    "**Future Work**\n",
    "- Balance subreddit representation via stratified sampling, weighted loss functions, or targeted data augmentation to reduce bias toward heavily represented communities.\n",
    "- Blend or adjudicate labels using both AI and human annotations, possibly introducing human-in-the-loop checks on the noisiest subreddits to curb source-specific bias.\n",
    "- Expand hyperparameter and architecture searches, including layer freezing, dropout, learning-rate schedules, and batch-size sweeps—and consider ensemble methods to tighten performance bounds.\n",
    "- This notebook was designed to run on Great Lakes to take advantage of faster computation, but incompatible package imports blocked that plan. With limited time we left the issue unresolved; given more runway, fixing the environment would let us exploit that extra compute for deeper hyperparameter sweeps, cross-validation, and subgroup-specific evaluations that could further improve model performance."
   ]
  }
 ],
 "metadata": {
  "kernelspec": {
   "display_name": ".venv",
   "language": "python",
   "name": "python3"
  },
  "language_info": {
   "codemirror_mode": {
    "name": "ipython",
    "version": 3
   },
   "file_extension": ".py",
   "mimetype": "text/x-python",
   "name": "python",
   "nbconvert_exporter": "python",
   "pygments_lexer": "ipython3",
   "version": "3.11.14"
  }
 },
 "nbformat": 4,
 "nbformat_minor": 5
}<|MERGE_RESOLUTION|>--- conflicted
+++ resolved
@@ -42,19 +42,11 @@
   {
    "cell_type": "code",
    "execution_count": 1,
-   "id": "5330da7d",
+   "id": "a5d571dc",
    "metadata": {},
-   "outputs": [
-    {
-     "name": "stdout",
-     "output_type": "stream",
-     "text": [
-      "Note: you may need to restart the kernel to use updated packages.\n"
-     ]
-    }
-   ],
+   "outputs": [],
    "source": [
-    "%pip install -q -r ../requirements.txt"
+    "# %pip install -r ../requirements.txt"
    ]
   },
   {
@@ -69,15 +61,7 @@
   },
   {
    "cell_type": "code",
-<<<<<<< HEAD
-<<<<<<< HEAD
    "execution_count": 2,
-=======
-   "execution_count": 1,
->>>>>>> origin/main
-=======
-   "execution_count": 2,
->>>>>>> 9bed06d6
    "id": "87c28f9d",
    "metadata": {},
    "outputs": [],
@@ -629,13 +613,8 @@
   },
   {
    "cell_type": "code",
-<<<<<<< HEAD
-   "execution_count": 9,
-   "id": "92ecaa4a",
-=======
    "execution_count": null,
    "id": "47cffbca",
->>>>>>> 9bed06d6
    "metadata": {},
    "outputs": [
     {
@@ -656,11 +635,7 @@
     {
      "data": {
       "application/vnd.jupyter.widget-view+json": {
-<<<<<<< HEAD
-       "model_id": "610bb54b43044e8d8f7431d029f7eecf",
-=======
        "model_id": "1f1c70953bb5409e82097b6b36fa42a4",
->>>>>>> 9bed06d6
        "version_major": 2,
        "version_minor": 0
       },
@@ -681,11 +656,7 @@
     {
      "data": {
       "application/vnd.jupyter.widget-view+json": {
-<<<<<<< HEAD
-       "model_id": "396ebb10fcb2485ebbeb047610585f32",
-=======
        "model_id": "714185256d344a08b5dd9110381e70b4",
->>>>>>> 9bed06d6
        "version_major": 2,
        "version_minor": 0
       },
@@ -706,11 +677,7 @@
     {
      "data": {
       "application/vnd.jupyter.widget-view+json": {
-<<<<<<< HEAD
-       "model_id": "bbafbac3eb1241f18444554f4530708d",
-=======
        "model_id": "61f9ced2514c4906a55a9ad25d1997e9",
->>>>>>> 9bed06d6
        "version_major": 2,
        "version_minor": 0
       },
@@ -726,9 +693,7 @@
      "output_type": "stream",
      "text": [
       "Some weights of DistilBertForSequenceClassification were not initialized from the model checkpoint at distilbert-base-uncased and are newly initialized: ['classifier.bias', 'classifier.weight', 'pre_classifier.bias', 'pre_classifier.weight']\n",
-      "You should probably TRAIN this model on a down-stream task to be able to use it for predictions and inference.\n",
-      "/Users/mariamckay/code/umich/milestone2/.venv/lib/python3.11/site-packages/transformers/utils/generic.py:255: FutureWarning: The input object of type 'Tensor' is an array-like implementing one of the corresponding protocols (`__array__`, `__array_interface__` or `__array_struct__`); but not a sequence (or 0-D). In the future, this object will be coerced as if it was first converted using `np.array(obj)`. To retain the old behaviour, you have to either modify the type 'Tensor', or assign to an empty array created with `np.empty(correct_shape, dtype=object)`.\n",
-      "  arr = np.array(obj)\n"
+      "You should probably TRAIN this model on a down-stream task to be able to use it for predictions and inference.\n"
      ]
     },
     {
@@ -738,11 +703,7 @@
        "    <div>\n",
        "      \n",
        "      <progress value='27' max='27' style='width:300px; height:20px; vertical-align: middle;'></progress>\n",
-<<<<<<< HEAD
-       "      [27/27 02:24, Epoch 1/1]\n",
-=======
        "      [27/27 01:59, Epoch 1/1]\n",
->>>>>>> 9bed06d6
        "    </div>\n",
        "    <table border=\"1\" class=\"dataframe\">\n",
        "  <thead>\n",
@@ -769,11 +730,7 @@
        "    <div>\n",
        "      \n",
        "      <progress value='4' max='4' style='width:300px; height:20px; vertical-align: middle;'></progress>\n",
-<<<<<<< HEAD
-       "      [4/4 00:05]\n",
-=======
        "      [4/4 00:07]\n",
->>>>>>> 9bed06d6
        "    </div>\n",
        "    "
       ],
@@ -801,11 +758,7 @@
     {
      "data": {
       "application/vnd.jupyter.widget-view+json": {
-<<<<<<< HEAD
-       "model_id": "b50b9fa6622f440bb320bdc24673e888",
-=======
        "model_id": "2eecf43b51b24a009341ce988d0e01b5",
->>>>>>> 9bed06d6
        "version_major": 2,
        "version_minor": 0
       },
@@ -826,11 +779,7 @@
     {
      "data": {
       "application/vnd.jupyter.widget-view+json": {
-<<<<<<< HEAD
-       "model_id": "44eb65e6095943e09285c5a6d12d791b",
-=======
        "model_id": "d4687922853f4d608d86a28307c09cc2",
->>>>>>> 9bed06d6
        "version_major": 2,
        "version_minor": 0
       },
@@ -851,11 +800,7 @@
     {
      "data": {
       "application/vnd.jupyter.widget-view+json": {
-<<<<<<< HEAD
-       "model_id": "c2d9fdfecb6d4386bf3aae523bac444d",
-=======
        "model_id": "4cbb73288c354bcdbaa5aaf77ab8a080",
->>>>>>> 9bed06d6
        "version_major": 2,
        "version_minor": 0
       },
@@ -867,30 +812,13 @@
      "output_type": "display_data"
     },
     {
-<<<<<<< HEAD
-     "name": "stderr",
-     "output_type": "stream",
-     "text": [
-      "Some weights of DistilBertForSequenceClassification were not initialized from the model checkpoint at distilbert-base-uncased and are newly initialized: ['classifier.bias', 'classifier.weight', 'pre_classifier.bias', 'pre_classifier.weight']\n",
-      "You should probably TRAIN this model on a down-stream task to be able to use it for predictions and inference.\n",
-      "/Users/mariamckay/code/umich/milestone2/.venv/lib/python3.11/site-packages/transformers/utils/generic.py:255: FutureWarning: The input object of type 'Tensor' is an array-like implementing one of the corresponding protocols (`__array__`, `__array_interface__` or `__array_struct__`); but not a sequence (or 0-D). In the future, this object will be coerced as if it was first converted using `np.array(obj)`. To retain the old behaviour, you have to either modify the type 'Tensor', or assign to an empty array created with `np.empty(correct_shape, dtype=object)`.\n",
-      "  arr = np.array(obj)\n"
-     ]
-    },
-    {
-=======
->>>>>>> 9bed06d6
      "data": {
       "text/html": [
        "\n",
        "    <div>\n",
        "      \n",
        "      <progress value='45' max='45' style='width:300px; height:20px; vertical-align: middle;'></progress>\n",
-<<<<<<< HEAD
-       "      [45/45 04:14, Epoch 1/1]\n",
-=======
        "      [45/45 02:59, Epoch 1/1]\n",
->>>>>>> 9bed06d6
        "    </div>\n",
        "    <table border=\"1\" class=\"dataframe\">\n",
        "  <thead>\n",
@@ -917,11 +845,7 @@
        "    <div>\n",
        "      \n",
        "      <progress value='7' max='7' style='width:300px; height:20px; vertical-align: middle;'></progress>\n",
-<<<<<<< HEAD
-       "      [7/7 01:21]\n",
-=======
        "      [7/7 00:15]\n",
->>>>>>> 9bed06d6
        "    </div>\n",
        "    "
       ],
@@ -936,11 +860,7 @@
      "name": "stdout",
      "output_type": "stream",
      "text": [
-<<<<<<< HEAD
-      "Total time for all experiments: 533.94 seconds\n"
-=======
       "Total time for all experiments: 349.14 seconds\n"
->>>>>>> 9bed06d6
      ]
     },
     {
@@ -982,18 +902,6 @@
        "    <tr>\n",
        "      <th>0</th>\n",
        "      <td>human_label</td>\n",
-<<<<<<< HEAD
-       "      <td>2.705281</td>\n",
-       "      <td>0.658333</td>\n",
-       "      <td>0.522697</td>\n",
-       "      <td>0.433403</td>\n",
-       "      <td>0.658333</td>\n",
-       "      <td>0.769991</td>\n",
-       "      <td>0.613153</td>\n",
-       "      <td>7.6032</td>\n",
-       "      <td>15.783</td>\n",
-       "      <td>0.526</td>\n",
-=======
        "      <td>0.518954</td>\n",
        "      <td>0.766667</td>\n",
        "      <td>0.763564</td>\n",
@@ -1004,24 +912,11 @@
        "      <td>10.9807</td>\n",
        "      <td>10.928</td>\n",
        "      <td>0.364</td>\n",
->>>>>>> 9bed06d6
        "      <td>1.0</td>\n",
        "    </tr>\n",
        "    <tr>\n",
        "      <th>1</th>\n",
        "      <td>ai_label</td>\n",
-<<<<<<< HEAD
-       "      <td>1.898472</td>\n",
-       "      <td>0.800000</td>\n",
-       "      <td>0.799520</td>\n",
-       "      <td>0.809394</td>\n",
-       "      <td>0.800000</td>\n",
-       "      <td>0.880602</td>\n",
-       "      <td>0.868940</td>\n",
-       "      <td>88.6196</td>\n",
-       "      <td>2.257</td>\n",
-       "      <td>0.079</td>\n",
-=======
        "      <td>0.368498</td>\n",
        "      <td>0.855000</td>\n",
        "      <td>0.855091</td>\n",
@@ -1032,7 +927,6 @@
        "      <td>18.8860</td>\n",
        "      <td>10.590</td>\n",
        "      <td>0.371</td>\n",
->>>>>>> 9bed06d6
        "      <td>1.0</td>\n",
        "    </tr>\n",
        "  </tbody>\n",
@@ -1049,21 +943,12 @@
        "1                 0.856250              0.855000      0.930927   \n",
        "\n",
        "   eval_average_precision  eval_runtime  eval_samples_per_second  \\\n",
-<<<<<<< HEAD
-       "0                0.613153        7.6032                   15.783   \n",
-       "1                0.868940       88.6196                    2.257   \n",
-       "\n",
-       "   eval_steps_per_second  epoch  \n",
-       "0                  0.526    1.0  \n",
-       "1                  0.079    1.0  "
-=======
        "0                0.712252       10.9807                   10.928   \n",
        "1                0.931851       18.8860                   10.590   \n",
        "\n",
        "   eval_steps_per_second  epoch  \n",
        "0                  0.364    1.0  \n",
        "1                  0.371    1.0  "
->>>>>>> 9bed06d6
       ]
      },
      "metadata": {},
@@ -1191,13 +1076,8 @@
   },
   {
    "cell_type": "code",
-<<<<<<< HEAD
-   "execution_count": 10,
-   "id": "dc23264a",
-=======
    "execution_count": 11,
    "id": "4007989f",
->>>>>>> 9bed06d6
    "metadata": {},
    "outputs": [
     {
@@ -1208,14 +1088,6 @@
       "Preprocessing text...\n",
       "Data preprocessing time: 75.08 seconds\n",
       "Loaded 1,000 submissions\n"
-     ]
-    },
-    {
-     "name": "stderr",
-     "output_type": "stream",
-     "text": [
-      "/Users/mariamckay/code/umich/milestone2/.venv/lib/python3.11/site-packages/transformers/utils/generic.py:255: FutureWarning: The input object of type 'Tensor' is an array-like implementing one of the corresponding protocols (`__array__`, `__array_interface__` or `__array_struct__`); but not a sequence (or 0-D). In the future, this object will be coerced as if it was first converted using `np.array(obj)`. To retain the old behaviour, you have to either modify the type 'Tensor', or assign to an empty array created with `np.empty(correct_shape, dtype=object)`.\n",
-      "  arr = np.array(obj)\n"
      ]
     },
     {
@@ -1227,14 +1099,6 @@
        "        vertical-align: middle;\n",
        "    }\n",
        "\n",
-<<<<<<< HEAD
-       "    <div>\n",
-       "      \n",
-       "      <progress value='225' max='225' style='width:300px; height:20px; vertical-align: middle;'></progress>\n",
-       "      [225/225 30:07, Epoch 5/5]\n",
-       "    </div>\n",
-       "    <table border=\"1\" class=\"dataframe\">\n",
-=======
        "    .dataframe tbody tr th {\n",
        "        vertical-align: top;\n",
        "    }\n",
@@ -1244,7 +1108,6 @@
        "    }\n",
        "</style>\n",
        "<table border=\"1\" class=\"dataframe\">\n",
->>>>>>> 9bed06d6
        "  <thead>\n",
        "    <tr style=\"text-align: right;\">\n",
        "      <th></th>\n",
@@ -1257,26 +1120,6 @@
        "  </thead>\n",
        "  <tbody>\n",
        "    <tr>\n",
-<<<<<<< HEAD
-       "      <td>45</td>\n",
-       "      <td>2.237600</td>\n",
-       "    </tr>\n",
-       "    <tr>\n",
-       "      <td>90</td>\n",
-       "      <td>0.472300</td>\n",
-       "    </tr>\n",
-       "    <tr>\n",
-       "      <td>135</td>\n",
-       "      <td>0.292700</td>\n",
-       "    </tr>\n",
-       "    <tr>\n",
-       "      <td>180</td>\n",
-       "      <td>0.138200</td>\n",
-       "    </tr>\n",
-       "    <tr>\n",
-       "      <td>225</td>\n",
-       "      <td>0.054000</td>\n",
-=======
        "      <th>244</th>\n",
        "      <td>unpopularopinion</td>\n",
        "      <td>no, tour fave animation/cartoon would not have...</td>\n",
@@ -1291,7 +1134,6 @@
        "      <td>0</td>\n",
        "      <td>real caus cost live crisi fiat monetari someon...</td>\n",
        "      <td>real caus live crisi monetari someon someon ha...</td>\n",
->>>>>>> 9bed06d6
        "    </tr>\n",
        "  </tbody>\n",
        "</table>\n",
@@ -1395,41 +1237,16 @@
      "name": "stderr",
      "output_type": "stream",
      "text": [
-<<<<<<< HEAD
-      "/Users/mariamckay/code/umich/milestone2/.venv/lib/python3.11/site-packages/transformers/utils/generic.py:255: FutureWarning: The input object of type 'Tensor' is an array-like implementing one of the corresponding protocols (`__array__`, `__array_interface__` or `__array_struct__`); but not a sequence (or 0-D). In the future, this object will be coerced as if it was first converted using `np.array(obj)`. To retain the old behaviour, you have to either modify the type 'Tensor', or assign to an empty array created with `np.empty(correct_shape, dtype=object)`.\n",
-      "  arr = np.array(obj)\n",
-      "/Users/mariamckay/code/umich/milestone2/.venv/lib/python3.11/site-packages/transformers/utils/generic.py:255: FutureWarning: The input object of type 'Tensor' is an array-like implementing one of the corresponding protocols (`__array__`, `__array_interface__` or `__array_struct__`); but not a sequence (or 0-D). In the future, this object will be coerced as if it was first converted using `np.array(obj)`. To retain the old behaviour, you have to either modify the type 'Tensor', or assign to an empty array created with `np.empty(correct_shape, dtype=object)`.\n",
-      "  arr = np.array(obj)\n",
-      "/Users/mariamckay/code/umich/milestone2/.venv/lib/python3.11/site-packages/transformers/utils/generic.py:255: FutureWarning: The input object of type 'Tensor' is an array-like implementing one of the corresponding protocols (`__array__`, `__array_interface__` or `__array_struct__`); but not a sequence (or 0-D). In the future, this object will be coerced as if it was first converted using `np.array(obj)`. To retain the old behaviour, you have to either modify the type 'Tensor', or assign to an empty array created with `np.empty(correct_shape, dtype=object)`.\n",
-      "  arr = np.array(obj)\n",
-      "/Users/mariamckay/code/umich/milestone2/.venv/lib/python3.11/site-packages/transformers/utils/generic.py:255: FutureWarning: The input object of type 'Tensor' is an array-like implementing one of the corresponding protocols (`__array__`, `__array_interface__` or `__array_struct__`); but not a sequence (or 0-D). In the future, this object will be coerced as if it was first converted using `np.array(obj)`. To retain the old behaviour, you have to either modify the type 'Tensor', or assign to an empty array created with `np.empty(correct_shape, dtype=object)`.\n",
-      "  arr = np.array(obj)\n",
-      "/Users/mariamckay/code/umich/milestone2/.venv/lib/python3.11/site-packages/transformers/utils/generic.py:255: FutureWarning: The input object of type 'Tensor' is an array-like implementing one of the corresponding protocols (`__array__`, `__array_interface__` or `__array_struct__`); but not a sequence (or 0-D). In the future, this object will be coerced as if it was first converted using `np.array(obj)`. To retain the old behaviour, you have to either modify the type 'Tensor', or assign to an empty array created with `np.empty(correct_shape, dtype=object)`.\n",
-      "  arr = np.array(obj)\n"
-=======
       "Setting TOKENIZERS_PARALLELISM=false for forked processes.\n"
->>>>>>> 9bed06d6
-     ]
-    },
-    {
-     "data": {
-<<<<<<< HEAD
-      "text/html": [
-       "\n",
-       "    <div>\n",
-       "      \n",
-       "      <progress value='7' max='7' style='width:300px; height:20px; vertical-align: middle;'></progress>\n",
-       "      [7/7 01:06]\n",
-       "    </div>\n",
-       "    "
-      ],
-=======
+     ]
+    },
+    {
+     "data": {
       "application/vnd.jupyter.widget-view+json": {
        "model_id": "2adb8dfb5ca74808a471ca2879b8040a",
        "version_major": 2,
        "version_minor": 0
       },
->>>>>>> 9bed06d6
       "text/plain": [
        "Tokenizing TF-IDF Stop Words (num_proc=8):   0%|          | 0/80 [00:00<?, ? examples/s]"
       ]
@@ -1467,26 +1284,13 @@
      ]
     },
     {
-     "name": "stderr",
-     "output_type": "stream",
-     "text": [
-      "/Users/mariamckay/code/umich/milestone2/.venv/lib/python3.11/site-packages/transformers/utils/generic.py:255: FutureWarning: The input object of type 'Tensor' is an array-like implementing one of the corresponding protocols (`__array__`, `__array_interface__` or `__array_struct__`); but not a sequence (or 0-D). In the future, this object will be coerced as if it was first converted using `np.array(obj)`. To retain the old behaviour, you have to either modify the type 'Tensor', or assign to an empty array created with `np.empty(correct_shape, dtype=object)`.\n",
-      "  arr = np.array(obj)\n"
-     ]
-    },
-    {
      "data": {
       "text/html": [
        "\n",
        "    <div>\n",
        "      \n",
-<<<<<<< HEAD
-       "      <progress value='135' max='135' style='width:300px; height:20px; vertical-align: middle;'></progress>\n",
-       "      [135/135 19:16, Epoch 3/3]\n",
-=======
        "      <progress value='45' max='45' style='width:300px; height:20px; vertical-align: middle;'></progress>\n",
        "      [45/45 03:15, Epoch 1/1]\n",
->>>>>>> 9bed06d6
        "    </div>\n",
        "    <table border=\"1\" class=\"dataframe\">\n",
        "  <thead>\n",
@@ -1496,21 +1300,6 @@
        "    </tr>\n",
        "  </thead>\n",
        "  <tbody>\n",
-<<<<<<< HEAD
-       "    <tr>\n",
-       "      <td>45</td>\n",
-       "      <td>0.076400</td>\n",
-       "    </tr>\n",
-       "    <tr>\n",
-       "      <td>90</td>\n",
-       "      <td>0.054200</td>\n",
-       "    </tr>\n",
-       "    <tr>\n",
-       "      <td>135</td>\n",
-       "      <td>0.018400</td>\n",
-       "    </tr>\n",
-=======
->>>>>>> 9bed06d6
        "  </tbody>\n",
        "</table><p>"
       ],
@@ -1522,29 +1311,13 @@
      "output_type": "display_data"
     },
     {
-     "name": "stderr",
-     "output_type": "stream",
-     "text": [
-      "/Users/mariamckay/code/umich/milestone2/.venv/lib/python3.11/site-packages/transformers/utils/generic.py:255: FutureWarning: The input object of type 'Tensor' is an array-like implementing one of the corresponding protocols (`__array__`, `__array_interface__` or `__array_struct__`); but not a sequence (or 0-D). In the future, this object will be coerced as if it was first converted using `np.array(obj)`. To retain the old behaviour, you have to either modify the type 'Tensor', or assign to an empty array created with `np.empty(correct_shape, dtype=object)`.\n",
-      "  arr = np.array(obj)\n",
-      "/Users/mariamckay/code/umich/milestone2/.venv/lib/python3.11/site-packages/transformers/utils/generic.py:255: FutureWarning: The input object of type 'Tensor' is an array-like implementing one of the corresponding protocols (`__array__`, `__array_interface__` or `__array_struct__`); but not a sequence (or 0-D). In the future, this object will be coerced as if it was first converted using `np.array(obj)`. To retain the old behaviour, you have to either modify the type 'Tensor', or assign to an empty array created with `np.empty(correct_shape, dtype=object)`.\n",
-      "  arr = np.array(obj)\n",
-      "/Users/mariamckay/code/umich/milestone2/.venv/lib/python3.11/site-packages/transformers/utils/generic.py:255: FutureWarning: The input object of type 'Tensor' is an array-like implementing one of the corresponding protocols (`__array__`, `__array_interface__` or `__array_struct__`); but not a sequence (or 0-D). In the future, this object will be coerced as if it was first converted using `np.array(obj)`. To retain the old behaviour, you have to either modify the type 'Tensor', or assign to an empty array created with `np.empty(correct_shape, dtype=object)`.\n",
-      "  arr = np.array(obj)\n"
-     ]
-    },
-    {
      "data": {
       "text/html": [
        "\n",
        "    <div>\n",
        "      \n",
        "      <progress value='7' max='7' style='width:300px; height:20px; vertical-align: middle;'></progress>\n",
-<<<<<<< HEAD
-       "      [7/7 01:04]\n",
-=======
        "      [7/7 00:11]\n",
->>>>>>> 9bed06d6
        "    </div>\n",
        "    "
       ],
@@ -1570,49 +1343,12 @@
      ]
     },
     {
-     "name": "stderr",
-     "output_type": "stream",
-     "text": [
-      "/Users/mariamckay/code/umich/milestone2/.venv/lib/python3.11/site-packages/transformers/utils/generic.py:255: FutureWarning: The input object of type 'Tensor' is an array-like implementing one of the corresponding protocols (`__array__`, `__array_interface__` or `__array_struct__`); but not a sequence (or 0-D). In the future, this object will be coerced as if it was first converted using `np.array(obj)`. To retain the old behaviour, you have to either modify the type 'Tensor', or assign to an empty array created with `np.empty(correct_shape, dtype=object)`.\n",
-      "  arr = np.array(obj)\n"
-     ]
-    },
-    {
-     "data": {
-<<<<<<< HEAD
-      "text/html": [
-       "\n",
-       "    <div>\n",
-       "      \n",
-       "      <progress value='90' max='90' style='width:300px; height:20px; vertical-align: middle;'></progress>\n",
-       "      [90/90 09:42, Epoch 2/2]\n",
-       "    </div>\n",
-       "    <table border=\"1\" class=\"dataframe\">\n",
-       "  <thead>\n",
-       " <tr style=\"text-align: left;\">\n",
-       "      <th>Step</th>\n",
-       "      <th>Training Loss</th>\n",
-       "    </tr>\n",
-       "  </thead>\n",
-       "  <tbody>\n",
-       "    <tr>\n",
-       "      <td>45</td>\n",
-       "      <td>0.024500</td>\n",
-       "    </tr>\n",
-       "    <tr>\n",
-       "      <td>90</td>\n",
-       "      <td>0.052300</td>\n",
-       "    </tr>\n",
-       "  </tbody>\n",
-       "</table><p>"
-      ],
-=======
+     "data": {
       "application/vnd.jupyter.widget-view+json": {
        "model_id": "101d04949c7e4c44b2e1908d21d8b8fc",
        "version_major": 2,
        "version_minor": 0
       },
->>>>>>> 9bed06d6
       "text/plain": [
        "Tokenizing Stop Words (num_proc=8):   0%|          | 0/720 [00:00<?, ? examples/s]"
       ]
@@ -1624,35 +1360,16 @@
      "name": "stderr",
      "output_type": "stream",
      "text": [
-<<<<<<< HEAD
-      "/Users/mariamckay/code/umich/milestone2/.venv/lib/python3.11/site-packages/transformers/utils/generic.py:255: FutureWarning: The input object of type 'Tensor' is an array-like implementing one of the corresponding protocols (`__array__`, `__array_interface__` or `__array_struct__`); but not a sequence (or 0-D). In the future, this object will be coerced as if it was first converted using `np.array(obj)`. To retain the old behaviour, you have to either modify the type 'Tensor', or assign to an empty array created with `np.empty(correct_shape, dtype=object)`.\n",
-      "  arr = np.array(obj)\n",
-      "/Users/mariamckay/code/umich/milestone2/.venv/lib/python3.11/site-packages/transformers/utils/generic.py:255: FutureWarning: The input object of type 'Tensor' is an array-like implementing one of the corresponding protocols (`__array__`, `__array_interface__` or `__array_struct__`); but not a sequence (or 0-D). In the future, this object will be coerced as if it was first converted using `np.array(obj)`. To retain the old behaviour, you have to either modify the type 'Tensor', or assign to an empty array created with `np.empty(correct_shape, dtype=object)`.\n",
-      "  arr = np.array(obj)\n"
-=======
       "Setting TOKENIZERS_PARALLELISM=false for forked processes.\n"
->>>>>>> 9bed06d6
-     ]
-    },
-    {
-     "data": {
-<<<<<<< HEAD
-      "text/html": [
-       "\n",
-       "    <div>\n",
-       "      \n",
-       "      <progress value='7' max='7' style='width:300px; height:20px; vertical-align: middle;'></progress>\n",
-       "      [7/7 00:35]\n",
-       "    </div>\n",
-       "    "
-      ],
-=======
+     ]
+    },
+    {
+     "data": {
       "application/vnd.jupyter.widget-view+json": {
        "model_id": "3446745b205a4b228769611491ec6265",
        "version_major": 2,
        "version_minor": 0
       },
->>>>>>> 9bed06d6
       "text/plain": [
        "Tokenizing Stop Words (num_proc=8):   0%|          | 0/80 [00:00<?, ? examples/s]"
       ]
@@ -1664,11 +1381,7 @@
      "name": "stderr",
      "output_type": "stream",
      "text": [
-<<<<<<< HEAD
-      "Total time for hyperparameter tuning: 3773.67 seconds\n"
-=======
       "Setting TOKENIZERS_PARALLELISM=false for forked processes.\n"
->>>>>>> 9bed06d6
      ]
     },
     {
@@ -3031,55 +2744,6 @@
        "  <tbody>\n",
        "    <tr>\n",
        "      <th>0</th>\n",
-<<<<<<< HEAD
-       "      <td>5</td>\n",
-       "      <td>0.00010</td>\n",
-       "      <td>0.01</td>\n",
-       "      <td>0.690436</td>\n",
-       "      <td>0.820</td>\n",
-       "      <td>0.820072</td>\n",
-       "      <td>0.822770</td>\n",
-       "      <td>0.820</td>\n",
-       "      <td>0.919799</td>\n",
-       "      <td>0.925041</td>\n",
-       "      <td>80.7792</td>\n",
-       "      <td>2.476</td>\n",
-       "      <td>0.087</td>\n",
-       "      <td>5.0</td>\n",
-       "    </tr>\n",
-       "    <tr>\n",
-       "      <th>1</th>\n",
-       "      <td>3</td>\n",
-       "      <td>0.00003</td>\n",
-       "      <td>0.03</td>\n",
-       "      <td>0.893292</td>\n",
-       "      <td>0.835</td>\n",
-       "      <td>0.834690</td>\n",
-       "      <td>0.843864</td>\n",
-       "      <td>0.835</td>\n",
-       "      <td>0.926216</td>\n",
-       "      <td>0.929978</td>\n",
-       "      <td>72.0895</td>\n",
-       "      <td>2.774</td>\n",
-       "      <td>0.097</td>\n",
-       "      <td>3.0</td>\n",
-       "    </tr>\n",
-       "    <tr>\n",
-       "      <th>2</th>\n",
-       "      <td>2</td>\n",
-       "      <td>0.00005</td>\n",
-       "      <td>0.05</td>\n",
-       "      <td>1.084414</td>\n",
-       "      <td>0.845</td>\n",
-       "      <td>0.844957</td>\n",
-       "      <td>0.850045</td>\n",
-       "      <td>0.845</td>\n",
-       "      <td>0.924411</td>\n",
-       "      <td>0.925215</td>\n",
-       "      <td>44.9082</td>\n",
-       "      <td>4.454</td>\n",
-       "      <td>0.156</td>\n",
-=======
        "      <td>0.3</td>\n",
        "      <td>0.444312</td>\n",
        "      <td>0.820000</td>\n",
@@ -3136,7 +2800,6 @@
        "      <td>62.0671</td>\n",
        "      <td>1.611</td>\n",
        "      <td>0.064</td>\n",
->>>>>>> 9bed06d6
        "      <td>2.0</td>\n",
        "    </tr>\n",
        "  </tbody>\n",
@@ -3144,27 +2807,6 @@
        "</div>"
       ],
       "text/plain": [
-<<<<<<< HEAD
-       "   epochs  learning_rate  weight_decay  eval_loss  eval_accuracy  \\\n",
-       "0       5        0.00010          0.01   0.690436          0.820   \n",
-       "1       3        0.00003          0.03   0.893292          0.835   \n",
-       "2       2        0.00005          0.05   1.084414          0.845   \n",
-       "\n",
-       "   eval_f1_weighted  eval_precision_weighted  eval_recall_weighted  \\\n",
-       "0          0.820072                 0.822770                 0.820   \n",
-       "1          0.834690                 0.843864                 0.835   \n",
-       "2          0.844957                 0.850045                 0.845   \n",
-       "\n",
-       "   eval_roc_auc  eval_average_precision  eval_runtime  \\\n",
-       "0      0.919799                0.925041       80.7792   \n",
-       "1      0.926216                0.929978       72.0895   \n",
-       "2      0.924411                0.925215       44.9082   \n",
-       "\n",
-       "   eval_samples_per_second  eval_steps_per_second  epoch  \n",
-       "0                    2.476                  0.087    5.0  \n",
-       "1                    2.774                  0.097    3.0  \n",
-       "2                    4.454                  0.156    2.0  "
-=======
        "   training_size_fraction  eval_loss  eval_accuracy  eval_f1_weighted  \\\n",
        "0                     0.3   0.444312       0.820000          0.820094   \n",
        "1                     0.5   0.383780       0.852000          0.851798   \n",
@@ -3188,7 +2830,6 @@
        "1                  0.157    2.0  \n",
        "2                  0.193    2.0  \n",
        "3                  0.064    2.0  "
->>>>>>> 9bed06d6
       ]
      },
      "metadata": {},
@@ -3339,7 +2980,7 @@
  ],
  "metadata": {
   "kernelspec": {
-   "display_name": ".venv",
+   "display_name": "garden_env",
    "language": "python",
    "name": "python3"
   },
@@ -3353,7 +2994,7 @@
    "name": "python",
    "nbconvert_exporter": "python",
    "pygments_lexer": "ipython3",
-   "version": "3.11.14"
+   "version": "3.12.4"
   }
  },
  "nbformat": 4,

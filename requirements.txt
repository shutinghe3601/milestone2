--- conflicted
+++ resolved
@@ -47,13 +47,8 @@
 python-dotenv==1.1.1
 openai==1.54.3
 accelerate>=0.26.0
-<<<<<<< HEAD
 
-# Ablation
-shap==0.44.0
-=======
-# Failure Analysis
+# Ablation and Failure Analysis
 cloudpickle==3.1.1
 shap==0.49.1
-slicer==0.0.8
->>>>>>> 9bed06d6
+slicer==0.0.8